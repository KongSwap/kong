--- conflicted
+++ resolved
@@ -18,35 +18,7 @@
 
 # Get token ledger canister ID based on token ID
 PREDICTION_MARKETS_CANISTER=$(dfx canister id prediction_markets_backend)
-<<<<<<< HEAD
 
-# Determine which ledger to use based on TOKEN_ID
-if [ "$TOKEN_ID" = "umunu-kh777-77774-qaaca-cai" ]; then
-    # KONG token
-    TOKEN_LEDGER=$(dfx canister id kskong_ledger)
-    TOKEN_SYMBOL="KONG"
-elif [ "$TOKEN_ID" = "ulvla-h7777-77774-qaacq-cai" ]; then
-    # ksICP token (local testing)
-    TOKEN_LEDGER=$(dfx canister id ksicp_ledger)
-    TOKEN_SYMBOL="ksICP"
-elif [ "$TOKEN_ID" = "ryjl3-tyaaa-aaaaa-aaaba-cai" ]; then
-    # ICP token (production)
-    TOKEN_LEDGER=$(dfx canister id icp_ledger)
-    TOKEN_SYMBOL="ICP"
-else
-    # For other tokens, use the token ID directly
-    TOKEN_LEDGER=$TOKEN_ID
-    TOKEN_SYMBOL="TOKEN"
-fi
-
-# Get token fee
-TOKEN_FEE=$(dfx canister call ${TOKEN_LEDGER} icrc1_fee "()" | awk -F'[:]+' '{print $1}' | awk '{gsub(/\(/, ""); print}')
-TOKEN_FEE=${TOKEN_FEE//_/}
-=======
-KONG_LEDGER=$(dfx canister id kong_ledger)
-KONG_FEE=$(dfx canister call ${KONG_LEDGER} icrc1_fee "()" | awk -F'[:]+' '{print $1}' | awk '{gsub(/\(/, ""); print}')
-KONG_FEE=${KONG_FEE//_/}
->>>>>>> e4922c94
 EXPIRES_AT=$(echo "$(date +%s)*1000000000 + 60000000000" | bc)  # approval expires 60 seconds from now
 
 echo "Approving ${AMOUNT} ${TOKEN_SYMBOL} tokens for transfer from ${TOKEN_LEDGER}..."
