--- conflicted
+++ resolved
@@ -114,19 +114,11 @@
 
     # Deploy test token ledger canisters
     LEDGER_SCRIPTS=(
-<<<<<<< HEAD
         "${PROJECT_ROOT}/scripts/deploy_ckusdt_ledger.sh"
         "${PROJECT_ROOT}/scripts/deploy_icp_ledger.sh"
         "${PROJECT_ROOT}/scripts/deploy_ckbtc_ledger.sh"
         "${PROJECT_ROOT}/scripts/deploy_cketh_ledger.sh"
         "${PROJECT_ROOT}/scripts/deploy_kong_ledger.sh"
-=======
-        "${SCRIPT_DIR}/deploy_ksusdt_ledger.sh"
-        "${SCRIPT_DIR}/deploy_icp_ledger.sh"
-        "${SCRIPT_DIR}/deploy_ksbtc_ledger.sh"
-        "${SCRIPT_DIR}/deploy_kseth_ledger.sh"
-        "${SCRIPT_DIR}/deploy_kskong_ledger.sh"
->>>>>>> cf4a538d
     )
 
     for script in "${LEDGER_SCRIPTS[@]}"; do
