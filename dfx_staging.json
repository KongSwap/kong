{
  "canisters": {
    "kong_backend": {
      "candid": "src/kong_backend/kong_backend.did",
      "declarations": {
        "node_compatibility": true
      },
      "package": "kong_backend",
      "type": "rust",
			"specified_id": "l4lgk-raaaa-aaaar-qahpq-cai",
			"metadata": [
				{
					"name": "candid:service"
				}
			]
    },
    "kong_data": {
      "candid": "src/kong_data/kong_data.did",
      "declarations": {
        "node_compatibility": true
      },
      "package": "kong_data",
      "type": "rust",
      "specified_id": "bd3sg-teaaa-aaaaa-qaaba-cai",
			"metadata": [
				{
					"name": "candid:service"
				}
			]
    },
    "kong_svelte": {
      "dependencies": [
        "kong_backend"
      ],
      "source": [
        "src/kong_svelte/dist"
      ],
      "type": "assets",
      "workspace": "kong_svelte"
    },
    "kong_frontend": {
      "dependencies": [
        "kong_backend"
      ],
      "source": [
        "src/assets",
        "src/kong_frontend/dist"
      ],
      "type": "assets",
<<<<<<< HEAD
      "workspace": "kong_frontend",
      "specified_id": "oaq4p-2iaaa-aaaar-qahqa-cai",
=======
      "workspace": "kong_svelte",
      "specified_id": "be2us-64aaa-aaaaa-qaabq-cai",
>>>>>>> c1c29e26
			"metadata": [
				{
					"name": "candid:service"
				}
			]
    },
    "kong_faucet": {
      "candid": "src/kong_faucet/kong_faucet.did",
      "declarations": {
        "node_compatibility": true
      },
      "package": "kong_faucet",
      "type": "rust",
      "specified_id": "ohr23-xqaaa-aaaar-qahqq-cai",
			"metadata": [
				{
					"name": "candid:service"
				}
			]
    },
    "internet_identity": {
      "type": "custom",
      "candid": "https://github.com/dfinity/internet-identity/releases/latest/download/internet_identity.did",
      "wasm": "https://github.com/dfinity/internet-identity/releases/latest/download/internet_identity_dev.wasm.gz",
      "frontend": {},
      "specified_id": "rdmx6-jaaaa-aaaaa-aaadq-cai",
      "metadata": [
				{
					"name": "candid:service"
				}
			]
    },
    "icp_ledger": {
      "type": "custom",
      "candid": "https://raw.githubusercontent.com/dfinity/ic/c87abf70cf6f0f81f7f16d9f517c3ff0db1fab1e/rs/rosetta-api/icp_ledger/ledger.did",
      "wasm": "https://download.dfinity.systems/ic/c87abf70cf6f0f81f7f16d9f517c3ff0db1fab1e/canisters/ledger-canister.wasm.gz",
      "specified_id": "nppha-riaaa-aaaal-ajf2q-cai",
      "metadata": [
				{
					"name": "candid:service"
				}
			]
    },
    "ckusdc_ledger": {
      "type": "custom",
      "candid": "https://raw.githubusercontent.com/dfinity/ic/c87abf70cf6f0f81f7f16d9f517c3ff0db1fab1e/rs/rosetta-api/icrc1/ledger/ledger.did",
      "wasm": "https://download.dfinity.systems/ic/c87abf70cf6f0f81f7f16d9f517c3ff0db1fab1e/canisters/ic-icrc1-ledger.wasm.gz",
      "specified_id": "zw6xu-taaaa-aaaar-qaicq-cai",
      "metadata": [
				{
					"name": "candid:service"
				}
			]
    },
    "ckusdt_ledger": {
      "type": "custom",
      "candid": "https://raw.githubusercontent.com/dfinity/ic/c87abf70cf6f0f81f7f16d9f517c3ff0db1fab1e/rs/rosetta-api/icrc1/ledger/ledger.did",
      "wasm": "https://download.dfinity.systems/ic/c87abf70cf6f0f81f7f16d9f517c3ff0db1fab1e/canisters/ic-icrc1-ledger.wasm.gz",
      "specified_id": "zdzgz-siaaa-aaaar-qaiba-cai",
      "metadata": [
				{
					"name": "candid:service"
				}
			]
    },
    "ckbtc_ledger": {
      "type": "custom",
      "candid": "https://raw.githubusercontent.com/dfinity/ic/c87abf70cf6f0f81f7f16d9f517c3ff0db1fab1e/rs/rosetta-api/icrc1/ledger/ledger.did",
      "wasm": "https://download.dfinity.systems/ic/c87abf70cf6f0f81f7f16d9f517c3ff0db1fab1e/canisters/ic-icrc1-ledger.wasm.gz",
      "specified_id": "zeyan-7qaaa-aaaar-qaibq-cai",
      "metadata": [
				{
					"name": "candid:service"
				}
			]
    },
    "cketh_ledger": {
      "type": "custom",
      "candid": "https://raw.githubusercontent.com/dfinity/ic/c87abf70cf6f0f81f7f16d9f517c3ff0db1fab1e/rs/rosetta-api/icrc1/ledger/ledger.did",
      "wasm": "https://download.dfinity.systems/ic/c87abf70cf6f0f81f7f16d9f517c3ff0db1fab1e/canisters/ic-icrc1-ledger-u256.wasm.gz",
      "specified_id": "zr7ra-6yaaa-aaaar-qaica-cai",
      "metadata": [
				{
					"name": "candid:service"
				}
			]
    }
  },
  "defaults": {
    "build": {
      "args": "",
      "packtool": ""
    }
  },
  "networks": {
    "local": {
      "bind": "localhost:4943",
      "type": "ephemeral",
      "replica": {
        "subnet_type": "system"
      }
    },
    "ic": {
      "type": "persistent",
      "providers": [
        "https://ic0.app"
      ]
    }
  },
  "version": 1
}<|MERGE_RESOLUTION|>--- conflicted
+++ resolved
@@ -28,16 +28,6 @@
 				}
 			]
     },
-    "kong_svelte": {
-      "dependencies": [
-        "kong_backend"
-      ],
-      "source": [
-        "src/kong_svelte/dist"
-      ],
-      "type": "assets",
-      "workspace": "kong_svelte"
-    },
     "kong_frontend": {
       "dependencies": [
         "kong_backend"
@@ -47,13 +37,24 @@
         "src/kong_frontend/dist"
       ],
       "type": "assets",
-<<<<<<< HEAD
       "workspace": "kong_frontend",
       "specified_id": "oaq4p-2iaaa-aaaar-qahqa-cai",
-=======
+			"metadata": [
+				{
+					"name": "candid:service"
+				}
+			]
+    },
+    "kong_svelte": {
+      "dependencies": [
+        "kong_backend"
+      ],
+      "source": [
+        "src/kong_svelte/dist"
+      ],
+      "type": "assets",
       "workspace": "kong_svelte",
       "specified_id": "be2us-64aaa-aaaaa-qaabq-cai",
->>>>>>> c1c29e26
 			"metadata": [
 				{
 					"name": "candid:service"
