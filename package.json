{
  "name": "kongswap",
  "private": true,
  "engines": {
    "node": ">=18.0.0",
    "npm": ">=10.0.0"
  },
  "bin": {
    "kong": "src/cli/bin/index.js"
  },
  "scripts": {
    "build": "npm run build --workspaces",
    "kong:deploy:local": "cd scripts && ./deploy_kong.sh local ",
    "prebuild": "npm run prebuild --workspaces",
    "pretest": "npm run prebuild --workspaces",
    "start": "doppler run -- npm --workspace=src/kong_svelte start",
    "test": "npm run test --workspaces",
    "cli:install": "sh ./scripts/setup_cli.sh",
    "cli:build": "npm run build --workspace=@kong/cli"
  },
  "dependencies": {
<<<<<<< HEAD
    "@dfinity/agent": "2.2.0",
    "@dfinity/auth-client": "2.2.0",
    "@dfinity/candid": "2.2.0",
    "@dfinity/cmc": "^5.0.2",
    "@dfinity/ic-management": "^6.0.5",
    "@dfinity/identity": "2.2.0",
    "@dfinity/ledger-icp": "2.6.8",
    "@dfinity/nns": "8.2.2",
    "@dfinity/principal": "2.2.0",
    "@dfinity/utils": "^2.10.1",
    "flowbite-svelte": "^0.48.4",
    "pako": "^2.1.0"
=======
    "@dfinity/agent": "2.3.0",
    "@dfinity/auth-client": "2.3.0",
    "@dfinity/candid": "2.3.0",
    "@dfinity/identity": "2.3.0",
    "@dfinity/ledger-icp": "2.6.9",
    "@dfinity/nns": "8.3.0",
    "@dfinity/principal": "2.3.0",
    "@dfinity/utils": "2.10.1"
>>>>>>> cd401187
  },
  "devDependencies": {
    "@kong/cli": "file:src/cli"
  },
  "workspaces": [
    "src/kong_svelte",
    "src/cli"
  ],
  "type": "module"
}<|MERGE_RESOLUTION|>--- conflicted
+++ resolved
@@ -19,29 +19,18 @@
     "cli:build": "npm run build --workspace=@kong/cli"
   },
   "dependencies": {
-<<<<<<< HEAD
-    "@dfinity/agent": "2.2.0",
-    "@dfinity/auth-client": "2.2.0",
-    "@dfinity/candid": "2.2.0",
-    "@dfinity/cmc": "^5.0.2",
-    "@dfinity/ic-management": "^6.0.5",
-    "@dfinity/identity": "2.2.0",
-    "@dfinity/ledger-icp": "2.6.8",
-    "@dfinity/nns": "8.2.2",
-    "@dfinity/principal": "2.2.0",
-    "@dfinity/utils": "^2.10.1",
-    "flowbite-svelte": "^0.48.4",
-    "pako": "^2.1.0"
-=======
     "@dfinity/agent": "2.3.0",
     "@dfinity/auth-client": "2.3.0",
     "@dfinity/candid": "2.3.0",
+    "@dfinity/cmc": "^5.0.2",
+    "@dfinity/ic-management": "^6.0.5",
     "@dfinity/identity": "2.3.0",
     "@dfinity/ledger-icp": "2.6.9",
     "@dfinity/nns": "8.3.0",
     "@dfinity/principal": "2.3.0",
-    "@dfinity/utils": "2.10.1"
->>>>>>> cd401187
+    "@dfinity/utils": "2.10.1",
+    "flowbite-svelte": "^0.48.4",
+    "pako": "^2.1.0"
   },
   "devDependencies": {
     "@kong/cli": "file:src/cli"
