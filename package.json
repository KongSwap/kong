--- conflicted
+++ resolved
@@ -19,17 +19,6 @@
     "cli:build": "npm run build --workspace=@kong/cli"
   },
   "dependencies": {
-<<<<<<< HEAD
-    "@dfinity/agent": "2.3.0",
-    "@dfinity/auth-client": "2.3.0",
-    "@dfinity/candid": "2.3.0",
-    "@dfinity/ic-management": "^6.0.5",
-    "@dfinity/identity": "2.3.0",
-    "@dfinity/ledger-icp": "2.6.10",
-    "@dfinity/nns": "8.3.1",
-    "@dfinity/principal": "2.3.0",
-    "@dfinity/utils": "^2.12.0",
-=======
     "@dfinity/agent": "2.4.1",
     "@dfinity/auth-client": "2.4.1",
     "@dfinity/candid": "2.4.1",
@@ -38,7 +27,6 @@
     "@dfinity/nns": "8.4.0",
     "@dfinity/principal": "2.4.1",
     "@dfinity/utils": "2.12.0",
->>>>>>> d8be0daf
     "@types/three": "^0.175.0",
     "three": "^0.175.0"
   },
@@ -48,6 +36,5 @@
   "workspaces": [
     "src/kong_svelte"
   ],
-  "type": "module",
-  "packageManager": "yarn@1.22.22+sha512.a6b2f7906b721bba3d67d4aff083df04dad64c399707841b7acf00f6b133b7ac24255f2652fa22ae3534329dc6180534e98d17432037ff6fd140556e2bb3137e"
+  "type": "module"
 }