{
  "engines": {
    "node": ">=16.0.0",
    "npm": ">=7.0.0"
  },
  "name": "kongswap",
  "scripts": {
    "build": "npm run build --workspaces --if-present",
    "prebuild": "npm run prebuild --workspaces --if-present",
    "pretest": "npm run prebuild --workspaces --if-present",
    "start": "npm start --workspaces --if-present",
    "test": "npm test --workspaces --if-present"
  },
  "type": "module",
  "workspaces": [
    "src/kong_svelte"
  ],
<<<<<<< HEAD
  "dependencies": {
  },
=======
>>>>>>> 407707fa
  "devDependencies": {
  }
}<|MERGE_RESOLUTION|>--- conflicted
+++ resolved
@@ -14,12 +14,5 @@
   "type": "module",
   "workspaces": [
     "src/kong_svelte"
-  ],
-<<<<<<< HEAD
-  "dependencies": {
-  },
-=======
->>>>>>> 407707fa
-  "devDependencies": {
-  }
+  ]
 }