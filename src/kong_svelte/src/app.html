<!doctype html>
<html lang="en" data-theme-initializing="true">
  <head>
    <!-- Google Tag Manager -->
    <script>
      (function (w, d, s, l, i) {
        w[l] = w[l] || [];
        w[l].push({ "gtm.start": new Date().getTime(), event: "gtm.js" });
        var f = d.getElementsByTagName(s)[0],
          j = d.createElement(s),
          dl = l != "dataLayer" ? "&l=" + l : "";
        j.async = true;
        j.src = "https://www.googletagmanager.com/gtm.js?id=" + i + dl;
        f.parentNode.insertBefore(j, f);
      })(window, document, "script", "dataLayer", "GTM-5QP57VNQ");
    </script>
    <!-- End Google Tag Manager -->
    <meta charset="utf-8" />
    <link rel="apple-touch-icon" sizes="180x180" href="/apple-touch-icon.png" />
    <link rel="icon" type="image/png" sizes="32x32" href="/favicon-32x32.png" />
    <link rel="icon" type="image/png" sizes="16x16" href="/favicon-16x16.png" />
    <link rel="manifest" href="/site.webmanifest" />
    <link rel="icon" href="/favicon.ico" />
    <meta name="viewport" content="width=device-width" />
    <meta name="theme-color" content="#0E111B" />
    <title>
      KongSwap - Rumble in the crypto jungle with the most advanced multi-chain DeFi platform in the world!
    </title>
    <meta
      name="description"
      content="KongSwap is the most advanced multi-chain DeFi platform in the world, providing a fully on-chain, DAO owned, and permissionless DeFi experience."
    />
<<<<<<< HEAD
    
    <!-- Open Graph Tags -->
    <meta property="og:locale" content="en" />
    <meta property="og:title" content="KongSwap - Rumble in the crypto jungle" />
    <meta property="og:description" content="KongSwap is the most advanced multi-chain DeFi platform in the world. Experience DeFi 100% on-chain and 100% user governed." />
    <meta property="og:url" content="https://kongswap.io" />
    <meta property="og:type" content="website" />
    <meta property="og:image" content="/images/banner.webp" />
    <meta property="og:logo" content="/titles/kong_logo.png" />
    
    <!-- Twitter Card Tags -->
    <meta name="twitter:card" content="summary_large_image" />
    <meta name="twitter:title" content="KongSwap - Rumble in the crypto jungle" />
    <meta name="twitter:description" content="KongSwap is the fastest decentralized exchange for the Internet Computer. Trade ICP, ckUSDT, and more with ease." />
    <meta name="twitter:image" content="/images/banner.webp" />
    
    <meta name="keywords"
      content="kongswap, icpswap, internet computer, dfinity, internet computer protocol, icp, icp crypto, icp dex, trade, trade icp, icp tokens, icp coins, coins, tokens, swap"
=======
    <meta
      name="keywords"
      content="icpswap, icp defi, internet computer defi, icp dex, icp prediction market, dfinity dex, dfinity, dfinity defi, internet computer protocol, icp, trade icp, icp tokens, icpcoins"
>>>>>>> d8be0daf
    />
    <meta name="author" content="KongSwap" />
    <meta name="robots" content="index, follow" />

<<<<<<< HEAD
    <!-- Structured Data (Schema.org) -->
    <script type="application/ld+json">
    {
      "@context": "https://schema.org",
      "@graph": [
        {
          "@type": "Organization",
          "name": "KongSwap",
          "url": "https://kongswap.io",
          "logo": "https://kongswap.io/titles/kong_logo.png",
          "sameAs": [
            "https://x.com/kongswapx",
            "https://t.me/kong_swap",
            "https://www.tiktok.com/@kongswapx",
            "https://youtube.com/@kongswapx",
            "https://www.instagram.com/kongswapx",
            "https://oc.app/community/maceh-niaaa-aaaaf-bm37q-cai",
          ]
        },
        {
          "@type": "WebSite",
          "name": "KongSwap",
          "url": "https://kongswap.io"
        }
      ]
    }
    </script>
=======
    <!-- Inline Theme Initialization - Fast loading -->
    <script>
      (function () {
        // Get user ID from session or localStorage if available
        let userId = "default";
        try {
          // Try to get from sessionStorage if user previously logged in
          const authData = localStorage.getItem("kong_storage_auth");
          if (authData) {
            const parsed = JSON.parse(authData);
            if (parsed && parsed.principalId) {
              userId = parsed.principalId;
            }
          }
        } catch (e) {
          console.error("Error getting user ID for theme:", e);
        }

        // Try to load theme from localStorage with proper keys
        let initialTheme = null;
        try {
          // Try user-specific theme
          const userThemeJson = localStorage.getItem(`theme_${userId}`);
          if (userThemeJson) {
            initialTheme = JSON.parse(userThemeJson);
          }

          // If no user theme, try the default
          if (!initialTheme) {
            const defaultThemeJson = localStorage.getItem("theme");
            if (defaultThemeJson) {
              initialTheme = JSON.parse(defaultThemeJson);
            }
          }
        } catch (e) {
          console.error("Error loading theme:", e);
        }
>>>>>>> d8be0daf

        // Immediately check system preference if no theme found
        if (!initialTheme) {
          const prefersDark = window.matchMedia(
            "(prefers-color-scheme: dark)",
          ).matches;
          initialTheme = prefersDark ? "dark" : "light";
        }

        // Apply theme class right away
        document.documentElement.classList.add(initialTheme);

        // Add basic inline styles to prevent flash
        const style = document.createElement("style");
        style.textContent = `
          body { 
            background-color: ${initialTheme === "dark" ? "#0E111B" : "#f5f7fa"}; 
            color: ${initialTheme === "dark" ? "#ffffff" : "#111827"}; 
            transition: background-color 0.2s ease-in-out;
          }
        `;
        document.head.appendChild(style);
      })();
    </script>

<<<<<<< HEAD
    <meta http-equiv="Content-Security-Policy" content="connect-src 'self' blob: http://localhost:* https://seashell-app-tva2e.ondigitalocean.app https://icp0.io https://*.icp0.io https://icp-api.io https://ic0.app https://kongswap.io https://www.kongswap.i https://oisy.com https://beta.oisy.com https://api.kongswap.io https://api.coincap.io https://o4508554870325248.ingest.us.sentry.io https://www.google-analytics.com https://*.google-analytics.com https://cdn.jsdelivr.net https://api.floppa.ai wss://api.floppa.ai https://ic-api.internetcomputer.org https://*.internetcomputer.org;">

=======
    <!-- Structured Data (Schema.org) -->
    <script type="application/ld+json">
      {
        "@context": "https://schema.org",
        "@graph": [
          {
            "@type": "Organization",
            "name": "KongSwap",
            "url": "https://kongswap.io",
            "logo": "https://kongswap.io/titles/kong_logo.png",
            "sameAs": [
              "https://x.com/kongswapx",
              "https://t.me/kong_swap",
              "https://www.tiktok.com/@kongswapx",
              "https://youtube.com/@kongswapx",
              "https://www.instagram.com/kongswapx",
              "https://oc.app/community/maceh-niaaa-aaaaf-bm37q-cai"
            ]
          },
          {
            "@type": "WebSite",
            "name": "KongSwap",
            "url": "https://kongswap.io"
          }
        ]
      }
    </script>
>>>>>>> d8be0daf
    %sveltekit.head%
  </head>
  <!-- Google tag (gtag.js) -->
  <script
    async
    src="https://www.googletagmanager.com/gtag/js?id=G-JW23W2WSPE"
  ></script>
  <script>
    window.dataLayer = window.dataLayer || [];
    function gtag() {
      dataLayer.push(arguments);
    }
    gtag("js", new Date());

    gtag("config", "G-JW23W2WSPE");
  </script>

  <body data-sveltekit-preload-data="hover">
    <!-- Google Tag Manager (noscript) -->
    <noscript
      ><iframe
        src="https://www.googletagmanager.com/ns.html?id=GTM-5QP57VNQ"
        height="0"
        width="0"
        style="display: none; visibility: hidden"
      ></iframe
    ></noscript>
    <!-- End Google Tag Manager (noscript) -->
    <div style="display: contents">%sveltekit.body%</div>
    <div id="portal-target"></div>
  </body>
</html><|MERGE_RESOLUTION|>--- conflicted
+++ resolved
@@ -30,63 +30,13 @@
       name="description"
       content="KongSwap is the most advanced multi-chain DeFi platform in the world, providing a fully on-chain, DAO owned, and permissionless DeFi experience."
     />
-<<<<<<< HEAD
-    
-    <!-- Open Graph Tags -->
-    <meta property="og:locale" content="en" />
-    <meta property="og:title" content="KongSwap - Rumble in the crypto jungle" />
-    <meta property="og:description" content="KongSwap is the most advanced multi-chain DeFi platform in the world. Experience DeFi 100% on-chain and 100% user governed." />
-    <meta property="og:url" content="https://kongswap.io" />
-    <meta property="og:type" content="website" />
-    <meta property="og:image" content="/images/banner.webp" />
-    <meta property="og:logo" content="/titles/kong_logo.png" />
-    
-    <!-- Twitter Card Tags -->
-    <meta name="twitter:card" content="summary_large_image" />
-    <meta name="twitter:title" content="KongSwap - Rumble in the crypto jungle" />
-    <meta name="twitter:description" content="KongSwap is the fastest decentralized exchange for the Internet Computer. Trade ICP, ckUSDT, and more with ease." />
-    <meta name="twitter:image" content="/images/banner.webp" />
-    
-    <meta name="keywords"
-      content="kongswap, icpswap, internet computer, dfinity, internet computer protocol, icp, icp crypto, icp dex, trade, trade icp, icp tokens, icp coins, coins, tokens, swap"
-=======
     <meta
       name="keywords"
       content="icpswap, icp defi, internet computer defi, icp dex, icp prediction market, dfinity dex, dfinity, dfinity defi, internet computer protocol, icp, trade icp, icp tokens, icpcoins"
->>>>>>> d8be0daf
     />
     <meta name="author" content="KongSwap" />
     <meta name="robots" content="index, follow" />
 
-<<<<<<< HEAD
-    <!-- Structured Data (Schema.org) -->
-    <script type="application/ld+json">
-    {
-      "@context": "https://schema.org",
-      "@graph": [
-        {
-          "@type": "Organization",
-          "name": "KongSwap",
-          "url": "https://kongswap.io",
-          "logo": "https://kongswap.io/titles/kong_logo.png",
-          "sameAs": [
-            "https://x.com/kongswapx",
-            "https://t.me/kong_swap",
-            "https://www.tiktok.com/@kongswapx",
-            "https://youtube.com/@kongswapx",
-            "https://www.instagram.com/kongswapx",
-            "https://oc.app/community/maceh-niaaa-aaaaf-bm37q-cai",
-          ]
-        },
-        {
-          "@type": "WebSite",
-          "name": "KongSwap",
-          "url": "https://kongswap.io"
-        }
-      ]
-    }
-    </script>
-=======
     <!-- Inline Theme Initialization - Fast loading -->
     <script>
       (function () {
@@ -124,7 +74,6 @@
         } catch (e) {
           console.error("Error loading theme:", e);
         }
->>>>>>> d8be0daf
 
         // Immediately check system preference if no theme found
         if (!initialTheme) {
@@ -150,10 +99,6 @@
       })();
     </script>
 
-<<<<<<< HEAD
-    <meta http-equiv="Content-Security-Policy" content="connect-src 'self' blob: http://localhost:* https://seashell-app-tva2e.ondigitalocean.app https://icp0.io https://*.icp0.io https://icp-api.io https://ic0.app https://kongswap.io https://www.kongswap.i https://oisy.com https://beta.oisy.com https://api.kongswap.io https://api.coincap.io https://o4508554870325248.ingest.us.sentry.io https://www.google-analytics.com https://*.google-analytics.com https://cdn.jsdelivr.net https://api.floppa.ai wss://api.floppa.ai https://ic-api.internetcomputer.org https://*.internetcomputer.org;">
-
-=======
     <!-- Structured Data (Schema.org) -->
     <script type="application/ld+json">
       {
@@ -181,7 +126,6 @@
         ]
       }
     </script>
->>>>>>> d8be0daf
     %sveltekit.head%
   </head>
   <!-- Google tag (gtag.js) -->
