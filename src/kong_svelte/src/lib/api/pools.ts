import { API_URL } from "$lib/api/index";
import { KONG_BACKEND_CANISTER_ID } from "$lib/constants/canisterConstants";
import { createAnonymousActorHelper } from "$lib/utils/actorUtils";
import { auth, requireWalletConnection, canisterIDLs } from "$lib/stores/auth";
import { IcrcService } from "$lib/services/icrc/IcrcService";
import { toastStore } from "$lib/stores/toastStore";
import { IcrcTokenSerializer } from "$lib/serializers/tokens/IcrcTokenSerializer";

export const fetchPools = async (params?: any): Promise<{pools: BE.Pool[], total_count: number, total_pages: number, page: number, limit: number}> => {
  try {
    const { page = 1, limit = 50, canisterIds, search = '' } = params || {};
    
    // Build query string for pagination and filters
    const queryParams: Record<string, string> = {
      page: page.toString(),
      limit: limit.toString(),
      t: Date.now().toString() // Cache busting
    };
    
    // Add search if provided
    if (search) {
      queryParams.search = search;
    }
    
    // Add canister_id if provided
    if (canisterIds && canisterIds.length > 0) {
      queryParams.canister_id = canisterIds[0];
    }
    
    const queryString = new URLSearchParams(queryParams).toString();
    
    const response = await fetch(
      `${API_URL}/api/pools?${queryString}`,
      {
        method: 'GET',
        headers: {
          'Accept': 'application/json',
        }
      }
    );
   
    if (!response.ok) {
      const errorText = await response.text();
      console.error(`API error response: ${errorText}`);
      throw new Error(`Failed to fetch pools: ${response.status} ${response.statusText}`);
    }

    const data = await response.json();

    if (!data || !data.items) {
      throw new Error("Invalid API response");
    }

    // Helper function: Remove underscores and convert to a numeric value.
    const parseNumericString = (value: string | number): number => {
      if (typeof value === 'number') {
        return value;
      }
      return parseFloat(value.replace(/_/g, ''));
    };

    // Helper function: Parse a single pool data item.
    const parsePoolData = (item: any): BE.Pool => {
      const pool = item.pool;

      // If a StablePool raw_json exists, then parse its numeric fields.
      if (pool.raw_json && pool.raw_json.StablePool) {
        const stablePool = pool.raw_json.StablePool;
        const numericFields = [
          'balance_0',
          'balance_1',
          'lp_fee_0',
          'lp_fee_1',
          'lp_token_id',
          'rolling_24h_volume',
          'rolling_24h_lp_fee',
          'rolling_24h_num_swaps',
          'tvl',
          'kong_fee_0',
          'kong_fee_1'
        ];
        numericFields.forEach(field => {
          if (stablePool[field] !== undefined && typeof stablePool[field] === 'string') {
            stablePool[field] = parseNumericString(stablePool[field]);
          }
        });
        pool.raw_json.StablePool = stablePool;
      }

      // Serialize nested token objects
      const serializedToken0 = item.token0 ? IcrcTokenSerializer.serializeTokenMetadata(item.token0) : null;
      const serializedToken1 = item.token1 ? IcrcTokenSerializer.serializeTokenMetadata(item.token1) : null;

      // Return a flat structure combining pool data with token details.
      return {
        ...pool,
        lp_token_id: item.pool.lp_token_id,
        symbol_0: serializedToken0?.symbol,
        address_0: serializedToken0?.address,
        symbol_1: serializedToken1?.symbol,
        address_1: serializedToken1?.address,
        token0: serializedToken0,
        token1: serializedToken1
      } as BE.Pool;
    };

    const transformedItems = data.items.map(parsePoolData);

    // Compute pagination info
    const currentPage = page;
    const currentLimit = limit;
    const total_count = data.total_count || transformedItems.length;
    const total_pages = data.total_pages || Math.ceil(total_count / currentLimit);

    return {
      pools: transformedItems,
      total_count,
      total_pages,
      page: currentPage,
      limit: currentLimit
    };
  } catch (error) {
    console.error('Error fetching pools:', error);
    throw error;
  }
};

export const fetchPoolBalanceHistory = async (poolId: string | number): Promise<any> => {
  try {
    // Use the exact endpoint without any query parameters
    const endpoint = `${API_URL}/api/pools/${poolId}/balance-history`;
    const response = await fetch(endpoint, {
      method: 'GET',
      headers: {
        'Accept': 'application/json'
      }
    });
    
    if (!response.ok) {
      // Try to get more information about the error
      let errorInfo = '';
      try {
        const errorData = await response.text();
        errorInfo = errorData ? ` - ${errorData}` : '';
      } catch (e) {
        // Ignore error parsing error
      }
      
      throw new Error(`Failed to fetch pool balance history: ${response.status} ${response.statusText}${errorInfo}`);
    }
    
    const data = await response.json();
    
    return data;
  } catch (error) {
    console.error('Error fetching pool balance history:', error);
    throw error;
  }
};

export const fetchPoolTotals = async (): Promise<{total_volume_24h: number, total_tvl: number, total_fees_24h: number}> => {
  try {
    const response = await fetch(`${API_URL}/api/pools/totals`);
    const data = await response.json();
    return data;
  } catch (error) {
    console.error('Error fetching pool totals:', error);
    throw error;
  }
}

/**
 * Calculate required amounts for adding liquidity
 */
export async function calculateLiquidityAmounts(
  token0Symbol: string,
  amount0: bigint,
  token1Symbol: string,
): Promise<any> {
  try {
    const actor = createAnonymousActorHelper(
      KONG_BACKEND_CANISTER_ID,
      canisterIDLs.kong_backend,
    );
    const result = await actor.add_liquidity_amounts(
      "IC." + token0Symbol,
      amount0,
      "IC." + token1Symbol,
    );

    if (!result.Ok) {
      throw new Error(result.Err || "Failed to calculate liquidity amounts");
    }

    return result;
  } catch (error) {
    console.error("Error calculating liquidity amounts:", error);
    throw error;
  }
}

/**
 * Calculate amounts that would be received when removing liquidity
 */
export async function calculateRemoveLiquidityAmounts(
  token0CanisterId: string,
  token1CanisterId: string,
  lpTokenAmount: number | bigint,
): Promise<[bigint, bigint]> {
  try {
    const lpTokenBigInt =
      typeof lpTokenAmount === "number"
        ? BigInt(Math.floor(lpTokenAmount * 1e8))
        : lpTokenAmount;

    const actor = await auth.pnp.getActor(
      KONG_BACKEND_CANISTER_ID,
      canisterIDLs.kong_backend,
      { anon: true, requiresSigning: false },
    );

    const result = await (actor as any).remove_liquidity_amounts(
      "IC." + token0CanisterId,
      "IC." + token1CanisterId,
      lpTokenBigInt,
    );

    if (!result.Ok) {
      throw new Error(result.Err || "Failed to calculate removal amounts");
    }

    // Handle the correct response format based on .did file
    const reply = result.Ok;
    return [BigInt(reply.amount_0), BigInt(reply.amount_1)];
  } catch (error) {
    console.error("Error calculating removal amounts:", error);
    throw error;
  }
}

/**
 * Add liquidity to a pool with ICRC2 approval
 */
export async function addLiquidity(params: {
  token_0: Kong.Token;
  amount_0: bigint;
  token_1: Kong.Token;
  amount_1: bigint;
}): Promise<bigint> {
  requireWalletConnection();
  try {
    if (!params.token_0 || !params.token_1) {
      throw new Error("Invalid token configuration");
    }

    let tx_id_0: Array<{ BlockIndex: bigint }> = [];
    let tx_id_1: Array<{ BlockIndex: bigint }> = [];
    let actor;

    // Handle ICRC2 tokens
    if (params.token_0.standards.includes("ICRC-2") && params.token_1.standards.includes("ICRC-2")) {
      const [_approval0, _approval1, actorResult] = await Promise.all([
        IcrcService.checkAndRequestIcrc2Allowances(
          params.token_0,
          params.amount_0,
        ),
        IcrcService.checkAndRequestIcrc2Allowances(
          params.token_1,
          params.amount_1,
        ),
        auth.pnp.getActor(KONG_BACKEND_CANISTER_ID, canisterIDLs.kong_backend, {
          anon: false,
          requiresSigning: false,
        }),
      ]);

      // For ICRC2 tokens, we don't need to pass transfer block indexes
      tx_id_0 = [];
      tx_id_1 = [];
      actor = actorResult;


    } else {
      // Handle ICRC1 tokens
      const [transfer0Result, transfer1Result, actorResult] = await Promise.all([
        IcrcService.transfer(
          params.token_0,
          KONG_BACKEND_CANISTER_ID,
          params.amount_0,
        ),
        IcrcService.transfer(
          params.token_1,
          KONG_BACKEND_CANISTER_ID,
          params.amount_1,
        ),
        auth.pnp.getActor(KONG_BACKEND_CANISTER_ID, canisterIDLs.kong_backend, {
          anon: false,
          requiresSigning: false,
        }),
      ]);

      // Keep block IDs as BigInt
      tx_id_0 = transfer0Result?.Ok ? [{ BlockIndex: transfer0Result.Ok }] : [];
      tx_id_1 = transfer1Result?.Ok ? [{ BlockIndex: transfer1Result.Ok }] : [];
      actor = actorResult;
    }

    const addLiquidityArgs = {
      token_0: "IC." + params.token_0.address,
      amount_0: params.amount_0,
      token_1: "IC." + params.token_1.address,
      amount_1: params.amount_1,
      tx_id_0,
      tx_id_1,
    };

    let result = await actor.add_liquidity_async(addLiquidityArgs);

    if ("Err" in result) {
      throw new Error(result.Err);
    }

    return result.Ok;
  } catch (error) {
    console.error("Error adding liquidity:", error);
    throw error;
  }
}

/**
 * Poll for request status
 * @param requestId The ID of the request to poll.
 * @param successMessage The message to display on successful completion.
 * @param failureMessagePrefix A prefix for failure messages (e.g., "Failed to add liquidity").
 * @param token0Symbol Optional symbol for token 0 for more specific status messages.
 * @param token1Symbol Optional symbol for token 1 for more specific status messages.
 */
export async function pollRequestStatus(
  requestId: bigint,
  successMessage: string,
  failureMessagePrefix: string,
  token0Symbol?: string,
  token1Symbol?: string,
): Promise<any> {
  let attempts = 0;
  const MAX_ATTEMPTS = 50;
  let lastStatus = '';
  let toastId: string | number | undefined;

  try {
    toastId = toastStore.info("Processing transaction..."); // Generic initial message

    while (attempts < MAX_ATTEMPTS) {
      const actor = await auth.pnp.getActor(
        KONG_BACKEND_CANISTER_ID,
        canisterIDLs.kong_backend,
        { anon: true, requiresSigning: false }
      );
      const result = await (actor as any).requests([requestId]);

      if (!result.Ok || result.Ok.length === 0) {
        if (toastId !== undefined) toastStore.dismiss(String(toastId));
        throw new Error("Failed to get request status");
      }

      const status = result.Ok[0];

      if (status.statuses && status.statuses.length > 0) {
        const currentStatus = status.statuses[status.statuses.length - 1];
        if (currentStatus !== lastStatus) {
          lastStatus = currentStatus;
          let displayStatus = currentStatus;

          // --- Customize status message based on context and symbols ---
          // Remove Liquidity Specific
          if (currentStatus === "Receiving token 0" && token0Symbol) {
            displayStatus = `Receiving ${token0Symbol}`;
          } else if (currentStatus === "Receiving token 1" && token1Symbol) {
            displayStatus = `Receiving ${token1Symbol}`;
          } else if (currentStatus === "Token 0 received" && token0Symbol) {
            displayStatus = `${token0Symbol} received`;
          } else if (currentStatus === "Token 1 received" && token1Symbol) {
            displayStatus = `${token1Symbol} received`;
          }
          // Add Liquidity Specific (Using confirmed statuses)
          else if (currentStatus === "Sending token 0" && token0Symbol) {
            displayStatus = `Sending ${token0Symbol}`;
          } else if (currentStatus === "Sending token 1" && token1Symbol) {
            displayStatus = `Sending ${token1Symbol}`;
          } else if (currentStatus === "Token 0 deposited" && token0Symbol) {
            displayStatus = `${token0Symbol} deposited`;
          } else if (currentStatus === "Token 1 deposited" && token1Symbol) {
            displayStatus = `${token1Symbol} deposited`;
          }
          // --- End of customization ---

          if (toastId !== undefined) toastStore.dismiss(String(toastId));

          if (displayStatus.includes("Success")) {
            toastId = toastStore.success(successMessage);
          } else if (displayStatus.includes("Failed")) {
            const failureDetail = status.statuses.find(s => s.includes("Failed")) || "Operation failed";
            // Extract reason if possible, otherwise use the full status
            const reason = failureDetail.split(":").pop()?.trim(); 
            const finalFailureMessage = reason ? `${failureMessagePrefix}: ${reason}` : failureDetail;
            toastId = toastStore.error(finalFailureMessage);
          } else {
            toastId = toastStore.info(displayStatus);
          }
        }
      }

      const isSuccess = status.statuses.includes("Success");
      const isFailed = status.statuses.some(s => s.includes("Failed"));

      if (isSuccess) {
        if (!lastStatus.includes("Success")) {
           if (toastId !== undefined) toastStore.dismiss(String(toastId));
           toastStore.success(successMessage);
        }
        return status;
      }

      if (isFailed) {
         if (!lastStatus.includes("Failed")) {
            const failureDetail = status.statuses.find(s => s.includes("Failed")) || "Operation failed";
            const reason = failureDetail.split(":").pop()?.trim();
            const finalFailureMessage = reason ? `${failureMessagePrefix}: ${reason}` : failureDetail;
            if (toastId !== undefined) toastStore.dismiss(String(toastId));
            toastStore.error(finalFailureMessage);
         }
        return status;
      }

      attempts++;
<<<<<<< HEAD
      await new Promise(resolve => setTimeout(resolve, 500));
=======
      await new Promise(resolve => setTimeout(resolve, 600));
>>>>>>> d8be0daf
    }

    // Timeout case
    if (toastId !== undefined) toastStore.dismiss(String(toastId));
    toastStore.error(`${failureMessagePrefix}: Operation timed out`);
    throw new Error("Polling timed out");
  } catch (error) {
     if (toastId !== undefined) {
        const finalStates = ["Success", "Failed", "timed out"];
        const isFinalToast = typeof lastStatus === 'string' && finalStates.some(state => lastStatus.includes(state));
        const isFinalError = finalStates.some(state => error.message.includes(state));
        if (!isFinalToast && !isFinalError) {
             toastStore.dismiss(String(toastId));
        }
    }
    
    // Construct a more specific error message
    const finalErrorMessage = `${failureMessagePrefix}: ${error.message || "Error polling request status"}`;
    // Avoid double-toasting known failures
    if (!error.message.includes("Polling timed out") && !error.message.includes("Operation failed")) {
        toastStore.error(finalErrorMessage);
    }
    console.error("Error polling request status:", error);
    // Re-throw with the specific prefix if not already present
    if (!error.message.startsWith(failureMessagePrefix)) {
        throw new Error(finalErrorMessage);
    } else {
        throw error; // Re-throw original error if prefix is already there
    }
  }
}

export async function removeLiquidity(params: {
  token0: string;
  token1: string;
  lpTokenAmount: number | bigint;
}): Promise<string> {
  requireWalletConnection();
  console.log("Removing liquidity", params);
  try {
    // Ensure we're using BigInt for the amount
    const lpTokenBigInt =
      typeof params.lpTokenAmount === "number"
        ? BigInt(Math.floor(params.lpTokenAmount * 1e8))
        : params.lpTokenAmount;

    const actor = await auth.pnp.getActor(
      KONG_BACKEND_CANISTER_ID,
      canisterIDLs.kong_backend,
      { anon: false, requiresSigning: false },
    );
    const result = await (actor as any).remove_liquidity_async({
      token_0: "IC." + params.token0,
      token_1: "IC." + params.token1,
      remove_lp_token_amount: lpTokenBigInt,
    });

    if (!result.Ok) {
      throw new Error(result.Err || "Failed to remove liquidity");
    }
    return result.Ok.toString();
  } catch (error) {
    console.error("Error removing liquidity:", error);
    throw new Error(error.message || "Failed to remove liquidity");
  }
}

export async function approveTokens(token: Kong.Token, amount: bigint) {
  try {
    await IcrcService.checkAndRequestIcrc2Allowances(token, amount);
  } catch (error) {
    console.error("Error approving tokens:", error);
    throw new Error(`Failed to approve ${token.symbol}: ${error.message}`);
  }
}

export async function createPool(params: {
  token_0: Kong.Token;
  amount_0: bigint;
  token_1: Kong.Token;
  amount_1: bigint;
  initial_price: number;
}) {
  requireWalletConnection();
  
  try {
    let tx_id_0: Array<{ BlockIndex: bigint }> = [];
    let tx_id_1: Array<{ BlockIndex: bigint }> = [];
    let actor;

    // Handle ICRC2 tokens
    if (params.token_0.standards.includes("ICRC-2") && params.token_1.standards.includes("ICRC-2")) {
      const [approval0, approval1, actorResult] = await Promise.all([
        IcrcService.checkAndRequestIcrc2Allowances(
          params.token_0,
          params.amount_0,
        ),
        IcrcService.checkAndRequestIcrc2Allowances(
          params.token_1,
          params.amount_1,
        ),
        auth.pnp.getActor(KONG_BACKEND_CANISTER_ID, canisterIDLs.kong_backend, {
          anon: false,
          requiresSigning: false,
        }),
      ]);

      // For ICRC2 tokens, we don't need to pass transfer block indexes
      tx_id_0 = [];
      tx_id_1 = [];
      actor = actorResult;
    } else {
      // Handle ICRC1 tokens
      const [transfer0Result, transfer1Result, actorResult] = await Promise.all([
        IcrcService.transfer(
          params.token_0,
          KONG_BACKEND_CANISTER_ID,
          params.amount_0,
        ),
        IcrcService.transfer(
          params.token_1,
          KONG_BACKEND_CANISTER_ID,
          params.amount_1,
        ),
        auth.pnp.getActor(KONG_BACKEND_CANISTER_ID, canisterIDLs.kong_backend, {
          anon: false,
          requiresSigning: false,
        }),
      ]);

      // Keep block IDs as BigInt
      tx_id_0 = transfer0Result?.Ok ? [{ BlockIndex: transfer0Result.Ok }] : [];
      tx_id_1 = transfer1Result?.Ok ? [{ BlockIndex: transfer1Result.Ok }] : [];
      actor = actorResult;
    }

    const result = await actor.add_pool({
      token_0: "IC." + params.token_0.address,
      amount_0: params.amount_0,
      token_1: "IC." + params.token_1.address,
      amount_1: params.amount_1,
      tx_id_0: tx_id_0,
      tx_id_1: tx_id_1,
      lp_fee_bps: [30] // Hardcoded LP fee basis points
    });

    if ('Err' in result) {
      throw new Error(result.Err);
    }

    return result.Ok;
  } catch (error) {
    console.error("Error creating pool:", error);
    throw new Error(error.message || "Failed to create pool");
  }
}

/**
 * Send LP tokens to another address
 */
export async function sendLpTokens(params: {
  token: string; // LP token ID
  toAddress: string;
  amount: number | bigint;
}): Promise<any> {
  requireWalletConnection();
  try {
    // Ensure we're using BigInt for the amount
    const amountBigInt = typeof params.amount === "number"
      ? BigInt(Math.floor(params.amount * 1e8))
      : params.amount;

    const actor = await auth.pnp.getActor(
      KONG_BACKEND_CANISTER_ID,
      canisterIDLs.kong_backend,
      { anon: false, requiresSigning: false },
    );

    const result = await (actor as any).send({
      token: params.token,
      to_address: params.toAddress,
      amount: amountBigInt,
    });

    if (!result.OK) {
      throw new Error(result.Err || "Failed to send LP tokens");
    }

    toastStore.success(`Successfully sent ${params.amount} LP tokens`);
    return result.OK;
  } catch (error) {
    console.error("Error sending LP tokens:", error);
    toastStore.error(error.message || "Failed to send LP tokens");
    throw error;
  }
}<|MERGE_RESOLUTION|>--- conflicted
+++ resolved
@@ -433,11 +433,7 @@
       }
 
       attempts++;
-<<<<<<< HEAD
-      await new Promise(resolve => setTimeout(resolve, 500));
-=======
       await new Promise(resolve => setTimeout(resolve, 600));
->>>>>>> d8be0daf
     }
 
     // Timeout case
