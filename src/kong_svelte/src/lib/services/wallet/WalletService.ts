--- conflicted
+++ resolved
@@ -14,7 +14,6 @@
     return WalletService.instance;
   }
 
-<<<<<<< HEAD
   public static async getWhoami(): Promise<User> {
     const isWalletConnected = get(auth).isConnected;
     if (!isWalletConnected) {
@@ -31,20 +30,6 @@
         console.warn('get_user returned error:', result.Err);
         return null;
       }
-=======
-  public static async getWhoami(): Promise<BE.User> {
-
-    const wallet = get(walletStore);
-    if (!wallet.isConnected) {
-      return null;
-    }
-    try {
-      const actor = Actor.createActor(kongIdl as any, {
-        agent: wallet.agent,
-        canisterId: kongCanisterId
-      });
-      const result: any = await actor.get_user();
->>>>>>> 407707fa
       return result.Ok;
     } catch (error) {
       console.error('Error calling get_user method:', error);
