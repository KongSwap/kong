import { writable, get } from 'svelte/store';
import { fetchTokens } from "$lib/api/tokens/TokenApiClient";
import { Principal } from "@dfinity/principal";
import { IcrcService } from "$lib/services/icrc/IcrcService";
import { formatBalance } from "$lib/utils/numberFormatUtils";
import { walletPoolListStore } from '$lib/stores/walletPoolListStore';

export interface WalletData {
  tokens: Kong.Token[];
  balances: Record<string, TokenBalance>;
  isLoading: boolean;
  error: string | null;
  lastUpdated: number | null;
  currentWallet: string | null;
}

// Create stores
const initialState: WalletData = {
  tokens: [],
  balances: {},
  isLoading: false,
  error: null,
  lastUpdated: null,
  currentWallet: null,
};

// Create the store
export const walletDataStore = writable<WalletData>(initialState);

// Track initialization to prevent concurrent requests
let initializationInProgress = false;
let lastInitializedWallet: string | null = null;
let initializationPromise: Promise<void> | null = null;

// Token cache to avoid reloading tokens for every wallet
let tokenCache: {
<<<<<<< HEAD
  tokens: FE.Token[];
=======
  tokens: Kong.Token[];
>>>>>>> d8be0daf
  lastUpdated: number | null;
} = {
  tokens: [],
  lastUpdated: null
};

// Helper function for delay
const delay = (ms: number) => new Promise(r => setTimeout(r, ms));

// Cache expiration time in milliseconds (1 hour)
const TOKEN_CACHE_EXPIRY = 60 * 1000;

/**
 * WalletDataService - Centralized service for managing wallet token data
 * 
 * This service consolidates the token fetching logic that was previously
 * duplicated across multiple files. It provides methods for loading tokens,
 * balances, and managing the wallet data state.
 */
export class WalletDataService {
  /**
   * Initialize wallet data for a specific principal ID
   * This loads both tokens and balances if available
   */
  public static async initializeWallet(principalId: string): Promise<void> {
    if (!principalId || principalId === "anonymous") {
      console.log('No principal ID or anonymous user');
      walletDataStore.update(state => ({
        ...state,
        tokens: [],
        balances: {},
        currentWallet: null,
        isLoading: false,
        error: null
      }));
      return;
    }

    // If the wallet has changed, reset the store first
    const currentState = get(walletDataStore);
    if (currentState.currentWallet && currentState.currentWallet !== principalId) {
      console.log(`Wallet changed from ${currentState.currentWallet} to ${principalId}, resetting wallet data`);
      this.reset();
      
      // Also reset the wallet pool list store
      walletPoolListStore.reset();
    }

    // If initialization for this wallet is already in progress, return the existing promise
    if (initializationInProgress && lastInitializedWallet === principalId && initializationPromise) {
      console.log(`Initialization already in progress for wallet ${principalId}, returning existing promise`);
      return initializationPromise;
    }
    
    // Prevent starting a new initialization if we're already loading for this wallet
    if (currentState.isLoading && currentState.currentWallet === principalId) {
      console.log(`Already loading wallet data for ${principalId}, skipping redundant initialization`);
      return;
    }

    // Set initialization flags
    initializationInProgress = true;
    lastInitializedWallet = principalId;
    
    // Update store to indicate loading
    walletDataStore.update(state => ({
      ...state,
      isLoading: true,
      error: null,
      currentWallet: principalId, // Set current wallet immediately
      // Preserve tokens if available, clear balances
      tokens: state.tokens.length > 0 ? state.tokens : [],
      balances: {}
    }));

    // Create a promise for this initialization
    initializationPromise = new Promise<void>(async (resolve) => {
      try {
        console.log(`Starting initialization for wallet ${principalId}`);

        // Load tokens first - use cache if available and not expired
<<<<<<< HEAD
        let tokens: FE.Token[] = [];
=======
        let tokens: Kong.Token[] = [];
>>>>>>> d8be0daf
        
        if (
          tokenCache.tokens.length > 0 && 
          tokenCache.lastUpdated && 
          Date.now() - tokenCache.lastUpdated < TOKEN_CACHE_EXPIRY
        ) {
          console.log('Using cached tokens');
          tokens = tokenCache.tokens;
        } else {
          console.log('Token cache expired or empty, loading fresh tokens');
          tokens = await this.loadAllTokens();
          // Update the token cache
          tokenCache = {
            tokens,
            lastUpdated: Date.now()
          };
        }
        
        // Update store with tokens
        walletDataStore.update(state => ({
          ...state,
          tokens,
          lastUpdated: Date.now()
        }));

        // Always attempt to fetch balances regardless of auth state
        if (tokens.length > 0) {
          try {
            const balances = await this.loadWalletBalances(principalId, tokens);
            
            // Update store with balances
            walletDataStore.update(state => ({
              ...state,
              balances,
              lastUpdated: Date.now()
            }));
          } catch (balanceError) {
            console.warn("Error loading balances, but continuing with tokens:", balanceError);
            
            // Set a more specific error for balances, but don't fail completely
            walletDataStore.update(state => ({
              ...state,
              error: balanceError instanceof Error 
                ? `Balance loading error: ${balanceError.message}` 
                : "Failed to load token balances"
            }));
          }
        }

        // Load liquidity positions in parallel but don't wait for it
        this.loadLiquidityPositions(principalId).catch(error => {
          console.warn("Error loading liquidity positions, but continuing:", error);
        });

        // Update store to indicate completion
        walletDataStore.update(state => ({
          ...state,
          isLoading: false
        }));
        
        console.log(`Successfully initialized wallet data for ${principalId}`);
      } catch (error) {
        console.error("Error initializing wallet data:", error);
        
        // Update store with more specific error
        const errorMessage = error instanceof Error 
          ? `Wallet initialization failed: ${error.message}` 
          : "Failed to initialize wallet data";
          
        walletDataStore.update(state => ({
          ...state,
          isLoading: false,
          error: errorMessage
        }));
      } finally {
        // Reset initialization flags
        initializationInProgress = false;
        initializationPromise = null;
        resolve();
      }
    });

    return initializationPromise;
  }

  /**
   * Refresh only the balances for the current wallet without reloading tokens
   * This is useful for updating balances after transactions
   */
  public static async refreshBalances(forceRefresh = false): Promise<void> {
    const currentState = get(walletDataStore);
    const principalId = currentState.currentWallet;
    
    if (!principalId || principalId === "anonymous") {
      console.log('No wallet to refresh balances for');
      return;
    }
    
    if (currentState.isLoading) {
      console.log('Already loading data, skipping balance refresh');
      return;
    }
    
    try {
      // Update loading state
      walletDataStore.update(state => ({
        ...state,
        isLoading: true,
        error: null
<<<<<<< HEAD
      }));
      
      console.log(`Refreshing balances for wallet ${principalId}`);
=======
      }));      
>>>>>>> d8be0daf
      
      // Use existing tokens from the store
      const tokens = currentState.tokens;
      
      if (tokens.length > 0) {
        const balances = await this.loadWalletBalances(
          principalId, 
          tokens, 
          { forceRefresh }
        );
        
        // Update store with new balances
        walletDataStore.update(state => ({
          ...state,
          balances,
          lastUpdated: Date.now(),
          isLoading: false
        }));
        
        console.log(`Successfully refreshed balances for ${principalId}`);
      } else {
        // If no tokens, we need to initialize completely
        console.log('No tokens available, initializing wallet data');
        await this.initializeWallet(principalId);
      }
    } catch (error) {
      console.error("Error refreshing balances:", error);
      
      // Update store with error
      walletDataStore.update(state => ({
        ...state,
        isLoading: false,
        error: error instanceof Error 
          ? `Balance refresh failed: ${error.message}` 
          : "Failed to refresh balances"
      }));
    }
  }

  /**
   * Load liquidity positions for a wallet
   * This is called during wallet initialization to ensure liquidity data is loaded
   */
  public static async loadLiquidityPositions(principalId: string): Promise<void> {
    if (!principalId || principalId === "anonymous") {
      console.log(`Skipping liquidity positions load for anonymous or empty principal`);
      return;
    }

    // Check if we already have pools for this principal
    const currentStore = get(walletPoolListStore);
    console.log(`Checking liquidity positions for ${principalId}:`, {
      currentWalletId: currentStore.walletId,
      poolsCount: currentStore.processedPools.length,
      isLoading: currentStore.loading
    });
    
    if (currentStore.walletId === principalId && 
        currentStore.processedPools.length > 0) {
      console.log(`Already have liquidity positions for ${principalId}, no need to reload`);
      return;
    }

    try {
      console.log(`Loading liquidity positions for ${principalId}`);
      await walletPoolListStore.fetchPoolsForWallet(principalId);
      
      // Verify the data was loaded correctly
      const updatedStore = get(walletPoolListStore);
      console.log(`Liquidity positions load result for ${principalId}:`, {
        walletId: updatedStore.walletId,
        poolsCount: updatedStore.processedPools.length,
        error: updatedStore.error
      });
      
      if (updatedStore.processedPools.length > 0) {
        console.log(`Successfully loaded ${updatedStore.processedPools.length} liquidity positions for ${principalId}`);
      } else if (updatedStore.error) {
        console.error(`Error loading liquidity positions: ${updatedStore.error}`);
      } else {
        console.log(`No liquidity positions found for ${principalId}`);
      }
    } catch (error) {
      console.error("Error loading liquidity positions:", error);
      throw error;
    }
  }

  /**
   * Force refresh the token cache
   * This is useful when new tokens are added to the system
   */
<<<<<<< HEAD
  public static async refreshTokenCache(): Promise<FE.Token[]> {
=======
  public static async refreshTokenCache(): Promise<Kong.Token[]> {
>>>>>>> d8be0daf
    console.log('Force refreshing token cache');
    try {
      const tokens = await this.loadAllTokens();
      
      // Update the token cache
      tokenCache = {
        tokens,
        lastUpdated: Date.now()
      };
      
      // Update store with new tokens
      walletDataStore.update(state => ({
        ...state,
        tokens,
        lastUpdated: Date.now()
      }));
      
      return tokens;
    } catch (error) {
      console.error("Failed to refresh token cache:", error);
      throw error;
    }
  }

  /**
   * Load all tokens with pagination and retry logic
   */
  public static async loadAllTokens(): Promise<Kong.Token[]> {
    let allTokens: Kong.Token[] = [];
    let currentPage = 1;
    let hasMorePages = true;
    const pageLimit = 75;
    const maxRetries = 1;
    
    // Paginate through all tokens with delay between requests
    while (hasMorePages) {
      console.log(`Fetching tokens page ${currentPage}`);
      
      let retryCount = 0;
      let success = false;
      
      while (retryCount < maxRetries && !success) {
        try {
          const tokensResponse = await fetchTokens({
            page: currentPage,
            limit: pageLimit
          });
          
          if (tokensResponse.tokens && tokensResponse.tokens.length > 0) {
            allTokens = [...allTokens, ...tokensResponse.tokens];
            
            // Determine if we need to fetch more pages based on total_count
            hasMorePages = tokensResponse.tokens.length === pageLimit && 
                         allTokens.length < tokensResponse.total_count;
            currentPage++;
            
            // Add delay between requests to prevent 503 errors
            if (hasMorePages) {
              await delay(200);
            }
            
            success = true;
          } else {
            hasMorePages = false;
            success = true;
          }
        } catch (error) {
          retryCount++;
          console.error(`Error fetching tokens page ${currentPage} (attempt ${retryCount}/${maxRetries}):`, error);
          
          if (retryCount >= maxRetries) {
            console.error(`Max retries reached for page ${currentPage}, continuing with tokens collected so far`);
            hasMorePages = false;
            break;
          }
          
          // Exponential backoff
          await delay(1000 * Math.pow(2, retryCount - 1));
        }
      }
    }
    
    console.log(`Fetched ${allTokens.length} tokens in total`);
    return allTokens;
  }

  /**
   * Load wallet balances for a specific principal ID and tokens
   * This implementation directly uses IcrcService instead of TokenService
   */
  public static async loadWalletBalances(
    principalId: string,
    tokens: Kong.Token[],
    options = { forceRefresh: false }
  ): Promise<Record<string, TokenBalance>> {
    if (!principalId || principalId === "anonymous") {
      console.log('No wallet ID or anonymous user');
      return {};
    }

    if (!tokens || tokens.length === 0) {
      console.log('No tokens provided');
      return {};
    }

    try {      
      // Convert principal to Principal type if it's a string
      const principal = principalId;

      // Process tokens in smaller batches to prevent 503 errors
      const BATCH_SIZE = 50;
      let allBalances: Record<string, TokenBalance> = {};
      
      for (let i = 0; i < tokens.length; i += BATCH_SIZE) {
        const tokenBatch = tokens.slice(i, i + BATCH_SIZE);
        
        try {          
          // Use IcrcService directly to get balances
          const batchBalances = await IcrcService.batchGetBalances(
            // Add timestamp to make each request unique if forcing refresh
            options.forceRefresh 
              ? tokenBatch.map(t => ({ ...t, timestamp: Date.now() }))
              : tokenBatch,
            principal
          );
          
          // Process the balances
          for (const [canisterId, balance] of batchBalances.entries()) {
            if (balance !== undefined && balance !== null) {
              const token = tokens.find(t => t.address === canisterId);
              if (token) {
                const price = token?.metrics?.price || 0;
                const tokenAmount = formatBalance(balance.toString(), token.decimals).replace(/,/g, '');
                const usdValue = parseFloat(tokenAmount) * Number(price);

                if (!isNaN(usdValue)) {
                  allBalances[canisterId] = {
                    in_tokens: balance,
                    in_usd: usdValue.toString(),
                  };
                }
              }
            }
          }
          
          // Add delay between batches
          if (i + BATCH_SIZE < tokens.length) {
            await delay(100);
          }
        } catch (error) {
          console.error(`Error fetching balances for batch ${Math.floor(i/BATCH_SIZE) + 1}:`, error);
          await delay(500); // Wait longer on error
        }
      }
      
      // Filter out zero balances
      const nonZeroBalances = Object.entries(allBalances)
        .filter(([_, balance]) => {
          const hasValidBalance = balance.in_tokens !== undefined && 
                                balance.in_usd !== undefined &&
                                balance.in_tokens > BigInt(0);
          return hasValidBalance;
        })
        .reduce((acc, [canisterId, balance]) => {
          acc[canisterId] = balance;
          return acc;
        }, {} as Record<string, TokenBalance>);
      
      return nonZeroBalances;
    } catch (error) {
      console.error("Error loading wallet balances:", error);
      throw new Error(error instanceof Error ? error.message : "Failed to load wallet balances");
    }
  }

  /**
   * Load only token metadata without balances
   */
  public static async loadTokensOnly(principalId: string): Promise<Kong.Token[]> {
    try {
      // Update store to indicate loading
      walletDataStore.update(state => ({
        ...state,
        isLoading: true,
        error: null,
        currentWallet: principalId
      }));
      
      console.log('Starting token metadata load for', principalId);
      
      // Check if we have tokens in the cache
<<<<<<< HEAD
      let tokens: FE.Token[] = [];
=======
      let tokens: Kong.Token[] = [];
>>>>>>> d8be0daf
      
      if (
        tokenCache.tokens.length > 0 && 
        tokenCache.lastUpdated && 
        Date.now() - tokenCache.lastUpdated < TOKEN_CACHE_EXPIRY
      ) {
        console.log('Using cached tokens for metadata-only load');
        tokens = tokenCache.tokens;
      } else {
        console.log('Token cache expired or empty, loading fresh tokens for metadata-only load');
        tokens = await this.loadAllTokens();
        
        // Update the token cache
        tokenCache = {
          tokens,
          lastUpdated: Date.now()
        };
      }
      
      // Update store with tokens
      walletDataStore.update(state => ({
        ...state,
        tokens,
        isLoading: false,
        lastUpdated: Date.now()
      }));
      
      return tokens;
    } catch (error) {
      console.error("Failed to load token metadata:", error);
      
      // Update store with error
      walletDataStore.update(state => ({
        ...state,
        isLoading: false,
        error: error instanceof Error ? error.message : "Failed to load token metadata"
      }));
      
      return [];
    }
  }

  /**
   * Reset the wallet data store
   */
  public static reset(): void {
    walletDataStore.set(initialState);
    walletPoolListStore.reset();
    initializationInProgress = false;
    lastInitializedWallet = null;
    initializationPromise = null;
    
    // Note: We don't reset the token cache here to avoid unnecessary reloading
  }

  /**
   * Get the current wallet data
   */
  public static getWalletData(): WalletData {
    return get(walletDataStore);
  }
} <|MERGE_RESOLUTION|>--- conflicted
+++ resolved
@@ -34,11 +34,7 @@
 
 // Token cache to avoid reloading tokens for every wallet
 let tokenCache: {
-<<<<<<< HEAD
-  tokens: FE.Token[];
-=======
   tokens: Kong.Token[];
->>>>>>> d8be0daf
   lastUpdated: number | null;
 } = {
   tokens: [],
@@ -120,11 +116,7 @@
         console.log(`Starting initialization for wallet ${principalId}`);
 
         // Load tokens first - use cache if available and not expired
-<<<<<<< HEAD
-        let tokens: FE.Token[] = [];
-=======
         let tokens: Kong.Token[] = [];
->>>>>>> d8be0daf
         
         if (
           tokenCache.tokens.length > 0 && 
@@ -234,13 +226,7 @@
         ...state,
         isLoading: true,
         error: null
-<<<<<<< HEAD
-      }));
-      
-      console.log(`Refreshing balances for wallet ${principalId}`);
-=======
       }));      
->>>>>>> d8be0daf
       
       // Use existing tokens from the store
       const tokens = currentState.tokens;
@@ -333,11 +319,7 @@
    * Force refresh the token cache
    * This is useful when new tokens are added to the system
    */
-<<<<<<< HEAD
-  public static async refreshTokenCache(): Promise<FE.Token[]> {
-=======
   public static async refreshTokenCache(): Promise<Kong.Token[]> {
->>>>>>> d8be0daf
     console.log('Force refreshing token cache');
     try {
       const tokens = await this.loadAllTokens();
@@ -529,11 +511,7 @@
       console.log('Starting token metadata load for', principalId);
       
       // Check if we have tokens in the cache
-<<<<<<< HEAD
-      let tokens: FE.Token[] = [];
-=======
       let tokens: Kong.Token[] = [];
->>>>>>> d8be0daf
       
       if (
         tokenCache.tokens.length > 0 && 
