--- conflicted
+++ resolved
@@ -9,14 +9,10 @@
 import { browser } from "$app/environment";
 import { DEFAULT_TOKENS } from "$lib/constants/tokenConstants";
 import { fetchTokensByCanisterId } from "$lib/api/tokens";
-<<<<<<< HEAD
-import { fetchCanisters, syncCanistersToLocalStore } from "$lib/api/canisters";
-=======
 import { fetchBalances } from "$lib/api/balances";
 import { currentUserBalancesStore } from "$lib/stores/balancesStore";
 import { currentUserPoolsStore } from "$lib/stores/currentUserPoolsStore";
 import { userTokens } from "$lib/stores/userTokens";
->>>>>>> 06b833eb
 
 // Constants
 const STORAGE_KEYS = {
@@ -102,18 +98,6 @@
         storage.set("LAST_WALLET", walletId);
         storage.set("WAS_CONNECTED", "true");
 
-<<<<<<< HEAD
-        // Reset data and load fresh
-        await Promise.all([
-          loadBalances(owner, { forceRefresh: true }),
-          syncCanistersToLocalStore(),
-        ]);
-
-        // Initialize default tokens if needed
-        if (Object.keys(get(userTokens).enabledTokens).length === 0) {
-          userTokens.enableTokens(await fetchTokensByCanisterId(Object.values(DEFAULT_TOKENS)));
-        }
-=======
         // Load balances using the new API client
         setTimeout(async () => {
           try {
@@ -138,7 +122,6 @@
             console.error("Error loading balances:", error);
           }
         }, 0);
->>>>>>> 06b833eb
 
         return result;
       } catch (error) {
