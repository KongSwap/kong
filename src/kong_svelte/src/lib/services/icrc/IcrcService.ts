--- conflicted
+++ resolved
@@ -6,74 +6,11 @@
 import { KONG_BACKEND_PRINCIPAL } from "$lib/constants/canisterConstants";
 import { createAnonymousActorHelper } from "$lib/utils/actorUtils";
 import { type IcrcAccount } from "@dfinity/ledger-icrc";
-<<<<<<< HEAD
-
-// Error types for better handling
-const enum ErrorType {
-  CORS = "CORS",
-  RATE_LIMIT = "RATE_LIMIT",
-  NETWORK = "NETWORK",
-  AUTH = "AUTH",
-  UNKNOWN = "UNKNOWN",
-}
-=======
 import { get } from "svelte/store";
->>>>>>> d8be0daf
 
 export class IcrcService {
   private static readonly MAX_CONCURRENT_REQUESTS = 5;
 
-<<<<<<< HEAD
-  private static classifyError(error: any): ErrorType {
-    if (!error) return ErrorType.UNKNOWN;
-    const message = error.message?.toLowerCase() || "";
-
-    if (
-      message.includes("cors") ||
-      message.includes("access-control-allow-origin")
-    ) {
-      return ErrorType.CORS;
-    }
-    if (message.includes("429") || message.includes("too many requests")) {
-      return ErrorType.RATE_LIMIT;
-    }
-    if (
-      message.includes("network") ||
-      message.includes("failed to fetch") ||
-      message.includes("net::")
-    ) {
-      return ErrorType.NETWORK;
-    }
-    if (message.includes("wallet") || message.includes("authentication")) {
-      return ErrorType.AUTH;
-    }
-    return ErrorType.UNKNOWN;
-  }
-
-  private static handleError(methodName: string, error: any) {
-    console.error(`Error in ${methodName}:`, error);
-    const errorType = this.classifyError(error);
-
-    if (errorType === ErrorType.AUTH) {
-      throw new Error(
-        "Please connect your wallet to proceed with this operation.",
-      );
-    }
-
-    // Let the retry mechanism handle these types of errors
-    if (
-      errorType === ErrorType.CORS ||
-      errorType === ErrorType.NETWORK ||
-      errorType === ErrorType.RATE_LIMIT
-    ) {
-      throw error;
-    }
-
-    throw error;
-  }
-
-=======
->>>>>>> d8be0daf
   private static async withConcurrencyLimit<T>(
     operations: (() => Promise<T>)[],
     limit: number = this.MAX_CONCURRENT_REQUESTS,
@@ -111,12 +48,6 @@
     separateBalances: boolean = false,
   ): Promise<{ default: bigint; subaccount: bigint } | bigint> {
     try {
-      // Debug logging for local development
-      if (process.env.NODE_ENV === "development") {
-        console.debug(`[Balance] Fetching balance for ${token.symbol} (${token.canister_id})`);
-        console.debug(`[Balance] Principal: ${principal.toString()}`);
-      }
-      
       const actor = await createAnonymousActorHelper(
         token.address,
         canisterIDLs.icrc1,
@@ -158,11 +89,7 @@
     // Add request deduplication with a shorter window and token-specific keys
     const requestKeys = tokens.map(
       (token) =>
-<<<<<<< HEAD
-        `${token.canister_id}-${principal.toString()}-${Date.now() - (Date.now() % 5000)}`,
-=======
         `${token.address}-${principal}-${Date.now() - (Date.now() % 5000)}`,
->>>>>>> d8be0daf
     );
 
     // Check if any of these exact tokens are already being fetched
@@ -228,11 +155,7 @@
             try {
               const balance = await this.getIcrc1Balance(
                 token,
-<<<<<<< HEAD
-                principal,
-=======
                 Principal.fromText(principal),
->>>>>>> d8be0daf
                 subaccount,
               );
               return { token, balance };
@@ -246,21 +169,13 @@
           });
 
           // Increase concurrency limit for token balance fetching
-<<<<<<< HEAD
-          const balances = await this.withConcurrencyLimit(operations, 25);
-=======
           const balances = await this.withConcurrencyLimit(operations, 30);
->>>>>>> d8be0daf
 
           balances.forEach((result) => {
             if (result) {
               const { token, balance } = result;
               results.set(
-<<<<<<< HEAD
-                token.canister_id,
-=======
                 token.address,
->>>>>>> d8be0daf
                 typeof balance === "bigint" ? balance : balance.default,
               );
             }
@@ -304,17 +219,14 @@
         return currentAllowance.amount;
       }
 
-      // Use a large allowance value (1 trillion tokens) instead of trying to parse total_supply
-      // This is a common practice for approvals - just use a very large number
-      // We multiply by 10^decimals to account for token decimals
-      const largeAllowance = 1000000000000n * BigInt(10 ** token.decimals);
-      
       const approveArgs = {
         fee: [],
         memo: [],
         from_subaccount: [],
         created_at_time: [],
-        amount: largeAllowance,
+        amount: token?.metrics?.total_supply
+          ? BigInt(token.metrics.total_supply.toString().replace("_", ""))
+          : totalAmount * 10n,
         expected_allowance: [],
         expires_at: [expiresAt],
         spender: {
@@ -367,11 +279,7 @@
   }
 
   public static async transfer(
-<<<<<<< HEAD
-    token: FE.Token,
-=======
     token: Kong.Token,
->>>>>>> d8be0daf
     to: string | Principal | IcrcAccount,
     amount: bigint,
     opts: {
@@ -393,11 +301,7 @@
         if (wallet === "oisy") {
           return { Err: "Oisy subaccount transfer is temporarily disabled." };
         }
-<<<<<<< HEAD
-        const ledgerActor = auth.getActor(token.canister_id, canisterIDLs.ICP, {
-=======
         const ledgerActor = auth.getActor(token.address, canisterIDLs.ICP, {
->>>>>>> d8be0daf
           anon: false,
           requiresSigning: true,
         });
@@ -414,19 +318,11 @@
             ? [{ timestamp_nanos: opts.createdAtTime }]
             : [],
         };
-<<<<<<< HEAD
-        
-        const result = await ledgerActor.transfer(transfer_args);
-        if ('Err' in result) {
-          const stringifiedError = JSON.stringify(result.Err, (_, value) =>
-             typeof value === 'bigint' ? value.toString() : value
-=======
 
         const result = await ledgerActor.transfer(transfer_args);
         if ("Err" in result) {
           const stringifiedError = JSON.stringify(result.Err, (_, value) =>
             typeof value === "bigint" ? value.toString() : value,
->>>>>>> d8be0daf
           );
           return { Err: JSON.parse(stringifiedError) };
         }
@@ -434,11 +330,7 @@
       }
 
       // For all ICRC standard transfers (Principal or ICRC1 Account)
-<<<<<<< HEAD
-      const actor = auth.getActor(token.canister_id, canisterIDLs["icrc1"], {
-=======
       const actor = auth.getActor(token.address, canisterIDLs["icrc1"], {
->>>>>>> d8be0daf
         anon: false,
         requiresSigning: true,
       });
@@ -476,11 +368,7 @@
     } catch (error) {
       console.error("Transfer error:", error);
       const stringifiedError = JSON.stringify(error, (_, value) =>
-<<<<<<< HEAD
-        typeof value === 'bigint' ? value.toString() : value
-=======
         typeof value === "bigint" ? value.toString() : value,
->>>>>>> d8be0daf
       );
       return { Err: JSON.parse(stringifiedError) };
     }
