import { auth, type CanisterType } from '$lib/services/auth';
import { canisterIDLs } from '$lib/services/pnp/PnpInitializer';
import { Principal } from '@dfinity/principal';
<<<<<<< HEAD
import { canisterId as kongBackendCanisterId } from '../../../../../declarations/kong_backend';
import { get } from 'svelte/store';

export class IcrcService {
=======
import { canisterId as kongBackendCanisterId, idlFactory as kongBackendIdl } from '../../../../../declarations/kong_backend';
import { idlFactory as icrcIdl } from '../../../../../declarations/ckusdt_ledger';
import { Actor } from '@dfinity/agent';
import { get } from 'svelte/store';
import { walletStore } from '$lib/services/wallet/walletStore';

export class IcrcService {
  private static async getActorWithCheck(canister_id: string, interfaceName: CanisterType, signed = true) {
    try {
      const store = get(walletStore);
      if (signed && !store.isConnected) {
        throw new Error('Wallet connection required for this operation');
      }

      const actor = await getActor(canister_id, interfaceName, signed);
      if (!actor) {
        throw new Error(`Actor for ${interfaceName} not available`);
      }
      return actor;
    } catch (error) {
      console.error(`Error getting actor for ${interfaceName}:`, error);
      throw new Error(`Failed to initialize actor for ${interfaceName}. Please ensure your wallet is connected.`);
    }
  }
>>>>>>> 407707fa

  private static handleError(methodName: string, error: any) {
    console.error(`Error in ${methodName}:`, error);
    if (error?.message?.includes('body') || error?.message?.includes('Wallet connection required')) {
      throw new Error('Please connect your wallet to proceed with this operation.');
    }
    throw error;
  }

  public static async getIcrc1Balance(
    token: FE.Token,
    principal: Principal,
  ): Promise<bigint> {
    try {
<<<<<<< HEAD
      // Use ICRC-2 actor since it's a superset of ICRC-1
      const wallet = get(auth);
      const actor = await auth.getActor(token.canister_id, canisterIDLs['icrc2'], {anon: true});
      return await actor.icrc1_balance_of({
=======
      // Use unsigned actor for balance checks
      const actor = await this.getActorWithCheck(token.canister_id, "icrc1", false);
      console.log("Principal:", principal);
      const balance = await actor.icrc1_balance_of({
>>>>>>> 407707fa
        owner: principal,
        subaccount: [],
      });
      return balance;
    } catch (error) {
      console.error(`Error getting ICRC1 balance for ${token.symbol}:`, error);
      return BigInt(0);
    }
  }

  public static async getIcrc1TokenMetadata(canister_id: string): Promise<any> {
    try {
<<<<<<< HEAD
      const wallet = get(auth);
      const actor = await auth.getActor(canister_id, canisterIDLs['icrc1']);
=======
      const actor = await this.getActorWithCheck(canister_id, 'icrc1', false);
>>>>>>> 407707fa
      return await actor.icrc1_metadata();
    } catch (error) {
      this.handleError('getIcrc1TokenMetadata', error);
    }
  }

  public static async checkAndRequestIcrc2Allowances(
    token: FE.Token, 
    payAmount: bigint,
  ): Promise<bigint> {
    if (!token?.canister_id) {
      throw new Error('Invalid token: missing canister_id');
    }

    try {
<<<<<<< HEAD

      console.log("[ICRC Debug] Checking allowances:", {
        token: token.symbol,
        payAmount: payAmount.toString()
      });
  
      const wallet = get(auth);
      const principal = await wallet.account.owner
      
      console.log("[ICRC Debug] Current principal:", principal.toString());
      
      // Create actor with retries
      let actor;
      let retries = 3;
      while (retries > 0) {
        try {
          actor = await auth.getActor(token.canister_id, canisterIDLs.icrc2, {
            anon: false,
          });
          console.log("[ICRC Debug] WALLET", wallet);
          console.log("[ICRC Debug] Got actor for allowance check");

          break;
        } catch (error) {
          console.warn(`Actor creation attempt failed, ${retries - 1} retries left:`, error);
          retries--;
          if (retries === 0) throw error;
          await new Promise(resolve => setTimeout(resolve, 1000)); // Wait 1s between retries
        }
      }
      
      const expiresAt = BigInt(Date.now()) * BigInt(1_000_000) + BigInt(60_000_000_000);
      const totalAmount = payAmount + token.fee;

      // First check if we already have sufficient allowance
      console.log('Checking allowance for', wallet.account.owner.toString());
      const currentAllowance = await this.checkIcrc2Allowance(
        token,
        wallet.account.owner,
        Principal.fromText(kongBackendCanisterId)
      );

      if (currentAllowance >= totalAmount) {
        console.log('Sufficient allowance already exists:', currentAllowance.toString());
        return currentAllowance;
      }

=======
      const store = get(walletStore);
      if (!store.isConnected || !store.signerAgent) {
        throw new Error('Please connect your wallet to proceed with this operation.');
      }

      // Create actor with signing capabilities using the standard ICRC2 interface
      const actor = await getActor(token.canister_id, 'icrc2', true);

      const result = await actor.icrc2_allowance({
        account: { owner: store.account.owner, subaccount: [] },
        spender: { 
          owner: Principal.fromText(kongBackendCanisterId), 
          subaccount: [] 
        }
      });
      console.log('ICRC2 allowance result:', result);

      const expiresAt = BigInt(Date.now()) * BigInt(1_000_000) + BigInt(60_000_000_000);
      const totalAmount = payAmount + (token.fee || BigInt(0));
      
>>>>>>> 407707fa
      const approveArgs = {
        fee: [],
        memo: [],
        from_subaccount: [],
        created_at_time: [],
        amount: BigInt(totalAmount),
        expected_allowance: [],
        expires_at: [expiresAt],
        spender: { 
          owner: Principal.fromText(kongBackendCanisterId), 
          subaccount: [] 
        }
      };

<<<<<<< HEAD
      // Fetch balance with retries
      let balance;
      retries = 3;
      while (retries > 0) {
        try {
          balance = await actor.icrc1_balance_of({
            owner: wallet.account.owner,
            subaccount: [],
          });
          break;
        } catch (error) {
          console.warn(`Balance check attempt failed, ${retries - 1} retries left:`, error);
          retries--;
          if (retries === 0) throw error;
          await new Promise(resolve => setTimeout(resolve, 1000));
        }
      }
      
      console.log("BALANCE", balance);

      // Approve with retries
      let result;
      retries = 3;
      while (retries > 0) {
        try {
          actor = await auth.getActor(token.canister_id, canisterIDLs.icrc2, {
            anon: false,
          });
          result = await actor.icrc2_approve(approveArgs);
          break;
        } catch (error) {
          console.warn(`Approve attempt failed, ${retries - 1} retries left:`, error);
          retries--;
          if (retries === 0) throw error;
          await new Promise(resolve => setTimeout(resolve, 1000));
        }
      }
      
      if ('Err' in result) {
        // Convert BigInt to string in the error object
        const serializedError = JSON.stringify(result.Err, (key, value) => 
            typeof value === 'bigint' ? value.toString() : value
        , 2);
        
        console.error('ICRC2 approve error:', serializedError);
        throw new Error(`ICRC2 approve error: ${serializedError}`);
    }
    
      
      console.log('ICRC2 approve success:', result.Ok.toString());
=======
      console.log('Sending ICRC2 approve request with args:', approveArgs);
      const result2: any = await actor.icrc2_approve(approveArgs);
      console.log('ICRC2 approve result:', result2);

      if (!result) {
        throw new Error('ICRC2 approve call returned undefined');
      }
      
      if ('Err' in result) {
        throw new Error(`ICRC2 approve error: ${JSON.stringify(result.Err)}`);
      }

>>>>>>> 407707fa
      return result.Ok;
    } catch (error: any) {
      if (error?.message?.includes('wallet')) {
        throw error; // Pass through wallet connection errors directly
      }
      console.error('ICRC2 approve error:', error);
      this.handleError('checkAndRequestIcrc2Allowances', error);
      throw error;
    }
  }

  public static async checkIcrc2Allowance(
    token: FE.Token,
    owner: Principal,
    spender: Principal
  ): Promise<bigint> {
    try {
<<<<<<< HEAD
      console.log('Checking allowance for', owner.toString());
      console.log('Spender:', spender.toString());
      console.log('Token:', token.canister_id);
      const wallet = get(auth);
      const walletId = wallet.account?.owner?.toString() || "anonymous";
      const actor = await auth.getActor(token.canister_id, canisterIDLs['icrc2']);
=======
      const actor = await this.getActorWithCheck(token.canister_id, 'icrc2', false);
>>>>>>> 407707fa
      const result = await actor.icrc2_allowance({
        account: { owner, subaccount: [] },
        spender: { 
          owner: spender, 
          subaccount: [] 
        }
      });
      return BigInt(result.allowance);
    } catch (error) {
      this.handleError('checkIcrc2Allowance', error);
    }
  }

  public static async icrc1Transfer(
    token: FE.Token,
    to: string | Principal,
    amount: bigint,
    opts: {
      memo?: number[];
      fee?: bigint;
      fromSubaccount?: number[];
      createdAtTime?: bigint;
    } = {}
  ): Promise<Result<bigint>> {
    try {
      const actor = await auth.getActor(token.canister_id, 'icrc1');
      const toPrincipal = typeof to === 'string' ? Principal.fromText(to) : to;

      const transferArgs = {
        to: {
          owner: toPrincipal,
          subaccount: [],
        },
        amount,
        memo: opts.memo ? opts.memo : [],
        fee: opts.fee ? [opts.fee] : [],
        from_subaccount: opts.fromSubaccount ? [opts.fromSubaccount] : [],
        created_at_time: opts.createdAtTime ? [opts.createdAtTime] : [],
      };

      const result = await actor.icrc1_transfer(transferArgs);
      if ('Err' in result) {
        return { Err: result.Err };
      }
      return { Ok: result.Ok };
    } catch (error) {
      this.handleError('icrc1Transfer', error);
    }
  }

  public static async icrc2TransferFrom(
    canister_id: string,
    from: Principal,
    to: Principal,
    amount: bigint,
    opts: {
      memo?: number[];
      fee?: bigint;
      fromSubaccount?: number[];
      createdAtTime?: bigint;
    } = {}
  ): Promise<{ Ok?: bigint; Err?: any }> {
    try {
      const actor = await auth.getActor(canister_id, 'icrc2');
      const transferArgs = {
        from: {
          owner: from,
          subaccount: [],
        },
        to: {
          owner: to,
          subaccount: [],
        },
        amount,
        memo: opts.memo ? opts.memo : [],
        fee: opts.fee ? [opts.fee] : [],
        created_at_time: opts.createdAtTime ? [opts.createdAtTime] : [],
      };

      const result = await actor.icrc2_transfer_from(transferArgs);
      if ('Err' in result) {
        throw new Error(`ICRC2 transfer_from error: ${JSON.stringify(result.Err)}`);
      }
      return result;
    } catch (error) {
      this.handleError('icrc2TransferFrom', error);
    }
  }
}<|MERGE_RESOLUTION|>--- conflicted
+++ resolved
@@ -1,37 +1,10 @@
 import { auth, type CanisterType } from '$lib/services/auth';
 import { canisterIDLs } from '$lib/services/pnp/PnpInitializer';
 import { Principal } from '@dfinity/principal';
-<<<<<<< HEAD
 import { canisterId as kongBackendCanisterId } from '../../../../../declarations/kong_backend';
 import { get } from 'svelte/store';
 
 export class IcrcService {
-=======
-import { canisterId as kongBackendCanisterId, idlFactory as kongBackendIdl } from '../../../../../declarations/kong_backend';
-import { idlFactory as icrcIdl } from '../../../../../declarations/ckusdt_ledger';
-import { Actor } from '@dfinity/agent';
-import { get } from 'svelte/store';
-import { walletStore } from '$lib/services/wallet/walletStore';
-
-export class IcrcService {
-  private static async getActorWithCheck(canister_id: string, interfaceName: CanisterType, signed = true) {
-    try {
-      const store = get(walletStore);
-      if (signed && !store.isConnected) {
-        throw new Error('Wallet connection required for this operation');
-      }
-
-      const actor = await getActor(canister_id, interfaceName, signed);
-      if (!actor) {
-        throw new Error(`Actor for ${interfaceName} not available`);
-      }
-      return actor;
-    } catch (error) {
-      console.error(`Error getting actor for ${interfaceName}:`, error);
-      throw new Error(`Failed to initialize actor for ${interfaceName}. Please ensure your wallet is connected.`);
-    }
-  }
->>>>>>> 407707fa
 
   private static handleError(methodName: string, error: any) {
     console.error(`Error in ${methodName}:`, error);
@@ -46,21 +19,13 @@
     principal: Principal,
   ): Promise<bigint> {
     try {
-<<<<<<< HEAD
       // Use ICRC-2 actor since it's a superset of ICRC-1
       const wallet = get(auth);
       const actor = await auth.getActor(token.canister_id, canisterIDLs['icrc2'], {anon: true});
       return await actor.icrc1_balance_of({
-=======
-      // Use unsigned actor for balance checks
-      const actor = await this.getActorWithCheck(token.canister_id, "icrc1", false);
-      console.log("Principal:", principal);
-      const balance = await actor.icrc1_balance_of({
->>>>>>> 407707fa
         owner: principal,
         subaccount: [],
       });
-      return balance;
     } catch (error) {
       console.error(`Error getting ICRC1 balance for ${token.symbol}:`, error);
       return BigInt(0);
@@ -69,12 +34,8 @@
 
   public static async getIcrc1TokenMetadata(canister_id: string): Promise<any> {
     try {
-<<<<<<< HEAD
       const wallet = get(auth);
       const actor = await auth.getActor(canister_id, canisterIDLs['icrc1']);
-=======
-      const actor = await this.getActorWithCheck(canister_id, 'icrc1', false);
->>>>>>> 407707fa
       return await actor.icrc1_metadata();
     } catch (error) {
       this.handleError('getIcrc1TokenMetadata', error);
@@ -90,7 +51,6 @@
     }
 
     try {
-<<<<<<< HEAD
 
       console.log("[ICRC Debug] Checking allowances:", {
         token: token.symbol,
@@ -138,28 +98,6 @@
         return currentAllowance;
       }
 
-=======
-      const store = get(walletStore);
-      if (!store.isConnected || !store.signerAgent) {
-        throw new Error('Please connect your wallet to proceed with this operation.');
-      }
-
-      // Create actor with signing capabilities using the standard ICRC2 interface
-      const actor = await getActor(token.canister_id, 'icrc2', true);
-
-      const result = await actor.icrc2_allowance({
-        account: { owner: store.account.owner, subaccount: [] },
-        spender: { 
-          owner: Principal.fromText(kongBackendCanisterId), 
-          subaccount: [] 
-        }
-      });
-      console.log('ICRC2 allowance result:', result);
-
-      const expiresAt = BigInt(Date.now()) * BigInt(1_000_000) + BigInt(60_000_000_000);
-      const totalAmount = payAmount + (token.fee || BigInt(0));
-      
->>>>>>> 407707fa
       const approveArgs = {
         fee: [],
         memo: [],
@@ -174,7 +112,6 @@
         }
       };
 
-<<<<<<< HEAD
       // Fetch balance with retries
       let balance;
       retries = 3;
@@ -225,20 +162,6 @@
     
       
       console.log('ICRC2 approve success:', result.Ok.toString());
-=======
-      console.log('Sending ICRC2 approve request with args:', approveArgs);
-      const result2: any = await actor.icrc2_approve(approveArgs);
-      console.log('ICRC2 approve result:', result2);
-
-      if (!result) {
-        throw new Error('ICRC2 approve call returned undefined');
-      }
-      
-      if ('Err' in result) {
-        throw new Error(`ICRC2 approve error: ${JSON.stringify(result.Err)}`);
-      }
-
->>>>>>> 407707fa
       return result.Ok;
     } catch (error: any) {
       if (error?.message?.includes('wallet')) {
@@ -256,16 +179,12 @@
     spender: Principal
   ): Promise<bigint> {
     try {
-<<<<<<< HEAD
       console.log('Checking allowance for', owner.toString());
       console.log('Spender:', spender.toString());
       console.log('Token:', token.canister_id);
       const wallet = get(auth);
       const walletId = wallet.account?.owner?.toString() || "anonymous";
       const actor = await auth.getActor(token.canister_id, canisterIDLs['icrc2']);
-=======
-      const actor = await this.getActorWithCheck(token.canister_id, 'icrc2', false);
->>>>>>> 407707fa
       const result = await actor.icrc2_allowance({
         account: { owner, subaccount: [] },
         spender: { 
