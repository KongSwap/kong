--- conflicted
+++ resolved
@@ -33,18 +33,6 @@
         const isCorsError = error?.message?.includes('CORS') || error?.message?.includes('Access-Control-Allow-Origin');
         const isRateLimitError = error?.message?.includes('429');
         
-<<<<<<< HEAD
-        if (retries >= maxRetries || (!isCorsError && !isRateLimitError)) {
-          throw error;
-        }
-        
-        const delay = initialDelay * Math.pow(2, retries);
-        if (isRateLimitError) {
-          console.log(`Rate limited, retrying in ${delay}ms...`);
-        } else if (isCorsError) {
-          console.log(`CORS error encountered, retrying in ${delay}ms...`);
-        }
-=======
         const effectiveMaxRetries = isRateLimitError ? 5 : maxRetries;
         if (retries >= effectiveMaxRetries || (!isCorsError && !isRateLimitError)) {
           throw error;
@@ -53,7 +41,6 @@
         const jitter = Math.random() * 1000;
         const baseDelay = isRateLimitError ? 2000 : initialDelay;
         const delay = (baseDelay * Math.pow(2, retries)) + jitter;
->>>>>>> 381a3b48
         
         await new Promise(resolve => setTimeout(resolve, delay));
         retries++;
@@ -154,7 +141,6 @@
     if (!token?.canister_id) {
       throw new Error("Invalid token: missing canister_id");
     }
-    ``;
 
     try {
       const expiresAt =
