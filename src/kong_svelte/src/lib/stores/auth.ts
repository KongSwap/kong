import { get, writable } from "svelte/store";
import { type PnpInterface } from "@windoge98/plug-n-play";
import {
  pnp,
  canisters as pnpCanisters,
} from "$lib/config/auth.config";
import { browser } from "$app/environment";
import { fetchBalances } from "$lib/api/balances";
import { currentUserBalancesStore } from "$lib/stores/balancesStore";
import { currentUserPoolsStore } from "$lib/stores/currentUserPoolsStore";
import { createNamespacedStore } from "$lib/config/localForage.config";
import { trackEvent, AnalyticsEvent } from "$lib/utils/analytics";
import { Actor } from "@dfinity/agent";

// Constants
const AUTH_NAMESPACE = 'auth';
const STORAGE_KEYS = {
  LAST_WALLET: "selectedWallet",
  AUTO_CONNECT_ATTEMPTED: "autoConnectAttempted",
  WAS_CONNECTED: "wasConnected",
  CONNECTION_RETRY_COUNT: "connectionRetryCount",
} as const;

// Create namespaced store and exports
const authStorage = createNamespacedStore(AUTH_NAMESPACE);
export const selectedWalletId = writable<string | null>(null);
export const isConnected = writable<boolean>(false);
export const connectionError = writable<string | null>(null);
export const isAuthenticating = writable<boolean>(false);
export const canisters = pnpCanisters;

function createAuthStore(pnp: PnpInterface) {
  const store = writable({ isConnected: false, account: null, isInitialized: false });
  const { subscribe, set } = store;
  let isStoreInitialized = false;

  // Storage operations
  const storage = {
    async get(key: keyof typeof STORAGE_KEYS) {
      if (!browser) return null;
      try {
        return await authStorage.getItem<string>(STORAGE_KEYS[key]);
      } catch (error) {
        console.error(`Error getting ${key} from storage:`, error);
        return null;
      }
    },
    
    async set(key: keyof typeof STORAGE_KEYS, value: string) {
      if (!browser) return;
      try {
        await authStorage.setItem(STORAGE_KEYS[key], value);
      } catch (error) {
        console.error(`Error setting ${key} in storage:`, error);
      }
    },
    
    async clear() {
      if (!browser) return;
      try {
        for (const key of Object.values(STORAGE_KEYS)) {
          await authStorage.removeItem(key);
        }
      } catch (error) {
        console.error('Error clearing storage:', error);
      }
    },
  };

  // Helper to update store state on disconnect or error
  const resetState = (err: string | null = null) => {
    set({ isConnected: false, account: null, isInitialized: true });
    selectedWalletId.set(null);
    isConnected.set(false);
    connectionError.set(err);
  };

  const storeObj = {
    subscribe,
    pnp,

    async initialize() {
      if (!browser || isStoreInitialized) return;
      isStoreInitialized = true;

      try {
        const lastWallet = await storage.get("LAST_WALLET");
        if (!lastWallet || lastWallet === "plug") return;

        const hasAttempted = sessionStorage.getItem(STORAGE_KEYS.AUTO_CONNECT_ATTEMPTED);
        const wasConnected = await storage.get("WAS_CONNECTED");

        if (!(hasAttempted && !wasConnected)) {
          await this.connect(lastWallet, true);
        }
      } catch (error) {
        console.warn("Auto-connect failed:", error);
        await storage.clear();
        connectionError.set(error.message);
        isStoreInitialized = false;
      } finally {
        sessionStorage.setItem(STORAGE_KEYS.AUTO_CONNECT_ATTEMPTED, "true");
      }
    },

    async connect(walletId: string, isRetry = false) {
      try {
        connectionError.set(null);
        isAuthenticating.set(true);
        const result = await pnp.connect(walletId);

        if (!result?.owner) {
          if (!isRetry) {
            console.warn(`Connection attempt failed for ${walletId}, retrying once...`);
            await pnp.disconnect();
            await new Promise(resolve => setTimeout(resolve, 500));
            return await this.connect(walletId, true);
          }
          
          console.error("Connection failed after retry.");
          await this.disconnect();
          throw new Error("Invalid connection result after retry. Please try again. If the issue persists, reload the page.");
        }

        const owner = result.owner;
        set({ isConnected: true, account: result, isInitialized: true });
        
        // Track successful connection using the utility function
        trackEvent(AnalyticsEvent.ConnectWallet, { 
          wallet_id: walletId 
        });

        // Update state and storage
        selectedWalletId.set(walletId);
        isConnected.set(true);
        await Promise.all([
          storage.set("LAST_WALLET", walletId),
          storage.set("WAS_CONNECTED", "true")
        ]);

        // Load balances in background
        setTimeout(async () => {
          try {
            const { userTokens } = await import("$lib/stores/userTokens");
            await userTokens.setPrincipal(owner);
            await fetchBalances(get(userTokens).tokens, owner, true);
          } catch (error) {
            console.error("Error loading balances:", error);
          }
        }, 0);

        return result;
      } catch (error) {
        console.error("Connection error:", error);
        resetState(error.message);
        throw error;
      } finally {
        isAuthenticating.set(false);
      }
    },

    async disconnect() {
      await pnp.disconnect();
      resetState(null);
      currentUserBalancesStore.set({});
      currentUserPoolsStore.reset();
      isConnected.set(false);
      selectedWalletId.set(null);
      isAuthenticating.set(false);
      connectionError.set(null);
      // Set principal to null but don't reset tokens
      const { userTokens } = await import("$lib/stores/userTokens");
      userTokens.setPrincipal(null);
      
      await storage.clear();
    },
<<<<<<< HEAD

    getActor(
      canisterId: string,
      idl: any,
      options: { anon?: boolean; requiresSigning?: boolean } = {},
    ) {
      if (options.anon) return createAnonymousActorHelper(canisterId, idl);
      if (!pnp.isWalletConnected()) throw new Error("Anonymous user");

      const actor = pnp.getActor(canisterId, idl, options);

      // In local development ensure the agent trusts the replica certificate
      if (process.env.DFX_NETWORK !== "ic") {
        try {
          // @ts-ignore - agentOf is not in type defs
          const agent = Actor.agentOf(actor);
          agent?.fetchRootKey?.();
        } catch (err) {
          console.warn("fetchRootKey failed", err);
        }
      }

      return actor;
    },
=======
>>>>>>> e4922c94
  };

  return storeObj;
}

export type AuthStore = ReturnType<typeof createAuthStore>;
export const auth = createAuthStore(pnp);

// Helper functions
export function requireWalletConnection(): void {
  if (!pnp.isAuthenticated()) throw new Error("Wallet is not connected.");
}

export const connectWallet = async (walletId: string) => {
  try {
    isAuthenticating.set(true);
    if (get(isConnected)) await auth.disconnect();
    return await auth.connect(walletId);
  } catch (error) {
    console.error("Failed to connect wallet:", error);
    throw error;
  } finally {
    isAuthenticating.set(false);
  }
};<|MERGE_RESOLUTION|>--- conflicted
+++ resolved
@@ -174,14 +174,19 @@
       
       await storage.clear();
     },
-<<<<<<< HEAD
 
     getActor(
       canisterId: string,
       idl: any,
       options: { anon?: boolean; requiresSigning?: boolean } = {},
     ) {
-      if (options.anon) return createAnonymousActorHelper(canisterId, idl);
+      // For anonymous actors, redirect to the utility function
+      if (options.anon) {
+        // Import dynamically to avoid circular dependencies
+        return import("$lib/utils/actorUtils").then(module => {
+          return module.createAnonymousActorHelper(canisterId, idl);
+        });
+      }
       if (!pnp.isWalletConnected()) throw new Error("Anonymous user");
 
       const actor = pnp.getActor(canisterId, idl, options);
@@ -199,8 +204,6 @@
 
       return actor;
     },
-=======
->>>>>>> e4922c94
   };
 
   return storeObj;
