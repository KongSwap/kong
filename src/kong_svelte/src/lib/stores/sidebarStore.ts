import { writable, derived, get } from 'svelte/store';

interface SidebarState {
    isExpanded: boolean;
    width: number;
    sortBy: 'name' | 'balance' | 'value' | 'price';
    sortDirection: 'asc' | 'desc';
    filterText: string;
    isOpen: boolean;
}

function createSidebarStore() {
    const { subscribe, update, set } = writable<SidebarState>({
        isExpanded: false,  // Always start collapsed
        width: 527,
        sortBy: 'value',
        sortDirection: 'desc',
        filterText: '',
        isOpen: false
    });

    const isExpanded = derived(
        { subscribe },
        $state => $state.isExpanded
    );

    return {
        subscribe,
        isExpanded,
        toggleExpand: () => {
            update(state => ({
                ...state,
                isExpanded: !state.isExpanded,  // Actually toggle the state
                isOpen: true,  // Make sure sidebar is open
                width: 527  // Keep consistent width
            }));
        },
        setWidth: (width: number) => {
            update(state => ({ ...state, width: Math.min(width, 527) }));  // Never allow width larger than 527
        },
        setSortBy: (sortBy: 'name' | 'balance' | 'value' | 'price') => {
            update(state => ({
                ...state,
                sortBy,
                sortDirection: state.sortBy === sortBy 
                    ? (state.sortDirection === 'asc' ? 'desc' : 'asc')
                    : 'desc'
            }));
        },
        setFilterText: (filterText: string) => {
            update(state => ({ ...state, filterText }));
        },
        open: () => {
            update(state => ({ ...state, isOpen: true }));
        },
        close: () => {
            update(state => ({ ...state, isOpen: false }));
        },
        toggleOpen: () => {
            update(state => ({ ...state, isOpen: !state.isOpen }));
        },
<<<<<<< HEAD
        collapse: () => {
            update(state => ({ 
                ...state, 
                isExpanded: false, 
                width: 527,
                isOpen: false 
            }));
=======
        collapse: async () => {
            const currentState = get({ subscribe });
            if (currentState.isExpanded) {
                update(state => ({ ...state, isExpanded: false, width: 527 }));
                // Wait for animations to complete only if we were expanded
                await new Promise(resolve => setTimeout(resolve, 200));
            }
            // Close the sidebar
            update(state => ({ ...state, isOpen: false }));
>>>>>>> bf202d75
        }
    };
}

export const sidebarStore = createSidebarStore();<|MERGE_RESOLUTION|>--- conflicted
+++ resolved
@@ -59,7 +59,6 @@
         toggleOpen: () => {
             update(state => ({ ...state, isOpen: !state.isOpen }));
         },
-<<<<<<< HEAD
         collapse: () => {
             update(state => ({ 
                 ...state, 
@@ -67,17 +66,6 @@
                 width: 527,
                 isOpen: false 
             }));
-=======
-        collapse: async () => {
-            const currentState = get({ subscribe });
-            if (currentState.isExpanded) {
-                update(state => ({ ...state, isExpanded: false, width: 527 }));
-                // Wait for animations to complete only if we were expanded
-                await new Promise(resolve => setTimeout(resolve, 200));
-            }
-            // Close the sidebar
-            update(state => ({ ...state, isOpen: false }));
->>>>>>> bf202d75
         }
     };
 }
