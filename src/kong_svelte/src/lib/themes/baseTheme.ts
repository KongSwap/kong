// Base theme definition with types and default values
export interface ThemeColors {
  // Background colors
  bgDark: string;
  bgLight: string;
  hoverBgLight?: string;
  
  // Primary and secondary colors
  primary: string;
  primaryHover: string;
  secondary: string;
  secondaryHover: string;
  
  // Accent colors
  accentBlue: string;
  accentRed: string;
  accentGreen: string;
  accentYellow: string;
  accentPurple: string;
  accentCyan: string;
  
  // Hover variants
  accentGreenHover: string;
  accentBlueHover: string;
  accentRedHover: string;
  accentYellowHover?: string;
  
  // Text colors
  textPrimary: string;
  textSecondary: string;
  textDisabled: string;
  textLight?: string;
  textDark?: string;
  textOnPrimary?: string;
  textAccentGreen?: string;
  textAccentBlue?: string;
  textAccentRed?: string;
  
  // Font settings
  fontFamily?: string;
  
  // UI Settings
  panelRoundness?: "rounded-none" | "rounded-sm" | "rounded" | "rounded-md" | "rounded-lg" | "rounded-xl" | "rounded-2xl" | "rounded-3xl" | "rounded-full";
  swapPanelRoundness?: "rounded-none" | "rounded-sm" | "rounded" | "rounded-md" | "rounded-lg" | "rounded-xl" | "rounded-2xl" | "rounded-3xl" | "rounded-full";
  swapPanelBorder?: string;
  swapPanelShadow?: string;
  swapPanelInputsRounded?: boolean;
  transparentSwapPanel?: boolean;
  transparentPanel?: boolean;
  swapPanelBorderStyle?: 'default' | 'win95' | 'none'; // Special border style presets
  statsTableTransparent?: boolean;   // Whether the stats table panel should be transparent or solid
  
  // Borders
  border: string;
  borderLight: string;
  
  // Surface colors
  surfaceDark: string;
  surfaceLight: string;
  
  // Logo properties
  logoBrightness: number;
  logoInvert: number;
  logoHoverBrightness: number;
  logoPath?: string; // Custom logo path, defaults to standard app logo if not set
  
  // Token selector dropdown colors
  tokenSelectorBg?: string;
  tokenSelectorHeaderBg?: string;
  tokenSelectorItemBg?: string;
  tokenSelectorItemHoverBg?: string;
  tokenSelectorItemActiveBg?: string;
  tokenSelectorSearchBg?: string;
  tokenSelectorBorder?: string;
  tokenSelectorRoundness?: "rounded-none" | "rounded-sm" | "rounded" | "rounded-md" | "rounded-lg" | "rounded-xl" | "rounded-2xl" | "rounded-3xl" | "rounded-full";
  tokenSelectorShadow?: string;
  
  // Plugin Manager colors
  pmDark: string;
  pmBorder: string;
  pmAccent: string;
  pmTextSecondary: string;
  
  // Switch button styling
  switchButtonBg?: string;         // Background color for the switch button
  switchButtonHoverBg?: string;    // Background color for the switch button on hover
  switchButtonBorder?: string;     // Border style for the switch button
  switchButtonShadow?: string;     // Shadow style for the switch button
  
  // Chart text color
  chartTextColor?: string;
  
  // Token ticker styling
  tokenTickerBg?: string;          // Background color for token tickers
  tokenTickerText?: string;        // Text color for token tickers
  tokenTickerBorder?: string;      // Border style for token tickers
  tokenTickerBorderStyle?: 'default' | 'win95' | 'none'; // Special border style presets
  tokenTickerRoundness?: "rounded-none" | "rounded-sm" | "rounded" | "rounded-md" | "rounded-lg" | "rounded-xl" | "rounded-2xl" | "rounded-3xl" | "rounded-full";
  tokenTickerHoverBg?: string;     // Background color on hover
  tokenTickerShadow?: string;      // Shadow style for token tickers
  tokenTickerUpColor?: string;     // Color for positive price changes
  tokenTickerDownColor?: string;   // Color for negative price changes
  tokenTickerBgOpacity?: number;   // Background opacity (0-100)
  
  // Button styling
  buttonBg?: string;               // Standard button background color
  buttonHoverBg?: string;          // Button hover background color
  buttonText?: string;             // Button text color
  buttonBorder?: string;           // Button border width and style
  buttonBorderColor?: string;      // Button border color
  buttonShadow?: string;           // Button shadow
  buttonRoundness?: "rounded-none" | "rounded-sm" | "rounded" | "rounded-md" | "rounded-lg" | "rounded-xl" | "rounded-2xl" | "rounded-3xl" | "rounded-full";
  
  // Primary button styling
  primaryButtonBg?: string;        // Primary button background color
  primaryButtonHoverBg?: string;   // Primary button hover background color
  primaryButtonText?: string;      // Primary button text color
  primaryButtonBorder?: string;    // Primary button border width and style
  primaryButtonBorderColor?: string; // Primary button border color
  
  // Swap Button styling
  swapButtonPrimaryGradientStart?: string; // Start color for the primary gradient
  swapButtonPrimaryGradientEnd?: string;   // End color for the primary gradient
  swapButtonErrorGradientStart?: string;   // Start color for the error gradient
  swapButtonErrorGradientEnd?: string;     // End color for the error gradient
  swapButtonProcessingGradientStart?: string; // Start color for the processing gradient
  swapButtonProcessingGradientEnd?: string;   // End color for the processing gradient
  swapButtonBorderColor?: string;          // Border color for the swap button
  swapButtonGlowColor?: string;            // Glow effect color
  swapButtonShineColor?: string;           // Shine animation color
  swapButtonReadyGlowStart?: string;       // Start color for the ready glow effect
  swapButtonReadyGlowEnd?: string;         // End color for the ready glow effect
  swapButtonTextColor?: string;            // Text color for the swap button
  swapButtonRoundness?: "rounded-none" | "rounded-sm" | "rounded" | "rounded-md" | "rounded-lg" | "rounded-xl" | "rounded-2xl" | "rounded-3xl" | "rounded-full";
  swapButtonShadow?: string;               // Shadow for the swap button
  
  // Background configuration
  backgroundType: 'gradient' | 'solid' | 'pattern' | 'custom';
  backgroundGradient?: string;
  backgroundSolid?: string;
  backgroundImage?: string;
  backgroundOpacity?: number;
  
  // Expanded background configuration for more flexibility
  backgroundSize?: string;        // CSS background-size (e.g., 'cover', 'contain', '100% 100%')
  backgroundPosition?: string;    // CSS background-position (e.g., 'center', 'top left')
  backgroundRepeat?: string;      // CSS background-repeat (e.g., 'no-repeat', 'repeat')
  backgroundWidth?: string;       // Width of background element (e.g., '100%', '500px')
  backgroundHeight?: string;      // Height of background element (e.g., '100%', '500px')
  backgroundTop?: string;         // Top position of background element (e.g., '0', '10px')
  backgroundLeft?: string;        // Left position of background element (e.g., '0', '10px')
  backgroundRight?: string;       // Right position of background element (e.g., '0', 'auto')
  backgroundBottom?: string;      // Bottom position of background element (e.g., '0', 'auto')
  
  // Parallax effect
  enableParallax?: boolean;       // Whether to enable parallax effect on the background
  parallaxStrength?: number;      // Strength of parallax effect (0.0-1.0, default 0.2)
  
  // Special effects
  enableNebula?: boolean;
  enableStars?: boolean;
  enableSkyline?: boolean;
  nebulaOpacity?: number;
  starsOpacity?: number;
}

export interface ThemeDefinition {
  id: string;
  name: string;
  colors: ThemeColors;
  colorScheme: 'light' | 'dark';
  author?: string;
  authorLink?: string;
}

// Base theme default values (dark theme)
export const baseTheme: ThemeDefinition = {
  id: 'dark',
  name: 'Dark',
  colorScheme: 'dark',
  author: 'Kong Team',
  authorLink: 'https://kongswap.io',
  colors: {
    // Background colors
    bgDark: '#0D111F',       // Deep navy
    bgLight: '#141826',      // Lighter navy
    hoverBgLight: '#141826', // Same as bgLight by default in dark theme
    
    // Primary and secondary colors
    primary: '#0095EB',      // Kong's brand blue
    primaryHover: '#0086D3', // Darker variant
    secondary: '#22D3EE',    
    secondaryHover: '#0EA5E9',
    
    // Accent colors
    accentBlue: '#00A7FF',   // Brighter blue
    accentRed: '#FF4545',    // Vibrant red
    accentGreen: '#05EC86',  // Vibrant green
    accentYellow: '#FFC107', // Material Yellow
    accentPurple: '#6F5DFB', // Vibrant purple
    accentCyan: '#22D3EE',   
    
    // Hover variants
    accentGreenHover: '#04CE75',
    accentBlueHover: '#0090DC',
    accentRedHover: '#EB3737',
    accentYellowHover: '#FFA726', // Darker yellow
    
    // Text colors
    textPrimary: '#FFFFFF',
    textSecondary: '#B0B6C5', // Brighter secondary text
    textDisabled: '#6B7280',
    textLight: '#ffffff',
    textDark: '#0D111F',
    textOnPrimary: '#0D111F',
    textAccentGreen: '#05EC86', // Same as accent-green
    textAccentRed: '#FF4545',   // Same as accent-red
    textAccentBlue: '#0095EB',
    
    // Font settings
    fontFamily: "'Exo 2', 'Space Grotesk', -apple-system, BlinkMacSystemFont, 'Segoe UI', Roboto, sans-serif",
    
    // UI settings
    panelRoundness: 'rounded-lg', // Default panel roundness
    swapPanelRoundness: 'rounded-xl', // Swap panels are slightly more rounded
    swapPanelBorder: '1px solid rgba(255, 255, 255, 0.1)',
    swapPanelShadow: '0 8px 32px rgba(0, 0, 0, 0.32)',
    swapPanelInputsRounded: true,
    transparentSwapPanel: true, // Default to transparent swap panels
    transparentPanel: true,
    swapPanelBorderStyle: 'default',
    statsTableTransparent: true, // Default to transparent stats table for modern look
    
    // Borders
    border: '#1C202E',
    borderLight: '#232735',
    
    // Surface colors
    surfaceDark: '#111523',
    surfaceLight: '#181C2A',
    
    // Logo properties
    logoBrightness: 1,
    logoInvert: 0,
    logoHoverBrightness: 0.9,
    
    // Token selector dropdown colors
    tokenSelectorBg: '#111523',
    tokenSelectorHeaderBg: '#181C2A',
    tokenSelectorItemBg: '#1C202E',
    tokenSelectorItemHoverBg: '#232735',
    tokenSelectorItemActiveBg: '#282C3A',
    tokenSelectorSearchBg: '#232735',
    tokenSelectorBorder: '1px solid rgba(255, 255, 255, 0.1)',
    tokenSelectorRoundness: 'rounded-lg',
    tokenSelectorShadow: '0 8px 32px rgba(0, 0, 0, 0.32)',
    
    // Plugin Manager colors
    pmDark: '#171923',
    pmBorder: '#282C3A',
    pmAccent: '#6F5DFB', // Same as accent-purple
    pmTextSecondary: '#9EA4BA',
    
    // Switch button styling
    switchButtonBg: '#111523',
    switchButtonHoverBg: '#232735',
    switchButtonBorder: '1px solid rgba(255, 255, 255, 0.1)',
    switchButtonShadow: '0 8px 32px rgba(0, 0, 0, 0.32)',
    
    // Chart text color
    chartTextColor: '#FFFFFF',
    
    // Token ticker styling
    tokenTickerBg: '#111523',
    tokenTickerText: '#FFFFFF',
    tokenTickerBorder: '1px solid rgba(255, 255, 255, 0.1)',
    tokenTickerBorderStyle: 'default',
    tokenTickerRoundness: 'rounded-lg',
    tokenTickerHoverBg: '#232735',
    tokenTickerShadow: '0 8px 32px rgba(0, 0, 0, 0.32)',
    tokenTickerUpColor: '#05EC86',
    tokenTickerDownColor: '#FF4545',
    tokenTickerBgOpacity: 100,
    
    // Button styling
    buttonBg: '#111523',
    buttonHoverBg: '#232735',
    buttonText: '#FFFFFF',
    buttonBorder: '1px solid rgba(255, 255, 255, 0.1)',
    buttonBorderColor: '#FFFFFF',
    buttonShadow: '0 8px 32px rgba(0, 0, 0, 0.32)',
    buttonRoundness: 'rounded-lg',
    
    // Primary button styling
    primaryButtonBg: '#0095EB',
    primaryButtonHoverBg: '#0086D3',
    primaryButtonText: '#FFFFFF',
    primaryButtonBorder: '1px solid rgba(255, 255, 255, 0.1)',
    primaryButtonBorderColor: '#FFFFFF',
    
    // Swap Button styling
    swapButtonPrimaryGradientStart: '#0095EB',
<<<<<<< HEAD
    swapButtonPrimaryGradientEnd: '#0086D3',
    swapButtonErrorGradientStart: '#FF4545',
    swapButtonErrorGradientEnd: '#EB3737',
    swapButtonProcessingGradientStart: '#6F5DFB',
    swapButtonProcessingGradientEnd: '#9EA4BA',
    swapButtonBorderColor: 'rgba(255, 255, 255, 0.2)',
    swapButtonGlowColor: '#00A7FF',
    swapButtonShineColor: '#0090DC',
    swapButtonReadyGlowStart: '#05EC86',
    swapButtonReadyGlowEnd: '#04CE75',
=======
    swapButtonPrimaryGradientEnd: '#0072B1',
    swapButtonErrorGradientStart: '#E85373',
    swapButtonErrorGradientEnd: '#C23758',
    swapButtonProcessingGradientStart: '#6B8CFF',
    swapButtonProcessingGradientEnd: '#4563DB',
    swapButtonBorderColor: 'rgba(255, 255, 255, 0.15)',
    swapButtonGlowColor: '#0095EB',
    swapButtonShineColor: '#00BFFF',
    swapButtonReadyGlowStart: '#0095EB',
    swapButtonReadyGlowEnd: '#006699',
>>>>>>> d8be0daf
    swapButtonTextColor: '#FFFFFF',
    swapButtonRoundness: 'rounded-lg',
    swapButtonShadow: '0 8px 32px rgba(0, 0, 0, 0.32)',
    
    // Background configuration
    backgroundType: 'gradient',
    backgroundGradient: 'linear-gradient(180deg, rgb(2, 6, 23) 0%, rgb(10, 15, 35) 100%)',
    backgroundSize: 'cover',
    backgroundPosition: 'center',
    backgroundRepeat: 'no-repeat',
    backgroundWidth: '100%',
    backgroundHeight: '100%',
    backgroundTop: '0',
    backgroundLeft: '0',
    backgroundRight: 'auto',
    backgroundBottom: '0',
    enableParallax: false,
    enableNebula: true,
    enableStars: true,
    enableSkyline: true,
    nebulaOpacity: 0.3,
    starsOpacity: 0.8
  }
}; <|MERGE_RESOLUTION|>--- conflicted
+++ resolved
@@ -300,18 +300,6 @@
     
     // Swap Button styling
     swapButtonPrimaryGradientStart: '#0095EB',
-<<<<<<< HEAD
-    swapButtonPrimaryGradientEnd: '#0086D3',
-    swapButtonErrorGradientStart: '#FF4545',
-    swapButtonErrorGradientEnd: '#EB3737',
-    swapButtonProcessingGradientStart: '#6F5DFB',
-    swapButtonProcessingGradientEnd: '#9EA4BA',
-    swapButtonBorderColor: 'rgba(255, 255, 255, 0.2)',
-    swapButtonGlowColor: '#00A7FF',
-    swapButtonShineColor: '#0090DC',
-    swapButtonReadyGlowStart: '#05EC86',
-    swapButtonReadyGlowEnd: '#04CE75',
-=======
     swapButtonPrimaryGradientEnd: '#0072B1',
     swapButtonErrorGradientStart: '#E85373',
     swapButtonErrorGradientEnd: '#C23758',
@@ -322,7 +310,6 @@
     swapButtonShineColor: '#00BFFF',
     swapButtonReadyGlowStart: '#0095EB',
     swapButtonReadyGlowEnd: '#006699',
->>>>>>> d8be0daf
     swapButtonTextColor: '#FFFFFF',
     swapButtonRoundness: 'rounded-lg',
     swapButtonShadow: '0 8px 32px rgba(0, 0, 0, 0.32)',
