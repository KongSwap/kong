// Modern Light theme definition
import type { ThemeDefinition } from './baseTheme';

export const lightTheme: ThemeDefinition = {
  id: 'light',
  name: 'Modern Light',
  colorScheme: 'light',
  author: 'Kong Team',
  authorLink: 'https://kongswap.io',
  colors: {
    // Background colors
    bgDark: '#F5F7FA',      // Light gray/blue
    bgLight: '#FFFFFF',     // White
    hoverBgLight: '#EEF1F5', // Slightly darker for hover
    
    // Primary and secondary colors
    primary: '#2563EB',     // Modern blue
    primaryHover: '#1D4ED8', // Darker blue
    secondary: '#0EA5E9',   // Sky blue
    secondaryHover: '#0284C7', // Darker sky blue
    
    // Accent colors
    accentBlue: '#3B82F6',  // Modern blue
    accentRed: '#EF4444',   // Modern red
    accentGreen: '#10B981', // Modern green
    accentYellow: '#F59E0B', // Modern amber
    accentPurple: '#8B5CF6', // Modern purple
    accentCyan: '#06B6D4',   // Modern cyan
    
    // Hover variants
    accentGreenHover: '#059669', // Darker green
    accentBlueHover: '#2563EB',  // Darker blue
    accentRedHover: '#DC2626',   // Darker red
    accentYellowHover: '#D97706', // Darker amber
    
    // Text colors
    textPrimary: '#1E293B',  // Slate 800
    textSecondary: '#475569', // Slate 600
    textDisabled: '#94A3B8', // Slate 400
    textAccentGreen: '#059669', // Green 600
    textAccentRed: '#DC2626',   // Red 600
    textAccentBlue: '#2563EB',  // Blue 600
    textOnPrimary: '#fff',
<<<<<<< HEAD
=======
    textLight: '#FFFFFF',      // White for light text needs
    textDark: '#1E293B',       // Slate 800 for dark text needs
    transparentSwapPanel: false,
    transparentPanel: false,
>>>>>>> d8be0daf
    
    // Font settings
    fontFamily: "'Inter', -apple-system, BlinkMacSystemFont, 'Segoe UI', Roboto, sans-serif",
    
    // UI settings
    panelRoundness: 'rounded-lg', // Modern rounded corners
    swapPanelRoundness: 'rounded-xl', // Slightly more rounded for swap panels
    swapPanelBorder: '1px solid rgba(203, 213, 225, 0.5)', // Light border
    swapPanelShadow: '0 10px 25px -5px rgba(0, 0, 0, 0.1), 0 8px 10px -6px rgba(0, 0, 0, 0.05)', // Modern shadow
    swapPanelInputsRounded: true, // Rounded inputs
    
    // Borders
    border: '#E2E8F0',      // Slate 200
    borderLight: '#F1F5F9',  // Slate 100
    
    // Surface colors
    surfaceDark: '#F8FAFC',  // Slate 50
    surfaceLight: '#FFFFFF',  // White
    
    // Logo properties - adjust for light theme
    logoBrightness: 0.9,
    logoInvert: 1,           // Invert for dark logos on light background
    logoHoverBrightness: 0.8,
    
    // Token selector dropdown colors
    tokenSelectorBg: '#FFFFFF',
    tokenSelectorHeaderBg: '#F8FAFC',
    tokenSelectorItemBg: '#F8FAFC',
    tokenSelectorItemHoverBg: '#F1F5F9',
    tokenSelectorItemActiveBg: '#E2E8F0',
    tokenSelectorSearchBg: '#FFFFFF',
    tokenSelectorBorder: '1px solid rgba(203, 213, 225, 0.5)',
    tokenSelectorRoundness: 'rounded-lg',
    tokenSelectorShadow: '0 10px 25px -5px rgba(0, 0, 0, 0.1), 0 8px 10px -6px rgba(0, 0, 0, 0.05)',
    
    // Plugin Manager colors
    pmDark: '#F8FAFC',
    pmBorder: '#E2E8F0',
    pmAccent: '#8B5CF6',     // Modern purple
    pmTextSecondary: '#475569',
    
    // Swap Button styling - Modern Light theme
    swapButtonPrimaryGradientStart: '#2563EB', // Modern blue
    swapButtonPrimaryGradientEnd: '#1D4ED8',   // Darker blue
    swapButtonErrorGradientStart: '#EF4444',   // Modern red
    swapButtonErrorGradientEnd: '#DC2626',     // Darker red
    swapButtonProcessingGradientStart: '#8B5CF6', // Modern purple
    swapButtonProcessingGradientEnd: '#7C3AED',   // Darker purple
    swapButtonBorderColor: 'rgba(59, 130, 246, 0.3)', // Blue border with transparency
    swapButtonGlowColor: 'rgba(37, 99, 235, 0.4)',  // Primary blue glow
    swapButtonShineColor: 'rgba(255, 255, 255, 0.6)', // White shine
    swapButtonReadyGlowStart: '#10B981', // Modern green
    swapButtonReadyGlowEnd: '#059669',   // Darker green
    swapButtonTextColor: '#FFFFFF', // White text for contrast
    swapButtonRoundness: 'rounded-xl', // Match swap panel roundness
    swapButtonShadow: '0 4px 12px rgba(37, 99, 235, 0.2)', // Subtle blue shadow
    
    // Chart text color
    chartTextColor: '#1E293B',
    
    // Background configuration
    backgroundType: 'gradient',
    backgroundGradient: 'linear-gradient(180deg, rgb(241, 245, 249) 0%, rgb(248, 250, 252) 100%)',
    backgroundOpacity: 1,
    enableNebula: false,
    enableStars: false,
    enableSkyline: false
  }
}; <|MERGE_RESOLUTION|>--- conflicted
+++ resolved
@@ -41,13 +41,10 @@
     textAccentRed: '#DC2626',   // Red 600
     textAccentBlue: '#2563EB',  // Blue 600
     textOnPrimary: '#fff',
-<<<<<<< HEAD
-=======
     textLight: '#FFFFFF',      // White for light text needs
     textDark: '#1E293B',       // Slate 800 for dark text needs
     transparentSwapPanel: false,
     transparentPanel: false,
->>>>>>> d8be0daf
     
     // Font settings
     fontFamily: "'Inter', -apple-system, BlinkMacSystemFont, 'Segoe UI', Roboto, sans-serif",
