// Light theme definition (Windows 98-inspired)
import type { ThemeDefinition } from './baseTheme';

export const win98Theme: ThemeDefinition = {
  id: 'win98light',
  name: 'Windoge98 Light',
  colorScheme: 'light',
  author: 'Shill Gates',
  authorLink: 'https://windoge98.com',
  colors: {
    // Background colors
    bgDark: '#C3C3C3',      // Windows 98 light gray
    bgLight: '#e0e0e0',     // Windows 98 highlight color
    
    // Primary and secondary colors
    primary: '#010081',     // Windows 98 blue
    primaryHover: '#000064', // Darker variant of Windows 98 blue
    secondary: '#008080',   // Windows 98 teal
    secondaryHover: '#006464', // Darker variant of teal
    
    // Accent colors
    accentBlue: '#010081',  // Windows 98 blue
    accentRed: '#FF0081',   // Windows 98 pink/magenta
    accentGreen: '#008080', // Windows 98 teal as green
    accentYellow: '#FFFF00', // Windows 98 yellow
    accentPurple: '#6F5DFB', // Keeping consistent in light theme
    accentCyan: '#0891B2',   
    
    // Hover variants
    accentGreenHover: '#006464', // Darker teal
    accentBlueHover: '#000064',  // Darker blue
    accentRedHover: '#C80064',   // Darker magenta
    accentYellowHover: '#E6E600', // Darker yellow
    
    // Text colors
    textPrimary: '#ffffff',  // Windows 98 text
    textSecondary: '#323232', // Windows 98 dark gray
    textDisabled: '#818181', // Windows 98 dark gray
    textAccentGreen: '#008000', // More vibrant forest green
    textAccentRed: '#B00000',   // More vibrant deep red
    textAccentBlue: '#00008B',  // Darker blue for better contrast on gray
<<<<<<< HEAD
    textOnPrimary: '#fff',
    textLight: '#fff',
    textDark: '#000',
=======
    textOnPrimary: '#ffffff',
    textLight: '#ffffff',
    textDark: '#000000',
>>>>>>> d8be0daf
    
    // Font settings - Using Windows 98-style font
    fontFamily: "'Comic Sans MS', 'MS Sans Serif', 'Segoe UI', Arial, sans-serif",
    
    // UI settings
    panelRoundness: 'rounded', // Subtle roundness for the Windows 98 look
    swapPanelRoundness: 'rounded-none', // No rounded corners for Windows 98 style
    swapPanelBorder: 'none', // Turn off standard border - using shadow for 3D effect
    swapPanelShadow: 'inset 1px 1px 0 #FFFFFF, inset -1px -1px 0 #808080, inset 2px 2px 0 #D4D0C8, inset -2px -2px 0 #404040', // Win95 3D border effect
    swapPanelInputsRounded: false, // Square inputs for Windows 98 style
    transparentSwapPanel: false, // Solid background for Win98 panels
    transparentPanel: false, // Solid background for Win98 panels
    swapPanelBorderStyle: 'win95', // Use the Win95 border style
    statsTableTransparent: false, // Use solid background for Win98 stats table
    
    // Borders
    border: '#818181',       // Windows 98 dark gray
    borderLight: '#FDFFFF',  // Windows 98 highlight color
    
    // Surface colors
    surfaceDark: '#E1E6F0',
    surfaceLight: '#C3C3C3',  // Win98 standard gray for button background
    
    // Switch button specific styling - Win98 style
    switchButtonBg: '#C3C3C3',       // Standard Win98 gray for default state
    switchButtonHoverBg: '#D4D0C8',  // Slightly lighter gray for hover state
    switchButtonBorder: '#FDFFFF #818181 #818181 #FDFFFF', // Win98 3D border effect
    switchButtonShadow: 'inset 1px 1px 0 #FFFFFF, inset -1px -1px 0 #808080', // Win98 inner shadow
    
    // Swap Button styling for Win98 theme
    swapButtonPrimaryGradientStart: '#010081', // Windows 98 blue
    swapButtonPrimaryGradientEnd: '#000064',   // Darker Win98 blue
    swapButtonErrorGradientStart: '#FF0000',   // Win98 red
    swapButtonErrorGradientEnd: '#C80000',     // Darker Win98 red
    swapButtonProcessingGradientStart: '#C3C3C3', // Win98 gray
    swapButtonProcessingGradientEnd: '#D4D0C8',   // Lighter Win98 gray
    swapButtonBorderColor: '#FDFFFF #818181 #818181 #FDFFFF', // Win98 3D border colors
    swapButtonGlowColor: 'rgba(0, 0, 0, 0.1)', // Subtle glow effect for Win98
    swapButtonShineColor: 'rgba(255, 255, 255, 0.5)', // Shine effect color
    swapButtonReadyGlowStart: '#008080',  // Win98 teal
    swapButtonReadyGlowEnd: '#006464',    // Darker teal
    swapButtonTextColor: '#FFFFFF',       // White text for contrast
    swapButtonRoundness: 'rounded-none',  // Square corners for Win98 look
    swapButtonShadow: 'inset 1px 1px 0 #FFFFFF, inset -1px -1px 0 #808080', // Win98 inner shadow
    
    // Logo properties
    logoBrightness: 0.75,
    logoInvert: 0,
    logoHoverBrightness: 0.65,
    logoPath: '/images/exe-kong-logo2.webp', // Custom Windows 98 style logo
    
    // Chart text color
    chartTextColor: '#334155', // Darker blue-gray for better contrast
    
    // Plugin Manager colors
    pmDark: '#E1E6F0',
    pmBorder: '#C3C3C3',
    pmAccent: '#6F5DFB',     // Same as accent-purple
    pmTextSecondary: '#323232',
    
    // Token ticker styling
    tokenTickerBg: '#C3C3C3',           // Windows 98 light gray background (same as bgDark)
    tokenTickerText: '#000000',         // Black text
    tokenTickerBorder: '1px solid #818181', // Windows 98 gray border
    tokenTickerBorderStyle: 'win95',    // Windows 95 style 3D border
    tokenTickerRoundness: 'rounded-none', // Square corners for Win98 style
    tokenTickerHoverBg: '#E1E6F0',      // Slight highlight on hover
    tokenTickerShadow: '2px 2px 0px rgba(0, 0, 0, 0.2)', // Windows 98 shadow
    tokenTickerUpColor: '#008000',      // More vibrant forest green for price increase
    tokenTickerDownColor: '#B00000',    // More vibrant deep red for price decrease
    tokenTickerBgOpacity: 100,          // Solid background (100% opacity)
    
    // Button styling for win98 theme
    buttonBg: '#C3C3C3',               // Standard button background
    buttonHoverBg: '#E1E6F0',          // Button hover background 
    buttonText: '#000000',             // Button text color
    buttonBorder: '2px solid',         // Button border width and style
    buttonBorderColor: '#FDFFFF #818181 #818181 #FDFFFF', // Win98 3D border effect
    buttonShadow: 'inset -1px -1px 0 #000000, inset 1px 1px 0 #FFFFFF', // Win98 inner shadow
    buttonRoundness: 'rounded-none',   // No rounded corners for Win98
    
    // Primary button styling (for important actions)
    primaryButtonBg: '#010081',        // Win98 blue background
    primaryButtonHoverBg: '#000064',   // Darker blue on hover
    primaryButtonText: '#FFFFFF',      // White text for contrast
    primaryButtonBorder: '2px solid',  // Same border width/style
    primaryButtonBorderColor: '#0000A8 #000050 #000050 #0000A8', // 3D effect with matching colors
    
    // Background configuration
    backgroundType: 'pattern',
    backgroundImage: '/backgrounds/cloudbg.jpg', // Windoge splash image in backgrounds directory
    backgroundOpacity: 1.0, // Full opacity
    
    // Enhanced background configuration for Windows 98 sky
    backgroundSize: 'cover',
    backgroundPosition: 'center center',
    backgroundRepeat: 'no-repeat',
    backgroundWidth: '100%',
    backgroundHeight: '100%',
    backgroundTop: '0',
    backgroundLeft: '0',
    backgroundRight: 'auto',
    backgroundBottom: 'auto',
    
    // Enable subtle parallax effect for the clouds
    enableParallax: false,
    parallaxStrength: 0,
    
    // Disable special effects for authentic Windows 98 look
    enableNebula: false,
    enableStars: false,
    enableSkyline: false
  }
}; <|MERGE_RESOLUTION|>--- conflicted
+++ resolved
@@ -39,15 +39,9 @@
     textAccentGreen: '#008000', // More vibrant forest green
     textAccentRed: '#B00000',   // More vibrant deep red
     textAccentBlue: '#00008B',  // Darker blue for better contrast on gray
-<<<<<<< HEAD
-    textOnPrimary: '#fff',
-    textLight: '#fff',
-    textDark: '#000',
-=======
     textOnPrimary: '#ffffff',
     textLight: '#ffffff',
     textDark: '#000000',
->>>>>>> d8be0daf
     
     // Font settings - Using Windows 98-style font
     fontFamily: "'Comic Sans MS', 'MS Sans Serif', 'Segoe UI', Arial, sans-serif",
