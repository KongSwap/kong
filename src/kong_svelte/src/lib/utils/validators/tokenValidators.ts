--- conflicted
+++ resolved
@@ -1,10 +1,5 @@
 import BigNumber from "bignumber.js";
-<<<<<<< HEAD
-import { Principal } from "@dfinity/principal";
-import { decodeIcrcAccount, type IcrcAccount } from "@dfinity/ledger-icrc";
-=======
 import { decodeIcrcAccount } from "@dfinity/ledger-icrc";
->>>>>>> d8be0daf
 
 export function calculateMaxAmount(
   balance: bigint,
