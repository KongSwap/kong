<script lang="ts">
<<<<<<< HEAD
  import { IcrcService } from "$lib/services/icrc/IcrcService";
  import { toastStore } from "$lib/stores/toastStore";
  import Modal from "$lib/components/common/Modal.svelte";
  import { formatBalance } from "$lib/utils/numberFormatUtils";
  import QrScanner from "$lib/components/common/QrScanner.svelte";
  import { onMount } from "svelte";
  import { Clipboard } from "lucide-svelte";
  import { Camera } from "lucide-svelte";
  import { auth } from "$lib/services/auth";
  import {  detectAddressType, validateAddress } from "$lib/utils/balanceUtils";
  import { getAccountIds, getPrincipalString } from "$lib/utils/accountUtils";
  import {
    calculateMaxAmount,
    validateTokenAmount,
    getInitialBalances,
  } from "$lib/utils/tokenValidationUtils";
  import {
    formatTokenInput,
    convertToTokenAmount
  } from "$lib/utils/tokenConversionUtils";

  export let token: FE.Token;

  let recipientAddress = "";
  let amount = "";
  let isValidating = false;
  let errorMessage = "";
  let tokenFee: bigint;
  let showScanner = false;
  let hasCamera = false;
  let selectedAccount: "subaccount" | "main" = "main";
  let accounts = {
    subaccount: "",
    main: "",
  };

  let balances = getInitialBalances(token?.symbol);

  async function loadTokenFee() {
    try {
      tokenFee = await IcrcService.getTokenFee(token);
    } catch (error) {
      console.error("Error loading token fee:", error);
      tokenFee = BigInt(10000); // Fallback to default fee
    }
  }

  $: if (token) {
    loadTokenFee();
  }

  $: maxAmount = token?.symbol === "ICP"
    ? calculateMaxAmount(
        selectedAccount === "main" ? balances.default : balances.subaccount,
        token.decimals,
        tokenFee
      )
    : calculateMaxAmount(balances.default, token.decimals, tokenFee);

  let addressType: "principal" | "account" | null = null;
  let showConfirmation = false;

  function validateRecipientAddress(address: string): boolean {
    const validation = validateAddress(address);
    addressType = detectAddressType(address.trim());
    errorMessage = validation.errorMessage;
    return validation.isValid;
  }

  function validateAmount(value: string): boolean {
    const currentBalance = selectedAccount === "main" ? balances.default : balances.subaccount;
    const { isValid, errorMessage: errMsg } = validateTokenAmount(
      value,
      currentBalance,
      token.decimals,
      tokenFee
    );
    errorMessage = errMsg;
    return isValid;
  }

  function handleAmountInput(event: Event) {
    const input = event.target as HTMLInputElement;
    amount = formatTokenInput(input.value, token.decimals);
    errorMessage = "";
    validateAmount(amount);
  }

  async function handleSubmit() {
    showConfirmation = true;
  }

  $: if (auth.pnp?.account?.owner) {
    const principal = auth.pnp.account.owner;
    const principalStr = getPrincipalString(principal);
    accounts = getAccountIds(principalStr, auth.pnp?.account?.subaccount);
  }

  async function confirmTransfer() {
    isValidating = true;
    errorMessage = "";
    showConfirmation = false;

    try {
      const decimals = token.decimals || 8;
      const amountBigInt = convertToTokenAmount(amount, decimals);

      toastStore.info(`Sending ${token.symbol}...`);

      // Get the correct subaccount based on selection
      const fromSubaccount =
        selectedAccount === "subaccount"
          ? auth.pnp?.account?.subaccount
          : undefined;

      let result;
      if (addressType === "account") {
        result = await IcrcService.icrc1Transfer(
          token,
          recipientAddress,
          amountBigInt,
          {
            fee: BigInt(token.fee_fixed),
            fromSubaccount: fromSubaccount
              ? Array.from(fromSubaccount)
              : undefined,
          },
        );
      } else {
        result = await IcrcService.icrc1Transfer(
          token,
          recipientAddress,
          amountBigInt,
          {
            fee: BigInt(token.fee_fixed),
            fromSubaccount: fromSubaccount
              ? Array.from(fromSubaccount)
              : undefined,
          },
        );
      }

      if (result?.Ok) {
        toastStore.success(`Successfully sent ${token.symbol}`);
        recipientAddress = "";
        amount = "";
        // Reload balances after successful transfer
        await loadBalances();
      } else if (result?.Err) {
        const errMsg =
          typeof result.Err === "object"
            ? Object.keys(result.Err)[0]
            : String(result.Err);
        errorMessage = `Transfer failed: ${errMsg}`;
        toastStore.error(errorMessage);
      }
    } catch (err) {
      errorMessage = err.message || "Transfer failed";
      toastStore.error(errorMessage);
    } finally {
      isValidating = false;
    }
  }

  function setMaxAmount() {
    amount = maxAmount.toFixed(token.decimals);
    errorMessage = "";
  }

  $: {
    if (recipientAddress) {
      validateRecipientAddress(recipientAddress);
    } else {
      addressType = null;
      errorMessage = "";
    }
  }

  $: validationMessage = (() => {
    if (!recipientAddress)
      return {
        type: "info",
        text: "Enter a Principal ID or Account ID",
      };
    if (errorMessage)
      return {
        type: "error",
        text: errorMessage,
      };
    if (addressType === "principal")
      return {
        type: "success",
        text: "Valid Principal ID",
      };
    if (addressType === "account")
      return {
        type: "success",
        text: "Valid Account ID",
      };
    return {
      type: "error",
      text: "Invalid address format",
    };
  })();

  async function handlePaste() {
    try {
      const text = await navigator.clipboard.readText();
      recipientAddress = text.trim();
    } catch (err) {
      toastStore.error("Failed to paste from clipboard");
    }
  }

  function handleScan(scannedText: string) {
    const cleanedText = scannedText.trim();
    console.log("Scanned text:", cleanedText);

    if (validateRecipientAddress(cleanedText)) {
      recipientAddress = cleanedText;
      toastStore.success("QR code scanned successfully");
      showScanner = false;
    } else {
      toastStore.error(
        "Invalid QR code. Please scan a valid Principal ID or Account ID",
      );
    }
  }

  async function checkCameraAvailability() {
    try {
      const devices = await navigator.mediaDevices.enumerateDevices();
      hasCamera = devices.some((device) => device.kind === "videoinput");
    } catch (err) {
      console.debug("Error checking camera:", err);
      hasCamera = false;
    }
  }

  onMount(() => {
    checkCameraAvailability();
  });

  async function loadBalances() {
    try {
      if (!auth.pnp?.account?.owner || !token) return;

      if (token.symbol === "ICP") {
        const result = await IcrcService.getIcrc1Balance(
          token,
          auth.pnp.account.owner,
          auth.pnp?.account?.subaccount
            ? Array.from(auth.pnp.account.subaccount)
            : undefined,
          true,
        );

        if (typeof result === "object" && "default" in result) {
          balances = result;
=======
    import { IcrcService } from "$lib/services/icrc/IcrcService";
    import { toastStore } from "$lib/stores/toastStore";
    import { Principal } from "@dfinity/principal";
    import Modal from '$lib/components/common/Modal.svelte';
    import { formatTokenAmount, toMinimalUnit } from '$lib/utils/numberFormatUtils';
    import BigNumber from 'bignumber.js';
    import QrScanner from '$lib/components/common/QrScanner.svelte';
    import { onMount } from 'svelte';
    import { Clipboard } from 'lucide-svelte';
    import { Camera } from 'lucide-svelte';
    import { AccountIdentifier } from '@dfinity/ledger-icp';
    import { SubAccount } from '@dfinity/ledger-icp';
    import { auth } from "$lib/services/auth";

    export let token: FE.Token;

    let recipientAddress = '';
    let amount = '';
    let isValidating = false;
    let errorMessage = '';
    let tokenFee: bigint;
    let showScanner = false;
    let hasCamera = false;
    let selectedAccount: 'main' | 'subaccount' = 'main';
    let accounts = {
        subaccount: '',
        main: ''
    };

    let balances: { default: bigint; subaccount?: bigint } = token?.symbol === 'ICP' 
        ? {
            default: BigInt(0),
            subaccount: BigInt(0)
        }
        : {
            default: BigInt(0)
        };

    async function loadTokenFee() {
        try {
            tokenFee = await IcrcService.getTokenFee(token);
        } catch (error) {
            console.error('Error loading token fee:', error);
            tokenFee = BigInt(10000); // Fallback to default fee
        }
    }

    $: if (token) {
        loadTokenFee();
    }

    $: maxAmount = token?.symbol === 'ICP' 
        ? (selectedAccount === 'main' 
            ? new BigNumber(balances.default.toString())
                .dividedBy(new BigNumber(10).pow(token.decimals))
                .minus(new BigNumber(tokenFee?.toString() || '10000').dividedBy(new BigNumber(10).pow(token.decimals)))
                .toNumber()
            : new BigNumber(balances.subaccount.toString())
                .dividedBy(new BigNumber(10).pow(token.decimals))
                .minus(new BigNumber(tokenFee?.toString() || '10000').dividedBy(new BigNumber(10).pow(token.decimals)))
                .toNumber())
        : new BigNumber(balances.default.toString())
            .dividedBy(new BigNumber(10).pow(token.decimals))
            .minus(new BigNumber(tokenFee?.toString() || '10000').dividedBy(new BigNumber(10).pow(token.decimals)))
            .toNumber();
    let addressType: 'principal' | 'account' | null = null;
    let showConfirmation = false;

    function isValidHex(str: string): boolean {
        const hexRegex = /^[0-9a-fA-F]+$/;
        return hexRegex.test(str);
    }

    function detectAddressType(address: string): 'principal' | 'account' | null {
        if (!address) return null;

        // Check for Account ID (64 character hex string)
        if (address.length === 64 && isValidHex(address)) {
            return 'account';
        }

        // Check for Principal ID
        try {
            Principal.fromText(address);
            return 'principal';
        } catch {
            return null;
        }
    }

    function validateAddress(address: string): boolean {
        if (!address) return false;

        const cleanAddress = address.trim();
        
        if (cleanAddress.length === 0) {
            errorMessage = 'Address cannot be empty';
            return false;
        }

        addressType = detectAddressType(cleanAddress);

        // Add check for non-ICP tokens with account ID
        if (addressType === 'account' && token.symbol !== 'ICP') {
            errorMessage = `Account ID can't be used with ${token.name}`;
            toastStore.error(errorMessage);
            return false;
        }

        if (addressType === null) {
            errorMessage = 'Invalid address format';
            return false;
        }

        // Handle Account ID validation
        if (addressType === 'account') {
            if (cleanAddress.length !== 64 || !isValidHex(cleanAddress)) {
                errorMessage = 'Invalid Account ID format';
                return false;
            }
            return true;
        }

        // Handle Principal ID validation
        try {
            const principal = Principal.fromText(cleanAddress);
            if (principal.isAnonymous()) {
                errorMessage = 'Cannot send to anonymous principal';
                return false;
            }
        } catch (err) {
            errorMessage = 'Invalid Principal ID format';
            return false;
        }

        errorMessage = '';
        return true;
    }

    function validateAmount(value: string): boolean {
        if (!value) return false;
        const numValue = parseFloat(value);
        
        if (isNaN(numValue) || numValue <= 0) {
            errorMessage = 'Amount must be greater than 0';
            return false;
        }
        
        const currentBalance = selectedAccount === 'main' ? balances.default : balances.subaccount;
        const maxAmount = new BigNumber(currentBalance.toString())
            .dividedBy(new BigNumber(10).pow(token.decimals))
            .minus(new BigNumber(tokenFee?.toString() || '10000').dividedBy(new BigNumber(10).pow(token.decimals)))
            .toNumber();
        
        if (numValue > maxAmount) {
            errorMessage = 'Insufficient balance';
            return false;
        }
        
        return true;
    }

    function handleAmountInput(event: Event) {
        const input = event.target as HTMLInputElement;
        let value = input.value.replace(/[^0-9.]/g, '');
        
        const parts = value.split('.');
        if (parts.length > 2) {
            value = `${parts[0]}.${parts[1]}`;
        }

        if (parts[1]?.length > token.decimals) {
            value = `${parts[0]}.${parts[1].slice(0, token.decimals)}`;
        }

        amount = value;
        errorMessage = '';
        validateAmount(value);
    }

    async function handleSubmit() {
        showConfirmation = true;
    }

    function getAccountIds(principalStr: string, rawSubaccount: any): { subaccount: string, main: string } {
        try {
            const principal = Principal.fromText(principalStr);
            
            // Create account ID with provided subaccount
            const subAccount = convertToSubaccount(rawSubaccount);
            const subaccountId = AccountIdentifier.fromPrincipal({
                principal,
                subAccount
            }).toHex();
            
            // Create account ID with main (zero) subaccount
            const mainAccountId = AccountIdentifier.fromPrincipal({
                principal,
                subAccount: undefined
            }).toHex();
            
            return {
                subaccount: subaccountId,
                main: mainAccountId
            };
        } catch (error) {
            console.error('Error creating account identifier:', error);
            return {
                subaccount: '',
                main: ''
            };
        }
    }

    function convertToSubaccount(raw: any): SubAccount | undefined {
        try {
            if (!raw) return undefined;
            
            if (raw instanceof SubAccount) return raw;
            
            let bytes: Uint8Array;
            if (raw instanceof Uint8Array) {
                bytes = raw;
            } else if (Array.isArray(raw)) {
                bytes = new Uint8Array(raw);
            } else if (typeof raw === 'number') {
                bytes = new Uint8Array(32).fill(0);
                bytes[31] = raw;
            } else {
                return undefined;
            }
            
            if (bytes.length !== 32) {
                const paddedBytes = new Uint8Array(32).fill(0);
                paddedBytes.set(bytes.slice(0, 32));
                bytes = paddedBytes;
            }
            
            const subAccountResult = SubAccount.fromBytes(bytes);
            if (subAccountResult instanceof Error) {
                throw subAccountResult;
            }
            return subAccountResult;
        } catch (error) {
            console.error('Error converting subaccount:', error);
            return undefined;
        }
    }

    $: if (auth.pnp?.account?.owner) {
        const principal = auth.pnp.account.owner;
        const principalStr = typeof principal === 'string' ? principal : principal?.toText?.() || '';
        accounts = getAccountIds(principalStr, auth.pnp?.account?.subaccount);
    }

    async function confirmTransfer() {
        isValidating = true;
        errorMessage = '';
        showConfirmation = false;

        try {
            const decimals = token.decimals || 8;
            const amountBigInt = BigInt(Math.floor(Number(amount) * 10 ** decimals).toString());

            toastStore.info(`Sending ${token.symbol}...`);
            
            const fromSubaccount = selectedAccount === 'subaccount' 
                ? auth.pnp?.account?.subaccount 
                : undefined;

            const result = await IcrcService.transfer(
                token,
                recipientAddress,
                amountBigInt,
                { 
                    fee: BigInt(token.fee_fixed),
                    fromSubaccount: fromSubaccount ? Array.from(fromSubaccount) : undefined,
                }
            );

            if (result?.Ok) {
                toastStore.success(`Successfully sent ${token.symbol}`);
                recipientAddress = '';
                amount = '';
                await loadBalances();
            } else if (result?.Err) {
                const errMsg = typeof result.Err === "object" 
                    ? Object.keys(result.Err)[0]
                    : String(result.Err);
                errorMessage = `Transfer failed: ${errMsg}`;
                toastStore.error(errorMessage);
            }
        } catch (err) {
            errorMessage = err.message || "Transfer failed";
            toastStore.error(errorMessage);
        } finally {
            isValidating = false;
        }
    }

    function setMaxAmount() {
        if (maxAmount <= 0) {
            toastStore.warning("Hmm... Looks like you don't have enough balance for a transfer");
            return;
        }
        amount = maxAmount.toFixed(token.decimals);
        errorMessage = '';
    }

    $: {
        if (recipientAddress) {
            validateAddress(recipientAddress);
>>>>>>> bf202d75
        } else {
          balances = {
            default: result as bigint,
            subaccount: BigInt(0),
          };
        }
      } else {
        const result = await IcrcService.getIcrc1Balance(
          token,
          auth.pnp.account.owner,
          undefined,
          false,
        );
        balances = {
          default: result as bigint,
        };
<<<<<<< HEAD
      }
    } catch (error) {
      console.error("Error loading balances:", error);
      balances =
        token.symbol === "ICP"
          ? { default: BigInt(0), subaccount: BigInt(0) }
          : { default: BigInt(0) };
    }
  }

  $: if (token && auth.pnp?.account?.owner) {
    loadBalances();
  }

  $: if (selectedAccount) {
    loadBalances();
  }
</script>

<div class="container">
  <form on:submit|preventDefault={handleSubmit}>
    {#if token.symbol === "ICP"}
      <div class="card">
        <div class="card-header">
          <span>Source Account</span>
=======
        if (addressType === 'account') return { 
            type: 'success', 
            text: 'Valid Account ID' 
        };
        return { 
            type: 'error', 
            text: 'Invalid address format' 
        };
    })();

    async function handlePaste() {
        try {
            const text = await navigator.clipboard.readText();
            recipientAddress = text.trim();
        } catch (err) {
            toastStore.error('Failed to paste from clipboard');
        }
    }

    function handleScan(scannedText: string) {
        const cleanedText = scannedText.trim();
        console.log('Scanned text:', cleanedText);
        
        if (validateAddress(cleanedText)) {
            recipientAddress = cleanedText;
            toastStore.success('QR code scanned successfully');
            showScanner = false;
        } else {
            toastStore.error('Invalid QR code. Please scan a valid Principal ID or Account ID');
        }
    }

    async function checkCameraAvailability() {
        try {
            const devices = await navigator.mediaDevices.enumerateDevices();
            hasCamera = devices.some(device => device.kind === 'videoinput');
        } catch (err) {
            console.debug('Error checking camera:', err);
            hasCamera = false;
        }
    }

    onMount(() => {
        checkCameraAvailability();
    });

    async function loadBalances() {
        try {
            if (token?.symbol === 'ICP') {
                const result = await IcrcService.getIcrc1Balance(
                    token,
                    auth.pnp?.account?.owner,
                    auth.pnp?.account?.subaccount ? Array.from(auth.pnp.account.subaccount) : undefined,
                    true
                );
                
                balances = {
                    default: result.default || BigInt(0),
                    subaccount: result.subaccount || BigInt(0)
                };

                // Update token object with both balances
                token = {
                    ...token,
                    balance: balances.default.toString(),
                    subaccountBalance: balances.subaccount.toString()
                };
            } else {
                // For non-ICP tokens, just get the main balance
                const result = await IcrcService.getIcrc1Balance(
                    token,
                    auth.pnp?.account?.owner,
                    undefined,
                    false
                );
                balances = {
                    default: result
                };
            }
        } catch (error) {
            console.error('Error loading balances:', error);
            balances = token?.symbol === 'ICP' 
                ? { default: BigInt(0), subaccount: BigInt(0) }
                : { default: BigInt(0) };
        }
    }

    $: if (token && auth.pnp?.account?.owner) {
        loadBalances();
    }

    $: if (selectedAccount) {
        loadBalances();
    }
</script>

<div class="container">
    <form on:submit|preventDefault={handleSubmit}>
        <div class="id-card mt-2">
            <div class="id-header">
                <span>Recipient Address</span>
                <div class="header-actions">
                    <button 
                        type="button"
                        class="action-button"
                        on:click={() => showScanner = true}
                        title="Scan QR Code"
                    >
                        <Camera class="w-4 h-4" />
                        <span class="button-text">Scan QR</span>
                    </button>
                    <button 
                        type="button"
                        class="action-button"
                        on:click={recipientAddress ? () => recipientAddress = '' : handlePaste}
                    >
                        {#if recipientAddress}
                            ✕
                            <span class="button-text">Clear</span>
                        {:else}
                            <Clipboard class="w-4 h-4" />
                            <span class="button-text">Paste</span>
                        {/if}
                    </button>
                </div>
            </div>
            <div class="input-group">
                <div class="input-wrapper">
                    <input
                        type="text"
                        bind:value={recipientAddress}
                        placeholder="Paste address or enter manually"
                        class:error={errorMessage && recipientAddress}
                        class:valid={addressType === 'principal' && !errorMessage}
                    />
                </div>
                
                {#if recipientAddress}
                    <div 
                        class="validation-status" 
                        class:success={validationMessage.type === 'success'} 
                        class:error={validationMessage.type === 'error'}
                    >
                        <span class="status-text">{validationMessage.text}</span>
                    </div>
                {/if}
            </div>
>>>>>>> bf202d75
        </div>
        <select bind:value={selectedAccount} class="select-input">
          <option value="subaccount">
            Subaccount ({accounts.subaccount.slice(0, 6)}...{accounts.subaccount.slice(-6)})
          </option>
          <option value="main">
            Main Account ({accounts.main.slice(0, 6)}...{accounts.main.slice(-6)})
          </option>
        </select>
      </div>
    {/if}

<<<<<<< HEAD
    <div class="card">
      <div class="card-header">
        <span>Recipient Address</span>
        <div class="header-actions">
          {#if hasCamera}
            <button
              type="button"
              class="icon-button"
              on:click={() => (showScanner = true)}
              title="Scan QR Code"
            >
              <Camera class="w-4 h-4" />
            </button>
          {/if}
          <button
            type="button"
            class="icon-button"
            on:click={recipientAddress ? () => (recipientAddress = "") : handlePaste}
          >
            {#if recipientAddress}
              <span class="text-lg">✕</span>
            {:else}
              <Clipboard class="w-4 h-4" />
            {/if}
          </button>
        </div>
      </div>

      <input
        type="text"
        bind:value={recipientAddress}
        placeholder="Paste address or enter manually"
        class="text-input"
        class:error={errorMessage && recipientAddress}
        class:success={addressType === "principal" && !errorMessage}
      />

      {#if recipientAddress}
        <div 
          class="validation-message"
          class:success={validationMessage.type === "success"}
          class:error={validationMessage.type === "error"}
=======
        <div class="id-card mt-4">
            <div class="id-header">
                <span>Amount</span>
                <div class="header-actions">
                    {#if token.symbol === 'ICP' && balances.subaccount && balances.subaccount > BigInt(0)}
                        <div class="account-tabs">
                            <button 
                                type="button"
                                class="tab-button"
                                class:active={selectedAccount === 'main'}
                                on:click={() => selectedAccount = 'main'}
                            >
                                Main
                            </button>
                            <button 
                                type="button"
                                class="tab-button"
                                class:active={selectedAccount === 'subaccount'}
                                on:click={() => selectedAccount = 'subaccount'}
                            >
                                Sub
                            </button>
                        </div>
                    {/if}
                    <button type="button" class="action-button" on:click={setMaxAmount}>MAX</button>
                </div>
            </div>

            <div class="input-group">
                <div class="input-wrapper">
                    <input
                        type="text"
                        inputmode="decimal"
                        placeholder="Enter amount"
                        bind:value={amount}
                        on:input={handleAmountInput}
                        class:error={errorMessage.includes('balance') || errorMessage.includes('Amount')}
                    />
                    <div class="balance-display">
                        Balance: {formatTokenAmount(
                            selectedAccount === 'main' 
                                ? balances.default.toString()
                                : balances.subaccount?.toString() ?? "0", 
                            token.decimals
                        )} {token.symbol}
                    </div>
                </div>
            </div>
        </div>

        <button 
            type="submit" 
            class="send-btn"
            disabled={isValidating || !amount || !recipientAddress}
        >
            Send Tokens
        </button>
    </form>

    {#if showConfirmation}
        <Modal
            isOpen={showConfirmation}
            onClose={() => showConfirmation = false}
            title="Confirm Your Transfer"
            width="min(450px, 95vw)"
            height="auto"
>>>>>>> bf202d75
        >
          {validationMessage.text}
        </div>
      {/if}
    </div>

    <div class="card">
      <div class="card-header">
        <span>Amount</span>
        <button type="button" class="max-button" on:click={setMaxAmount}>MAX</button>
      </div>

      <input
        type="text"
        inputmode="decimal"
        placeholder="Enter amount"
        bind:value={amount}
        on:input={handleAmountInput}
        class="text-input"
        class:error={errorMessage.includes("balance") || errorMessage.includes("Amount")}
      />

      <div class="balance-container">
        {#if token.symbol === "ICP"}
          <div class="balance-row">
            <span>Default Account</span>
            <span>{formatBalance(balances.default, token.decimals)} {token.symbol}</span>
          </div>
          <div class="balance-row">
            <span>Subaccount</span>
            <span>{formatBalance(balances.subaccount, token.decimals)} {token.symbol}</span>
          </div>
          <div class="balance-row total">
            <span>Selected Balance</span>
            <span>
              {formatBalance(
                selectedAccount === "main" ? balances.default : balances.subaccount,
                token.decimals
              )} {token.symbol}
            </span>
          </div>
        {:else}
          <div class="balance-row total">
            <span>Available Balance</span>
            <span>{formatBalance(balances.default, token.decimals)} {token.symbol}</span>
          </div>
        {/if}
      </div>
    </div>

    {#if errorMessage}
      <div class="error-banner">
        {errorMessage}
      </div>
    {/if}
<<<<<<< HEAD

    <button
      type="submit"
      class="submit-button"
      disabled={isValidating || !amount || !recipientAddress || addressType === "account"}
    >
      {#if addressType === "account"}
        Sending to Account IDs coming soon
      {:else}
        Send Tokens
      {/if}
    </button>
  </form>

  {#if showConfirmation}
    <Modal
      isOpen={showConfirmation}
      onClose={() => (showConfirmation = false)}
      title="Confirm Your Transfer"
      width="min(450px, 95vw)"
      height="auto"
      variant="solid"
    >
      <div class="confirm-modal">
        <div class="transfer-summary">
          <div class="amount-display">
            <span class="amount">{amount}</span>
            <span class="symbol">{token.symbol}</span>
          </div>
        </div>

        <div class="details-grid">
          <div class="detail-row">
            <span class="label">You Send</span>
            <span class="value">{amount} {token.symbol}</span>
          </div>
          <div class="detail-row">
            <span class="label">Network Fee</span>
            <span class="value">
              {formatBalance(tokenFee?.toString() || "10000", token.decimals)}
              {token.symbol}
            </span>
          </div>
          <div class="detail-row">
            <span class="label">Receiver Gets</span>
            <span class="value">
              {parseFloat(amount).toFixed(token.decimals)}
              {token.symbol}
            </span>
          </div>
          <div class="detail-row total">
            <span class="label">Total Amount</span>
            <span class="value">
              {(parseFloat(amount) + parseFloat(tokenFee?.toString() || "10000") / 10 ** token.decimals).toFixed(4)}
              {token.symbol}
            </span>
          </div>
        </div>

        <div class="modal-actions">
          <button 
            class="cancel-button" 
            on:click={() => (showConfirmation = false)}
          >
            Cancel
          </button>
          <button
            class="confirm-button"
            class:loading={isValidating}
            on:click={confirmTransfer}
            disabled={isValidating}
          >
            {#if isValidating}
              <span class="loading-spinner" />
              Processing...
            {:else}
              Confirm Transfer
            {/if}
          </button>
        </div>
      </div>
    </Modal>
  {/if}

  {#if showScanner}
    <Modal
      isOpen={showScanner}
      onClose={() => (showScanner = false)}
      title="Scan QR Code"
      width="min(450px, 95vw)"
      height="auto"
      variant="solid"
    >
      <div class="scanner-modal">
        <div class="scanner-container">
          <QrScanner
            onScan={handleScan}
            onClose={() => (showScanner = false)}
          />
        </div>
        <p class="scanner-help">
          Position the QR code within the frame to scan
        </p>
        <button 
          class="cancel-button w-full" 
          on:click={() => (showScanner = false)}
        >
          Cancel Scan
        </button>
      </div>
    </Modal>
  {/if}
</div>
=======
</div>

<style lang="postcss">
    .container {
        @apply flex flex-col gap-6;
    }

    .id-card {
        @apply flex flex-col gap-2;
    }

    .id-header {
        @apply flex justify-between items-center text-white/70 text-sm;
    }

    .header-actions {
        @apply flex items-center gap-2;
    }

    .action-button {
        @apply h-8 px-3 rounded-lg 
               bg-white/5 backdrop-blur-sm
               border border-white/10
               hover:border-white/20 hover:bg-white/10
               text-white/70 hover:text-white
               transition-all duration-200
               flex items-center justify-center gap-2;

        .button-text {
            @apply hidden md:inline;
        }

        &:active {
            @apply border-indigo-500 bg-indigo-500/10;
        }
    }

    .input-wrapper input {
        @apply w-full h-11 rounded-lg text-white px-4
               bg-white/5 backdrop-blur-sm
               border border-white/10 
               hover:border-white/20
               focus:border-indigo-500 focus:outline-none
               transition-colors;

        &::placeholder {
            @apply text-white/30;
        }

        &.error { 
            @apply border-red-500/50 bg-red-500/5; 
        }

        &.valid {
            @apply border-green-500/50 bg-green-500/5;
        }
    }

    .account-selector {
        @apply grid grid-cols-2 gap-3 mt-3;
    }

    .account-option {
        @apply h-16 rounded-lg border border-white/10 
               bg-white/5 backdrop-blur-sm
               hover:border-white/20 hover:bg-white/10
               transition-all duration-200;

        &.selected {
            @apply border-indigo-500 bg-indigo-500/10;
        }
    }

    .account-details {
        @apply flex flex-col items-center justify-center h-full gap-1;
    }

    .account-label {
        @apply text-sm text-white/70;
    }

    .account-balance {
        @apply text-white font-medium;
    }

    .send-btn {
        @apply h-12 w-full rounded-lg bg-indigo-500 text-white font-medium 
               hover:bg-indigo-600 disabled:opacity-50 mt-4;
    }

    .error-message {
        @apply text-red-400 text-sm px-2 mb-2;
    }
>>>>>>> bf202d75

<style scoped lang="postcss">
  .container {
    @apply flex flex-col gap-4 p-4 pt-0;
  }

  .card {
    @apply bg-kong-bg-light rounded-md px-4 py-3 mt-4
           border border-kong-border/10 hover:border-kong-border
           transition-all duration-200;
  }

  .card-header {
    @apply flex justify-between items-center mb-3 
           text-kong-text-primary font-medium;
  }

  .header-actions {
    @apply flex items-center gap-2;
  }

  .icon-button {
    @apply p-2 rounded-lg bg-kong-bg-dark 
           text-kong-text-secondary hover:text-kong-text-primary
           hover:bg-kong-bg-dark transition-colors
           active:scale-95 duration-150;
  }

  .text-input {
    @apply w-full px-4 py-3 bg-kong-bg-dark rounded-lg
           text-kong-text-primary placeholder:text-kong-text-secondary/50
           border border-kong-border/10 hover:border-kong-border
           focus:border-kong-primary focus:ring-1 focus:ring-kong-primary/20
           focus:outline-none transition-all duration-200;

<<<<<<< HEAD
    &.error {
      @apply border-kong-error/50 bg-kong-error/5 
             focus:border-kong-error focus:ring-kong-error/20;
    }

    &.success {
      @apply border-kong-success/50 bg-kong-success/5
             focus:border-kong-success focus:ring-kong-success/20;
    }
  }

  .select-input {
    @apply w-full px-4 py-3 bg-kong-bg-dark rounded-lg
           text-kong-text-primary border border-kong-border/10
           hover:border-kong-border focus:border-kong-primary
           focus:ring-1 focus:ring-kong-primary/20 focus:outline-none
           transition-all duration-200;
  }

  .validation-message {
    @apply mt-2 px-1 text-sm;
    &.success { @apply text-kong-success; }
    &.error { @apply text-kong-error; }
  }

  .max-button {
    @apply px-3 py-1.5 text-sm font-medium rounded-lg
           bg-kong-primary/10 text-kong-primary
           hover:bg-kong-primary/20 active:scale-95
           transition-all duration-200;
  }

  .balance-container {
    @apply mt-3 space-y-1.5 text-sm;
  }

  .balance-row {
    @apply flex justify-between items-center text-kong-text-secondary;

    &.total {
      @apply mt-3 pt-3 border-t border-kong-border/10
             text-kong-text-primary font-medium;
    }
  }

  .error-banner {
    @apply p-3 rounded-lg bg-kong-error/10 text-kong-error
           text-sm border border-kong-error/20;
  }

  .submit-button {
    @apply w-full py-3.5 mt-2 bg-kong-primary text-white rounded-lg
           font-medium hover:bg-kong-primary-hover active:scale-[0.99]
           disabled:opacity-50 disabled:cursor-not-allowed
           disabled:hover:bg-kong-primary disabled:active:scale-100
           transition-all duration-200;
  }

  /* Modal Styles */
  .confirm-modal {
    @apply p-6 flex flex-col gap-6;
  }

  .transfer-summary {
    @apply text-center;
  }

  .amount-display {
    @apply flex items-baseline justify-center gap-2;

    .amount {
      @apply text-3xl font-bold text-kong-text-primary;
    }

    .symbol {
      @apply text-lg text-kong-text-secondary;
    }
  }

  .details-grid {
    @apply space-y-2;
  }

  .detail-row {
    @apply flex justify-between items-center p-3 
           bg-kong-bg-dark rounded-lg
           border border-kong-border/10;

    .label {
      @apply text-sm text-kong-text-secondary;
    }

    .value {
      @apply text-sm text-kong-text-primary font-medium;
    }

    &.total {
      @apply mt-4 bg-kong-bg-dark/60 border-kong-border;
      
      .label {
        @apply font-medium text-kong-text-primary;
      }
      
      .value {
        @apply font-medium text-kong-text-primary;
      }
    }
  }

  .modal-actions {
    @apply flex gap-3 pt-4 border-t border-kong-border/10;
  }

  .cancel-button {
    @apply flex-1 py-3 rounded-lg font-medium
           bg-kong-bg-dark/60 hover:bg-kong-bg-dark/80
           text-kong-text-secondary border border-kong-border/10
           transition-all duration-200 text-sm;
  }

  .confirm-button {
    @apply flex-1 py-3 rounded-lg font-medium
           bg-kong-primary hover:bg-kong-primary-hover
           text-white disabled:opacity-50 disabled:cursor-not-allowed
           transition-all duration-200 text-sm
           flex items-center justify-center gap-2;
=======
    .confirm-box {
        @apply p-6;
        
        .transfer-summary {
            @apply mb-6 text-center;
            
            .amount-display {
                @apply flex items-baseline justify-center gap-2;
                
                .amount {
                    @apply text-3xl font-bold text-white;
                }
                
                .symbol {
                    @apply text-lg text-white/70;
                }
            }
        }
        
        .details-grid {
            @apply space-y-3 mb-6;
            
            .detail-item {
                @apply flex justify-between items-center p-3 rounded-lg bg-white/5;
                
                .label {
                    @apply text-sm text-white/60;
                }
                
                .value {
                    @apply text-sm text-white/90;
                }
                
                &.total {
                    @apply mt-4 bg-white/10;
                    .label, .value {
                        @apply font-medium text-white;
                    }
                }
            }
        }
        
        .confirm-actions {
            @apply flex gap-3 pt-4 border-t border-white/10;
            
            button {
                @apply flex-1 py-3 rounded-lg font-medium text-center justify-center items-center gap-2;
            }
            
            .cancel-btn {
                @apply bg-white/10 hover:bg-white/15 text-white/90;
            }
            
            .confirm-btn {
                @apply bg-indigo-500 hover:bg-indigo-600 text-white disabled:opacity-50 disabled:cursor-not-allowed;
                &.loading {
                    @apply bg-indigo-500/50;
                }
            }
        }
    }
>>>>>>> bf202d75

    &.loading {
      @apply bg-kong-primary/70;
    }
  }

<<<<<<< HEAD
  .loading-spinner {
    @apply inline-block h-4 w-4 border-2 
           border-white/30 border-t-white rounded-full
           animate-spin;
  }

  /* Scanner Modal Styles */
  .scanner-modal {
    @apply p-6 flex flex-col gap-4;
  }

  .scanner-container {
    @apply bg-kong-bg-dark rounded-lg
           border border-kong-border/10;

    :global(video) {
      @apply rounded-lg;
    }
  }

  .scanner-help {
    @apply text-center text-sm text-kong-text-secondary;
  }
=======
    @keyframes scan {
        0% { 
            transform: translateY(-100%);
            opacity: 0;
        }
        50% { 
            opacity: 1;
        }
        100% { 
            transform: translateY(100%);
            opacity: 0;
        }
    }

    .account-tabs {
        @apply flex gap-1 mr-2;
    }

    .tab-button {
        @apply px-3 py-1 rounded-lg text-sm
               bg-white/5 backdrop-blur-sm
               border border-white/10
               text-white/70
               transition-all duration-200;

        &.active {
            @apply bg-indigo-500/20 border-indigo-500 text-white;
        }
    }

    .balance-display {
        @apply text-sm text-white/60 mt-2 px-1;
    }
>>>>>>> bf202d75
</style><|MERGE_RESOLUTION|>--- conflicted
+++ resolved
@@ -1,1444 +1,804 @@
 <script lang="ts">
-<<<<<<< HEAD
   import { IcrcService } from "$lib/services/icrc/IcrcService";
   import { toastStore } from "$lib/stores/toastStore";
-  import Modal from "$lib/components/common/Modal.svelte";
-  import { formatBalance } from "$lib/utils/numberFormatUtils";
-  import QrScanner from "$lib/components/common/QrScanner.svelte";
-  import { onMount } from "svelte";
-  import { Clipboard } from "lucide-svelte";
-  import { Camera } from "lucide-svelte";
+  import { Principal } from "@dfinity/principal";
+  import Modal from '$lib/components/common/Modal.svelte';
+  import { formatBalance } from '$lib/utils/numberFormatUtils';
+  import BigNumber from 'bignumber.js';
+  import QrScanner from '$lib/components/common/QrScanner.svelte';
+  import { onMount } from 'svelte';
+  import { Clipboard } from 'lucide-svelte';
+  import { Camera } from 'lucide-svelte';
+  import { AccountIdentifier } from '@dfinity/ledger-icp';
+  import { SubAccount } from '@dfinity/ledger-icp';
   import { auth } from "$lib/services/auth";
-  import {  detectAddressType, validateAddress } from "$lib/utils/balanceUtils";
-  import { getAccountIds, getPrincipalString } from "$lib/utils/accountUtils";
-  import {
-    calculateMaxAmount,
-    validateTokenAmount,
-    getInitialBalances,
-  } from "$lib/utils/tokenValidationUtils";
-  import {
-    formatTokenInput,
-    convertToTokenAmount
-  } from "$lib/utils/tokenConversionUtils";
 
   export let token: FE.Token;
 
-  let recipientAddress = "";
-  let amount = "";
+  let recipientAddress = '';
+  let amount = '';
   let isValidating = false;
-  let errorMessage = "";
+  let errorMessage = '';
   let tokenFee: bigint;
   let showScanner = false;
   let hasCamera = false;
-  let selectedAccount: "subaccount" | "main" = "main";
+  let selectedAccount: 'main' | 'subaccount' = 'main';
   let accounts = {
-    subaccount: "",
-    main: "",
+      subaccount: '',
+      main: ''
   };
 
-  let balances = getInitialBalances(token?.symbol);
+  let balances: { default: bigint; subaccount?: bigint } = token?.symbol === 'ICP' 
+      ? {
+          default: BigInt(0),
+          subaccount: BigInt(0)
+      }
+      : {
+          default: BigInt(0)
+      };
 
   async function loadTokenFee() {
-    try {
-      tokenFee = await IcrcService.getTokenFee(token);
-    } catch (error) {
-      console.error("Error loading token fee:", error);
-      tokenFee = BigInt(10000); // Fallback to default fee
-    }
+      try {
+          tokenFee = await IcrcService.getTokenFee(token);
+      } catch (error) {
+          console.error('Error loading token fee:', error);
+          tokenFee = BigInt(10000); // Fallback to default fee
+      }
   }
 
   $: if (token) {
-    loadTokenFee();
-  }
-
-  $: maxAmount = token?.symbol === "ICP"
-    ? calculateMaxAmount(
-        selectedAccount === "main" ? balances.default : balances.subaccount,
-        token.decimals,
-        tokenFee
-      )
-    : calculateMaxAmount(balances.default, token.decimals, tokenFee);
-
-  let addressType: "principal" | "account" | null = null;
+      loadTokenFee();
+  }
+
+  $: maxAmount = token?.symbol === 'ICP' 
+      ? (selectedAccount === 'main' 
+          ? new BigNumber(balances.default.toString())
+              .dividedBy(new BigNumber(10).pow(token.decimals))
+              .minus(new BigNumber(tokenFee?.toString() || '10000').dividedBy(new BigNumber(10).pow(token.decimals)))
+              .toNumber()
+          : new BigNumber(balances.subaccount.toString())
+              .dividedBy(new BigNumber(10).pow(token.decimals))
+              .minus(new BigNumber(tokenFee?.toString() || '10000').dividedBy(new BigNumber(10).pow(token.decimals)))
+              .toNumber())
+      : new BigNumber(balances.default.toString())
+          .dividedBy(new BigNumber(10).pow(token.decimals))
+          .minus(new BigNumber(tokenFee?.toString() || '10000').dividedBy(new BigNumber(10).pow(token.decimals)))
+          .toNumber();
+  let addressType: 'principal' | 'account' | null = null;
   let showConfirmation = false;
 
-  function validateRecipientAddress(address: string): boolean {
-    const validation = validateAddress(address);
-    addressType = detectAddressType(address.trim());
-    errorMessage = validation.errorMessage;
-    return validation.isValid;
+  function isValidHex(str: string): boolean {
+      const hexRegex = /^[0-9a-fA-F]+$/;
+      return hexRegex.test(str);
+  }
+
+  function detectAddressType(address: string): 'principal' | 'account' | null {
+      if (!address) return null;
+
+      // Check for Account ID (64 character hex string)
+      if (address.length === 64 && isValidHex(address)) {
+          return 'account';
+      }
+
+      // Check for Principal ID
+      try {
+          Principal.fromText(address);
+          return 'principal';
+      } catch {
+          return null;
+      }
+  }
+
+  function validateAddress(address: string): boolean {
+      if (!address) return false;
+
+      const cleanAddress = address.trim();
+      
+      if (cleanAddress.length === 0) {
+          errorMessage = 'Address cannot be empty';
+          return false;
+      }
+
+      addressType = detectAddressType(cleanAddress);
+
+      // Add check for non-ICP tokens with account ID
+      if (addressType === 'account' && token.symbol !== 'ICP') {
+          errorMessage = `Account ID can't be used with ${token.name}`;
+          toastStore.error(errorMessage);
+          return false;
+      }
+
+      if (addressType === null) {
+          errorMessage = 'Invalid address format';
+          return false;
+      }
+
+      // Handle Account ID validation
+      if (addressType === 'account') {
+          if (cleanAddress.length !== 64 || !isValidHex(cleanAddress)) {
+              errorMessage = 'Invalid Account ID format';
+              return false;
+          }
+          return true;
+      }
+
+      // Handle Principal ID validation
+      try {
+          const principal = Principal.fromText(cleanAddress);
+          if (principal.isAnonymous()) {
+              errorMessage = 'Cannot send to anonymous principal';
+              return false;
+          }
+      } catch (err) {
+          errorMessage = 'Invalid Principal ID format';
+          return false;
+      }
+
+      errorMessage = '';
+      return true;
   }
 
   function validateAmount(value: string): boolean {
-    const currentBalance = selectedAccount === "main" ? balances.default : balances.subaccount;
-    const { isValid, errorMessage: errMsg } = validateTokenAmount(
-      value,
-      currentBalance,
-      token.decimals,
-      tokenFee
-    );
-    errorMessage = errMsg;
-    return isValid;
+      if (!value) return false;
+      const numValue = parseFloat(value);
+      
+      if (isNaN(numValue) || numValue <= 0) {
+          errorMessage = 'Amount must be greater than 0';
+          return false;
+      }
+      
+      const currentBalance = selectedAccount === 'main' ? balances.default : balances.subaccount;
+      const maxAmount = new BigNumber(currentBalance.toString())
+          .dividedBy(new BigNumber(10).pow(token.decimals))
+          .minus(new BigNumber(tokenFee?.toString() || '10000').dividedBy(new BigNumber(10).pow(token.decimals)))
+          .toNumber();
+      
+      if (numValue > maxAmount) {
+          errorMessage = 'Insufficient balance';
+          return false;
+      }
+      
+      return true;
   }
 
   function handleAmountInput(event: Event) {
-    const input = event.target as HTMLInputElement;
-    amount = formatTokenInput(input.value, token.decimals);
-    errorMessage = "";
-    validateAmount(amount);
+      const input = event.target as HTMLInputElement;
+      let value = input.value.replace(/[^0-9.]/g, '');
+      
+      const parts = value.split('.');
+      if (parts.length > 2) {
+          value = `${parts[0]}.${parts[1]}`;
+      }
+
+      if (parts[1]?.length > token.decimals) {
+          value = `${parts[0]}.${parts[1].slice(0, token.decimals)}`;
+      }
+
+      amount = value;
+      errorMessage = '';
+      validateAmount(value);
   }
 
   async function handleSubmit() {
-    showConfirmation = true;
+      showConfirmation = true;
+  }
+
+  function getAccountIds(principalStr: string, rawSubaccount: any): { subaccount: string, main: string } {
+      try {
+          const principal = Principal.fromText(principalStr);
+          
+          // Create account ID with provided subaccount
+          const subAccount = convertToSubaccount(rawSubaccount);
+          const subaccountId = AccountIdentifier.fromPrincipal({
+              principal,
+              subAccount
+          }).toHex();
+          
+          // Create account ID with main (zero) subaccount
+          const mainAccountId = AccountIdentifier.fromPrincipal({
+              principal,
+              subAccount: undefined
+          }).toHex();
+          
+          return {
+              subaccount: subaccountId,
+              main: mainAccountId
+          };
+      } catch (error) {
+          console.error('Error creating account identifier:', error);
+          return {
+              subaccount: '',
+              main: ''
+          };
+      }
+  }
+
+  function convertToSubaccount(raw: any): SubAccount | undefined {
+      try {
+          if (!raw) return undefined;
+          
+          if (raw instanceof SubAccount) return raw;
+          
+          let bytes: Uint8Array;
+          if (raw instanceof Uint8Array) {
+              bytes = raw;
+          } else if (Array.isArray(raw)) {
+              bytes = new Uint8Array(raw);
+          } else if (typeof raw === 'number') {
+              bytes = new Uint8Array(32).fill(0);
+              bytes[31] = raw;
+          } else {
+              return undefined;
+          }
+          
+          if (bytes.length !== 32) {
+              const paddedBytes = new Uint8Array(32).fill(0);
+              paddedBytes.set(bytes.slice(0, 32));
+              bytes = paddedBytes;
+          }
+          
+          const subAccountResult = SubAccount.fromBytes(bytes);
+          if (subAccountResult instanceof Error) {
+              throw subAccountResult;
+          }
+          return subAccountResult;
+      } catch (error) {
+          console.error('Error converting subaccount:', error);
+          return undefined;
+      }
   }
 
   $: if (auth.pnp?.account?.owner) {
-    const principal = auth.pnp.account.owner;
-    const principalStr = getPrincipalString(principal);
-    accounts = getAccountIds(principalStr, auth.pnp?.account?.subaccount);
+      const principal = auth.pnp.account.owner;
+      const principalStr = typeof principal === 'string' ? principal : principal?.toText?.() || '';
+      accounts = getAccountIds(principalStr, auth.pnp?.account?.subaccount);
   }
 
   async function confirmTransfer() {
-    isValidating = true;
-    errorMessage = "";
-    showConfirmation = false;
-
-    try {
-      const decimals = token.decimals || 8;
-      const amountBigInt = convertToTokenAmount(amount, decimals);
-
-      toastStore.info(`Sending ${token.symbol}...`);
-
-      // Get the correct subaccount based on selection
-      const fromSubaccount =
-        selectedAccount === "subaccount"
-          ? auth.pnp?.account?.subaccount
-          : undefined;
-
-      let result;
-      if (addressType === "account") {
-        result = await IcrcService.icrc1Transfer(
-          token,
-          recipientAddress,
-          amountBigInt,
-          {
-            fee: BigInt(token.fee_fixed),
-            fromSubaccount: fromSubaccount
-              ? Array.from(fromSubaccount)
-              : undefined,
-          },
-        );
+      isValidating = true;
+      errorMessage = '';
+      showConfirmation = false;
+
+      try {
+          const decimals = token.decimals || 8;
+          const amountBigInt = BigInt(Math.floor(Number(amount) * 10 ** decimals).toString());
+
+          toastStore.info(`Sending ${token.symbol}...`);
+          
+          const fromSubaccount = selectedAccount === 'subaccount' 
+              ? auth.pnp?.account?.subaccount 
+              : undefined;
+
+          const result = await IcrcService.transfer(
+              token,
+              recipientAddress,
+              amountBigInt,
+              { 
+                  fee: BigInt(token.fee_fixed),
+                  fromSubaccount: fromSubaccount ? Array.from(fromSubaccount) : undefined,
+              }
+          );
+
+          if (result?.Ok) {
+              toastStore.success(`Successfully sent ${token.symbol}`);
+              recipientAddress = '';
+              amount = '';
+              await loadBalances();
+          } else if (result?.Err) {
+              const errMsg = typeof result.Err === "object" 
+                  ? Object.keys(result.Err)[0]
+                  : String(result.Err);
+              errorMessage = `Transfer failed: ${errMsg}`;
+              toastStore.error(errorMessage);
+          }
+      } catch (err) {
+          errorMessage = err.message || "Transfer failed";
+          toastStore.error(errorMessage);
+      } finally {
+          isValidating = false;
+      }
+  }
+
+  function setMaxAmount() {
+      if (maxAmount <= 0) {
+          toastStore.warning("Hmm... Looks like you don't have enough balance for a transfer");
+          return;
+      }
+      amount = maxAmount.toFixed(token.decimals);
+      errorMessage = '';
+  }
+
+  $: {
+      if (recipientAddress) {
+          validateAddress(recipientAddress);
       } else {
-        result = await IcrcService.icrc1Transfer(
-          token,
-          recipientAddress,
-          amountBigInt,
-          {
-            fee: BigInt(token.fee_fixed),
-            fromSubaccount: fromSubaccount
-              ? Array.from(fromSubaccount)
-              : undefined,
-          },
-        );
-      }
-
-      if (result?.Ok) {
-        toastStore.success(`Successfully sent ${token.symbol}`);
-        recipientAddress = "";
-        amount = "";
-        // Reload balances after successful transfer
-        await loadBalances();
-      } else if (result?.Err) {
-        const errMsg =
-          typeof result.Err === "object"
-            ? Object.keys(result.Err)[0]
-            : String(result.Err);
-        errorMessage = `Transfer failed: ${errMsg}`;
-        toastStore.error(errorMessage);
-      }
-    } catch (err) {
-      errorMessage = err.message || "Transfer failed";
-      toastStore.error(errorMessage);
-    } finally {
-      isValidating = false;
-    }
-  }
-
-  function setMaxAmount() {
-    amount = maxAmount.toFixed(token.decimals);
-    errorMessage = "";
-  }
-
-  $: {
-    if (recipientAddress) {
-      validateRecipientAddress(recipientAddress);
-    } else {
-      addressType = null;
-      errorMessage = "";
-    }
+          addressType = null;
+          errorMessage = '';
+      }
   }
 
   $: validationMessage = (() => {
-    if (!recipientAddress)
-      return {
-        type: "info",
-        text: "Enter a Principal ID or Account ID",
+      if (!recipientAddress) return { 
+          type: 'info', 
+          text: 'Enter a Principal ID or Account ID' 
       };
-    if (errorMessage)
-      return {
-        type: "error",
-        text: errorMessage,
+      if (errorMessage) return { 
+          type: 'error', 
+          text: errorMessage 
       };
-    if (addressType === "principal")
-      return {
-        type: "success",
-        text: "Valid Principal ID",
+      if (addressType === 'principal') return { 
+          type: 'success', 
+          text: 'Valid Principal ID' 
       };
-    if (addressType === "account")
-      return {
-        type: "success",
-        text: "Valid Account ID",
+      if (addressType === 'account') return { 
+          type: 'success', 
+          text: 'Valid Account ID' 
       };
-    return {
-      type: "error",
-      text: "Invalid address format",
-    };
+      return { 
+          type: 'error', 
+          text: 'Invalid address format' 
+      };
   })();
 
   async function handlePaste() {
-    try {
-      const text = await navigator.clipboard.readText();
-      recipientAddress = text.trim();
-    } catch (err) {
-      toastStore.error("Failed to paste from clipboard");
-    }
+      try {
+          const text = await navigator.clipboard.readText();
+          recipientAddress = text.trim();
+      } catch (err) {
+          toastStore.error('Failed to paste from clipboard');
+      }
   }
 
   function handleScan(scannedText: string) {
-    const cleanedText = scannedText.trim();
-    console.log("Scanned text:", cleanedText);
-
-    if (validateRecipientAddress(cleanedText)) {
-      recipientAddress = cleanedText;
-      toastStore.success("QR code scanned successfully");
-      showScanner = false;
-    } else {
-      toastStore.error(
-        "Invalid QR code. Please scan a valid Principal ID or Account ID",
-      );
-    }
+      const cleanedText = scannedText.trim();
+      console.log('Scanned text:', cleanedText);
+      
+      if (validateAddress(cleanedText)) {
+          recipientAddress = cleanedText;
+          toastStore.success('QR code scanned successfully');
+          showScanner = false;
+      } else {
+          toastStore.error('Invalid QR code. Please scan a valid Principal ID or Account ID');
+      }
   }
 
   async function checkCameraAvailability() {
-    try {
-      const devices = await navigator.mediaDevices.enumerateDevices();
-      hasCamera = devices.some((device) => device.kind === "videoinput");
-    } catch (err) {
-      console.debug("Error checking camera:", err);
-      hasCamera = false;
-    }
+      try {
+          const devices = await navigator.mediaDevices.enumerateDevices();
+          hasCamera = devices.some(device => device.kind === 'videoinput');
+      } catch (err) {
+          console.debug('Error checking camera:', err);
+          hasCamera = false;
+      }
   }
 
   onMount(() => {
-    checkCameraAvailability();
+      checkCameraAvailability();
   });
 
   async function loadBalances() {
-    try {
-      if (!auth.pnp?.account?.owner || !token) return;
-
-      if (token.symbol === "ICP") {
-        const result = await IcrcService.getIcrc1Balance(
-          token,
-          auth.pnp.account.owner,
-          auth.pnp?.account?.subaccount
-            ? Array.from(auth.pnp.account.subaccount)
-            : undefined,
-          true,
-        );
-
-        if (typeof result === "object" && "default" in result) {
-          balances = result;
-=======
-    import { IcrcService } from "$lib/services/icrc/IcrcService";
-    import { toastStore } from "$lib/stores/toastStore";
-    import { Principal } from "@dfinity/principal";
-    import Modal from '$lib/components/common/Modal.svelte';
-    import { formatTokenAmount, toMinimalUnit } from '$lib/utils/numberFormatUtils';
-    import BigNumber from 'bignumber.js';
-    import QrScanner from '$lib/components/common/QrScanner.svelte';
-    import { onMount } from 'svelte';
-    import { Clipboard } from 'lucide-svelte';
-    import { Camera } from 'lucide-svelte';
-    import { AccountIdentifier } from '@dfinity/ledger-icp';
-    import { SubAccount } from '@dfinity/ledger-icp';
-    import { auth } from "$lib/services/auth";
-
-    export let token: FE.Token;
-
-    let recipientAddress = '';
-    let amount = '';
-    let isValidating = false;
-    let errorMessage = '';
-    let tokenFee: bigint;
-    let showScanner = false;
-    let hasCamera = false;
-    let selectedAccount: 'main' | 'subaccount' = 'main';
-    let accounts = {
-        subaccount: '',
-        main: ''
-    };
-
-    let balances: { default: bigint; subaccount?: bigint } = token?.symbol === 'ICP' 
-        ? {
-            default: BigInt(0),
-            subaccount: BigInt(0)
-        }
-        : {
-            default: BigInt(0)
-        };
-
-    async function loadTokenFee() {
-        try {
-            tokenFee = await IcrcService.getTokenFee(token);
-        } catch (error) {
-            console.error('Error loading token fee:', error);
-            tokenFee = BigInt(10000); // Fallback to default fee
-        }
-    }
-
-    $: if (token) {
-        loadTokenFee();
-    }
-
-    $: maxAmount = token?.symbol === 'ICP' 
-        ? (selectedAccount === 'main' 
-            ? new BigNumber(balances.default.toString())
-                .dividedBy(new BigNumber(10).pow(token.decimals))
-                .minus(new BigNumber(tokenFee?.toString() || '10000').dividedBy(new BigNumber(10).pow(token.decimals)))
-                .toNumber()
-            : new BigNumber(balances.subaccount.toString())
-                .dividedBy(new BigNumber(10).pow(token.decimals))
-                .minus(new BigNumber(tokenFee?.toString() || '10000').dividedBy(new BigNumber(10).pow(token.decimals)))
-                .toNumber())
-        : new BigNumber(balances.default.toString())
-            .dividedBy(new BigNumber(10).pow(token.decimals))
-            .minus(new BigNumber(tokenFee?.toString() || '10000').dividedBy(new BigNumber(10).pow(token.decimals)))
-            .toNumber();
-    let addressType: 'principal' | 'account' | null = null;
-    let showConfirmation = false;
-
-    function isValidHex(str: string): boolean {
-        const hexRegex = /^[0-9a-fA-F]+$/;
-        return hexRegex.test(str);
-    }
-
-    function detectAddressType(address: string): 'principal' | 'account' | null {
-        if (!address) return null;
-
-        // Check for Account ID (64 character hex string)
-        if (address.length === 64 && isValidHex(address)) {
-            return 'account';
-        }
-
-        // Check for Principal ID
-        try {
-            Principal.fromText(address);
-            return 'principal';
-        } catch {
-            return null;
-        }
-    }
-
-    function validateAddress(address: string): boolean {
-        if (!address) return false;
-
-        const cleanAddress = address.trim();
-        
-        if (cleanAddress.length === 0) {
-            errorMessage = 'Address cannot be empty';
-            return false;
-        }
-
-        addressType = detectAddressType(cleanAddress);
-
-        // Add check for non-ICP tokens with account ID
-        if (addressType === 'account' && token.symbol !== 'ICP') {
-            errorMessage = `Account ID can't be used with ${token.name}`;
-            toastStore.error(errorMessage);
-            return false;
-        }
-
-        if (addressType === null) {
-            errorMessage = 'Invalid address format';
-            return false;
-        }
-
-        // Handle Account ID validation
-        if (addressType === 'account') {
-            if (cleanAddress.length !== 64 || !isValidHex(cleanAddress)) {
-                errorMessage = 'Invalid Account ID format';
-                return false;
-            }
-            return true;
-        }
-
-        // Handle Principal ID validation
-        try {
-            const principal = Principal.fromText(cleanAddress);
-            if (principal.isAnonymous()) {
-                errorMessage = 'Cannot send to anonymous principal';
-                return false;
-            }
-        } catch (err) {
-            errorMessage = 'Invalid Principal ID format';
-            return false;
-        }
-
-        errorMessage = '';
-        return true;
-    }
-
-    function validateAmount(value: string): boolean {
-        if (!value) return false;
-        const numValue = parseFloat(value);
-        
-        if (isNaN(numValue) || numValue <= 0) {
-            errorMessage = 'Amount must be greater than 0';
-            return false;
-        }
-        
-        const currentBalance = selectedAccount === 'main' ? balances.default : balances.subaccount;
-        const maxAmount = new BigNumber(currentBalance.toString())
-            .dividedBy(new BigNumber(10).pow(token.decimals))
-            .minus(new BigNumber(tokenFee?.toString() || '10000').dividedBy(new BigNumber(10).pow(token.decimals)))
-            .toNumber();
-        
-        if (numValue > maxAmount) {
-            errorMessage = 'Insufficient balance';
-            return false;
-        }
-        
-        return true;
-    }
-
-    function handleAmountInput(event: Event) {
-        const input = event.target as HTMLInputElement;
-        let value = input.value.replace(/[^0-9.]/g, '');
-        
-        const parts = value.split('.');
-        if (parts.length > 2) {
-            value = `${parts[0]}.${parts[1]}`;
-        }
-
-        if (parts[1]?.length > token.decimals) {
-            value = `${parts[0]}.${parts[1].slice(0, token.decimals)}`;
-        }
-
-        amount = value;
-        errorMessage = '';
-        validateAmount(value);
-    }
-
-    async function handleSubmit() {
-        showConfirmation = true;
-    }
-
-    function getAccountIds(principalStr: string, rawSubaccount: any): { subaccount: string, main: string } {
-        try {
-            const principal = Principal.fromText(principalStr);
-            
-            // Create account ID with provided subaccount
-            const subAccount = convertToSubaccount(rawSubaccount);
-            const subaccountId = AccountIdentifier.fromPrincipal({
-                principal,
-                subAccount
-            }).toHex();
-            
-            // Create account ID with main (zero) subaccount
-            const mainAccountId = AccountIdentifier.fromPrincipal({
-                principal,
-                subAccount: undefined
-            }).toHex();
-            
-            return {
-                subaccount: subaccountId,
-                main: mainAccountId
-            };
-        } catch (error) {
-            console.error('Error creating account identifier:', error);
-            return {
-                subaccount: '',
-                main: ''
-            };
-        }
-    }
-
-    function convertToSubaccount(raw: any): SubAccount | undefined {
-        try {
-            if (!raw) return undefined;
-            
-            if (raw instanceof SubAccount) return raw;
-            
-            let bytes: Uint8Array;
-            if (raw instanceof Uint8Array) {
-                bytes = raw;
-            } else if (Array.isArray(raw)) {
-                bytes = new Uint8Array(raw);
-            } else if (typeof raw === 'number') {
-                bytes = new Uint8Array(32).fill(0);
-                bytes[31] = raw;
-            } else {
-                return undefined;
-            }
-            
-            if (bytes.length !== 32) {
-                const paddedBytes = new Uint8Array(32).fill(0);
-                paddedBytes.set(bytes.slice(0, 32));
-                bytes = paddedBytes;
-            }
-            
-            const subAccountResult = SubAccount.fromBytes(bytes);
-            if (subAccountResult instanceof Error) {
-                throw subAccountResult;
-            }
-            return subAccountResult;
-        } catch (error) {
-            console.error('Error converting subaccount:', error);
-            return undefined;
-        }
-    }
-
-    $: if (auth.pnp?.account?.owner) {
-        const principal = auth.pnp.account.owner;
-        const principalStr = typeof principal === 'string' ? principal : principal?.toText?.() || '';
-        accounts = getAccountIds(principalStr, auth.pnp?.account?.subaccount);
-    }
-
-    async function confirmTransfer() {
-        isValidating = true;
-        errorMessage = '';
-        showConfirmation = false;
-
-        try {
-            const decimals = token.decimals || 8;
-            const amountBigInt = BigInt(Math.floor(Number(amount) * 10 ** decimals).toString());
-
-            toastStore.info(`Sending ${token.symbol}...`);
-            
-            const fromSubaccount = selectedAccount === 'subaccount' 
-                ? auth.pnp?.account?.subaccount 
-                : undefined;
-
-            const result = await IcrcService.transfer(
-                token,
-                recipientAddress,
-                amountBigInt,
-                { 
-                    fee: BigInt(token.fee_fixed),
-                    fromSubaccount: fromSubaccount ? Array.from(fromSubaccount) : undefined,
-                }
-            );
-
-            if (result?.Ok) {
-                toastStore.success(`Successfully sent ${token.symbol}`);
-                recipientAddress = '';
-                amount = '';
-                await loadBalances();
-            } else if (result?.Err) {
-                const errMsg = typeof result.Err === "object" 
-                    ? Object.keys(result.Err)[0]
-                    : String(result.Err);
-                errorMessage = `Transfer failed: ${errMsg}`;
-                toastStore.error(errorMessage);
-            }
-        } catch (err) {
-            errorMessage = err.message || "Transfer failed";
-            toastStore.error(errorMessage);
-        } finally {
-            isValidating = false;
-        }
-    }
-
-    function setMaxAmount() {
-        if (maxAmount <= 0) {
-            toastStore.warning("Hmm... Looks like you don't have enough balance for a transfer");
-            return;
-        }
-        amount = maxAmount.toFixed(token.decimals);
-        errorMessage = '';
-    }
-
-    $: {
-        if (recipientAddress) {
-            validateAddress(recipientAddress);
->>>>>>> bf202d75
-        } else {
-          balances = {
-            default: result as bigint,
-            subaccount: BigInt(0),
-          };
-        }
-      } else {
-        const result = await IcrcService.getIcrc1Balance(
-          token,
-          auth.pnp.account.owner,
-          undefined,
-          false,
-        );
-        balances = {
-          default: result as bigint,
-        };
-<<<<<<< HEAD
-      }
-    } catch (error) {
-      console.error("Error loading balances:", error);
-      balances =
-        token.symbol === "ICP"
-          ? { default: BigInt(0), subaccount: BigInt(0) }
-          : { default: BigInt(0) };
-    }
+      try {
+          if (token?.symbol === 'ICP') {
+              const result: any = await IcrcService.getIcrc1Balance(
+                  token,
+                  auth.pnp?.account?.owner,
+                  auth.pnp?.account?.subaccount ? Array.from(auth.pnp.account.subaccount) : undefined,
+                  true
+              );
+              
+              balances = {
+                  default: result.default || BigInt(0),
+                  subaccount: result.subaccount || BigInt(0)
+              };
+
+              // Update token object with both balances
+              token = {
+                  ...token,
+                  balance: balances.default.toString(),
+                  subaccountBalance: balances.subaccount.toString()
+              };
+          } else {
+              // For non-ICP tokens, just get the main balance
+              const result = await IcrcService.getIcrc1Balance(
+                  token,
+                  auth.pnp?.account?.owner,
+                  undefined,
+                  false
+              );
+              balances = {
+                  default: result
+              };
+          }
+      } catch (error) {
+          console.error('Error loading balances:', error);
+          balances = token?.symbol === 'ICP' 
+              ? { default: BigInt(0), subaccount: BigInt(0) }
+              : { default: BigInt(0) };
+      }
   }
 
   $: if (token && auth.pnp?.account?.owner) {
-    loadBalances();
+      loadBalances();
   }
 
   $: if (selectedAccount) {
-    loadBalances();
+      loadBalances();
   }
 </script>
 
 <div class="container">
   <form on:submit|preventDefault={handleSubmit}>
-    {#if token.symbol === "ICP"}
-      <div class="card">
-        <div class="card-header">
-          <span>Source Account</span>
-=======
-        if (addressType === 'account') return { 
-            type: 'success', 
-            text: 'Valid Account ID' 
-        };
-        return { 
-            type: 'error', 
-            text: 'Invalid address format' 
-        };
-    })();
-
-    async function handlePaste() {
-        try {
-            const text = await navigator.clipboard.readText();
-            recipientAddress = text.trim();
-        } catch (err) {
-            toastStore.error('Failed to paste from clipboard');
-        }
-    }
-
-    function handleScan(scannedText: string) {
-        const cleanedText = scannedText.trim();
-        console.log('Scanned text:', cleanedText);
-        
-        if (validateAddress(cleanedText)) {
-            recipientAddress = cleanedText;
-            toastStore.success('QR code scanned successfully');
-            showScanner = false;
-        } else {
-            toastStore.error('Invalid QR code. Please scan a valid Principal ID or Account ID');
-        }
-    }
-
-    async function checkCameraAvailability() {
-        try {
-            const devices = await navigator.mediaDevices.enumerateDevices();
-            hasCamera = devices.some(device => device.kind === 'videoinput');
-        } catch (err) {
-            console.debug('Error checking camera:', err);
-            hasCamera = false;
-        }
-    }
-
-    onMount(() => {
-        checkCameraAvailability();
-    });
-
-    async function loadBalances() {
-        try {
-            if (token?.symbol === 'ICP') {
-                const result = await IcrcService.getIcrc1Balance(
-                    token,
-                    auth.pnp?.account?.owner,
-                    auth.pnp?.account?.subaccount ? Array.from(auth.pnp.account.subaccount) : undefined,
-                    true
-                );
-                
-                balances = {
-                    default: result.default || BigInt(0),
-                    subaccount: result.subaccount || BigInt(0)
-                };
-
-                // Update token object with both balances
-                token = {
-                    ...token,
-                    balance: balances.default.toString(),
-                    subaccountBalance: balances.subaccount.toString()
-                };
-            } else {
-                // For non-ICP tokens, just get the main balance
-                const result = await IcrcService.getIcrc1Balance(
-                    token,
-                    auth.pnp?.account?.owner,
-                    undefined,
-                    false
-                );
-                balances = {
-                    default: result
-                };
-            }
-        } catch (error) {
-            console.error('Error loading balances:', error);
-            balances = token?.symbol === 'ICP' 
-                ? { default: BigInt(0), subaccount: BigInt(0) }
-                : { default: BigInt(0) };
-        }
-    }
-
-    $: if (token && auth.pnp?.account?.owner) {
-        loadBalances();
-    }
-
-    $: if (selectedAccount) {
-        loadBalances();
-    }
-</script>
-
-<div class="container">
-    <form on:submit|preventDefault={handleSubmit}>
-        <div class="id-card mt-2">
-            <div class="id-header">
-                <span>Recipient Address</span>
-                <div class="header-actions">
-                    <button 
-                        type="button"
-                        class="action-button"
-                        on:click={() => showScanner = true}
-                        title="Scan QR Code"
-                    >
-                        <Camera class="w-4 h-4" />
-                        <span class="button-text">Scan QR</span>
-                    </button>
-                    <button 
-                        type="button"
-                        class="action-button"
-                        on:click={recipientAddress ? () => recipientAddress = '' : handlePaste}
-                    >
-                        {#if recipientAddress}
-                            ✕
-                            <span class="button-text">Clear</span>
-                        {:else}
-                            <Clipboard class="w-4 h-4" />
-                            <span class="button-text">Paste</span>
-                        {/if}
-                    </button>
-                </div>
-            </div>
-            <div class="input-group">
-                <div class="input-wrapper">
-                    <input
-                        type="text"
-                        bind:value={recipientAddress}
-                        placeholder="Paste address or enter manually"
-                        class:error={errorMessage && recipientAddress}
-                        class:valid={addressType === 'principal' && !errorMessage}
-                    />
-                </div>
-                
-                {#if recipientAddress}
-                    <div 
-                        class="validation-status" 
-                        class:success={validationMessage.type === 'success'} 
-                        class:error={validationMessage.type === 'error'}
-                    >
-                        <span class="status-text">{validationMessage.text}</span>
-                    </div>
-                {/if}
-            </div>
->>>>>>> bf202d75
-        </div>
-        <select bind:value={selectedAccount} class="select-input">
-          <option value="subaccount">
-            Subaccount ({accounts.subaccount.slice(0, 6)}...{accounts.subaccount.slice(-6)})
-          </option>
-          <option value="main">
-            Main Account ({accounts.main.slice(0, 6)}...{accounts.main.slice(-6)})
-          </option>
-        </select>
+      <div class="id-card mt-2">
+          <div class="id-header">
+              <span>Recipient Address</span>
+              <div class="header-actions">
+                  <button 
+                      type="button"
+                      class="action-button"
+                      on:click={() => showScanner = true}
+                      title="Scan QR Code"
+                  >
+                      <Camera class="w-4 h-4" />
+                      <span class="button-text">Scan QR</span>
+                  </button>
+                  <button 
+                      type="button"
+                      class="action-button"
+                      on:click={recipientAddress ? () => recipientAddress = '' : handlePaste}
+                  >
+                      {#if recipientAddress}
+                          ✕
+                          <span class="button-text">Clear</span>
+                      {:else}
+                          <Clipboard class="w-4 h-4" />
+                          <span class="button-text">Paste</span>
+                      {/if}
+                  </button>
+              </div>
+          </div>
+          <div class="input-group">
+              <div class="input-wrapper">
+                  <input
+                      type="text"
+                      bind:value={recipientAddress}
+                      placeholder="Paste address or enter manually"
+                      class:error={errorMessage && recipientAddress}
+                      class:valid={addressType === 'principal' && !errorMessage}
+                  />
+              </div>
+              
+              {#if recipientAddress}
+                  <div 
+                      class="validation-status" 
+                      class:success={validationMessage.type === 'success'} 
+                      class:error={validationMessage.type === 'error'}
+                  >
+                      <span class="status-text">{validationMessage.text}</span>
+                  </div>
+              {/if}
+          </div>
       </div>
-    {/if}
-
-<<<<<<< HEAD
-    <div class="card">
-      <div class="card-header">
-        <span>Recipient Address</span>
-        <div class="header-actions">
-          {#if hasCamera}
-            <button
-              type="button"
-              class="icon-button"
-              on:click={() => (showScanner = true)}
-              title="Scan QR Code"
-            >
-              <Camera class="w-4 h-4" />
-            </button>
-          {/if}
-          <button
-            type="button"
-            class="icon-button"
-            on:click={recipientAddress ? () => (recipientAddress = "") : handlePaste}
-          >
-            {#if recipientAddress}
-              <span class="text-lg">✕</span>
-            {:else}
-              <Clipboard class="w-4 h-4" />
-            {/if}
-          </button>
-        </div>
+
+      <div class="id-card mt-4">
+          <div class="id-header">
+              <span>Amount</span>
+              <div class="header-actions">
+                  {#if token.symbol === 'ICP' && balances.subaccount && balances.subaccount > BigInt(0)}
+                      <div class="account-tabs">
+                          <button 
+                              type="button"
+                              class="tab-button"
+                              class:active={selectedAccount === 'main'}
+                              on:click={() => selectedAccount = 'main'}
+                          >
+                              Main
+                          </button>
+                          <button 
+                              type="button"
+                              class="tab-button"
+                              class:active={selectedAccount === 'subaccount'}
+                              on:click={() => selectedAccount = 'subaccount'}
+                          >
+                              Sub
+                          </button>
+                      </div>
+                  {/if}
+                  <button type="button" class="action-button" on:click={setMaxAmount}>MAX</button>
+              </div>
+          </div>
+
+          <div class="input-group">
+              <div class="input-wrapper">
+                  <input
+                      type="text"
+                      inputmode="decimal"
+                      placeholder="Enter amount"
+                      bind:value={amount}
+                      on:input={handleAmountInput}
+                      class:error={errorMessage.includes('balance') || errorMessage.includes('Amount')}
+                  />
+                  <div class="balance-display">
+                      Balance: {formatBalance(
+                          selectedAccount === 'main' 
+                              ? balances.default.toString()
+                              : balances.subaccount?.toString() ?? "0", 
+                          token.decimals
+                      )} {token.symbol}
+                  </div>
+              </div>
+          </div>
       </div>
 
-      <input
-        type="text"
-        bind:value={recipientAddress}
-        placeholder="Paste address or enter manually"
-        class="text-input"
-        class:error={errorMessage && recipientAddress}
-        class:success={addressType === "principal" && !errorMessage}
+      <button 
+          type="submit" 
+          class="send-btn"
+          disabled={isValidating || !amount || !recipientAddress}
+      >
+          Send Tokens
+      </button>
+  </form>
+
+  {#if showConfirmation}
+      <Modal
+          isOpen={showConfirmation}
+          onClose={() => showConfirmation = false}
+          title="Confirm Your Transfer"
+          width="min(450px, 95vw)"
+          height="auto"
+      >
+          <div class="confirm-box">
+              <div class="confirm-details">
+                  <div class="transfer-summary">
+                      <div class="amount-display">
+                          <span class="amount">{amount}</span>
+                          <span class="symbol">{token.symbol}</span>
+                      </div>
+                  </div>
+                  
+                  <div class="details-grid">
+                      <div class="detail-item">
+                          <span class="label">You Send</span>
+                          <span class="value">{amount} {token.symbol}</span>
+                      </div>
+                      <div class="detail-item">
+                          <span class="label">Network Fee</span>
+                          <span class="value">{formatBalance(tokenFee?.toString() || '10000', token.decimals)} {token.symbol}</span>
+                      </div>
+                      <div class="detail-item">
+                          <span class="label">Receiver Gets</span>
+                          <span class="value">{parseFloat(amount).toFixed(token.decimals)} {token.symbol}</span>
+                      </div>
+                      <div class="detail-item total">
+                          <span class="label">Total Amount</span>
+                          <span class="value">{(parseFloat(amount) + parseFloat(tokenFee?.toString() || '10000') / 10 ** token.decimals).toFixed(4)} {token.symbol}</span>
+                      </div>
+                  </div>
+              </div>
+
+              <div class="confirm-actions">
+                  <button class="cancel-btn" on:click={() => showConfirmation = false}>Cancel</button>
+                  <button 
+                      class="confirm-btn" 
+                      class:loading={isValidating}
+                      on:click={confirmTransfer}
+                      disabled={isValidating}
+                  >
+                      {#if isValidating}
+                          <span class="loading-spinner"></span>
+                          Processing...
+                      {:else}
+                          Confirm Transfer
+                      {/if}
+                  </button>
+              </div>
+          </div>
+      </Modal>
+  {/if}
+
+  {#if showScanner}
+      <QrScanner 
+          isOpen={showScanner}
+          onClose={() => showScanner = false}
+          onScan={handleScan}
       />
-
-      {#if recipientAddress}
-        <div 
-          class="validation-message"
-          class:success={validationMessage.type === "success"}
-          class:error={validationMessage.type === "error"}
-=======
-        <div class="id-card mt-4">
-            <div class="id-header">
-                <span>Amount</span>
-                <div class="header-actions">
-                    {#if token.symbol === 'ICP' && balances.subaccount && balances.subaccount > BigInt(0)}
-                        <div class="account-tabs">
-                            <button 
-                                type="button"
-                                class="tab-button"
-                                class:active={selectedAccount === 'main'}
-                                on:click={() => selectedAccount = 'main'}
-                            >
-                                Main
-                            </button>
-                            <button 
-                                type="button"
-                                class="tab-button"
-                                class:active={selectedAccount === 'subaccount'}
-                                on:click={() => selectedAccount = 'subaccount'}
-                            >
-                                Sub
-                            </button>
-                        </div>
-                    {/if}
-                    <button type="button" class="action-button" on:click={setMaxAmount}>MAX</button>
-                </div>
-            </div>
-
-            <div class="input-group">
-                <div class="input-wrapper">
-                    <input
-                        type="text"
-                        inputmode="decimal"
-                        placeholder="Enter amount"
-                        bind:value={amount}
-                        on:input={handleAmountInput}
-                        class:error={errorMessage.includes('balance') || errorMessage.includes('Amount')}
-                    />
-                    <div class="balance-display">
-                        Balance: {formatTokenAmount(
-                            selectedAccount === 'main' 
-                                ? balances.default.toString()
-                                : balances.subaccount?.toString() ?? "0", 
-                            token.decimals
-                        )} {token.symbol}
-                    </div>
-                </div>
-            </div>
-        </div>
-
-        <button 
-            type="submit" 
-            class="send-btn"
-            disabled={isValidating || !amount || !recipientAddress}
-        >
-            Send Tokens
-        </button>
-    </form>
-
-    {#if showConfirmation}
-        <Modal
-            isOpen={showConfirmation}
-            onClose={() => showConfirmation = false}
-            title="Confirm Your Transfer"
-            width="min(450px, 95vw)"
-            height="auto"
->>>>>>> bf202d75
-        >
-          {validationMessage.text}
-        </div>
-      {/if}
-    </div>
-
-    <div class="card">
-      <div class="card-header">
-        <span>Amount</span>
-        <button type="button" class="max-button" on:click={setMaxAmount}>MAX</button>
-      </div>
-
-      <input
-        type="text"
-        inputmode="decimal"
-        placeholder="Enter amount"
-        bind:value={amount}
-        on:input={handleAmountInput}
-        class="text-input"
-        class:error={errorMessage.includes("balance") || errorMessage.includes("Amount")}
-      />
-
-      <div class="balance-container">
-        {#if token.symbol === "ICP"}
-          <div class="balance-row">
-            <span>Default Account</span>
-            <span>{formatBalance(balances.default, token.decimals)} {token.symbol}</span>
-          </div>
-          <div class="balance-row">
-            <span>Subaccount</span>
-            <span>{formatBalance(balances.subaccount, token.decimals)} {token.symbol}</span>
-          </div>
-          <div class="balance-row total">
-            <span>Selected Balance</span>
-            <span>
-              {formatBalance(
-                selectedAccount === "main" ? balances.default : balances.subaccount,
-                token.decimals
-              )} {token.symbol}
-            </span>
-          </div>
-        {:else}
-          <div class="balance-row total">
-            <span>Available Balance</span>
-            <span>{formatBalance(balances.default, token.decimals)} {token.symbol}</span>
-          </div>
-        {/if}
-      </div>
-    </div>
-
-    {#if errorMessage}
-      <div class="error-banner">
-        {errorMessage}
-      </div>
-    {/if}
-<<<<<<< HEAD
-
-    <button
-      type="submit"
-      class="submit-button"
-      disabled={isValidating || !amount || !recipientAddress || addressType === "account"}
-    >
-      {#if addressType === "account"}
-        Sending to Account IDs coming soon
-      {:else}
-        Send Tokens
-      {/if}
-    </button>
-  </form>
-
-  {#if showConfirmation}
-    <Modal
-      isOpen={showConfirmation}
-      onClose={() => (showConfirmation = false)}
-      title="Confirm Your Transfer"
-      width="min(450px, 95vw)"
-      height="auto"
-      variant="solid"
-    >
-      <div class="confirm-modal">
-        <div class="transfer-summary">
-          <div class="amount-display">
-            <span class="amount">{amount}</span>
-            <span class="symbol">{token.symbol}</span>
-          </div>
-        </div>
-
-        <div class="details-grid">
-          <div class="detail-row">
-            <span class="label">You Send</span>
-            <span class="value">{amount} {token.symbol}</span>
-          </div>
-          <div class="detail-row">
-            <span class="label">Network Fee</span>
-            <span class="value">
-              {formatBalance(tokenFee?.toString() || "10000", token.decimals)}
-              {token.symbol}
-            </span>
-          </div>
-          <div class="detail-row">
-            <span class="label">Receiver Gets</span>
-            <span class="value">
-              {parseFloat(amount).toFixed(token.decimals)}
-              {token.symbol}
-            </span>
-          </div>
-          <div class="detail-row total">
-            <span class="label">Total Amount</span>
-            <span class="value">
-              {(parseFloat(amount) + parseFloat(tokenFee?.toString() || "10000") / 10 ** token.decimals).toFixed(4)}
-              {token.symbol}
-            </span>
-          </div>
-        </div>
-
-        <div class="modal-actions">
-          <button 
-            class="cancel-button" 
-            on:click={() => (showConfirmation = false)}
-          >
-            Cancel
-          </button>
-          <button
-            class="confirm-button"
-            class:loading={isValidating}
-            on:click={confirmTransfer}
-            disabled={isValidating}
-          >
-            {#if isValidating}
-              <span class="loading-spinner" />
-              Processing...
-            {:else}
-              Confirm Transfer
-            {/if}
-          </button>
-        </div>
-      </div>
-    </Modal>
-  {/if}
-
-  {#if showScanner}
-    <Modal
-      isOpen={showScanner}
-      onClose={() => (showScanner = false)}
-      title="Scan QR Code"
-      width="min(450px, 95vw)"
-      height="auto"
-      variant="solid"
-    >
-      <div class="scanner-modal">
-        <div class="scanner-container">
-          <QrScanner
-            onScan={handleScan}
-            onClose={() => (showScanner = false)}
-          />
-        </div>
-        <p class="scanner-help">
-          Position the QR code within the frame to scan
-        </p>
-        <button 
-          class="cancel-button w-full" 
-          on:click={() => (showScanner = false)}
-        >
-          Cancel Scan
-        </button>
-      </div>
-    </Modal>
   {/if}
 </div>
-=======
-</div>
 
 <style lang="postcss">
-    .container {
-        @apply flex flex-col gap-6;
-    }
-
-    .id-card {
-        @apply flex flex-col gap-2;
-    }
-
-    .id-header {
-        @apply flex justify-between items-center text-white/70 text-sm;
-    }
-
-    .header-actions {
-        @apply flex items-center gap-2;
-    }
-
-    .action-button {
-        @apply h-8 px-3 rounded-lg 
-               bg-white/5 backdrop-blur-sm
-               border border-white/10
-               hover:border-white/20 hover:bg-white/10
-               text-white/70 hover:text-white
-               transition-all duration-200
-               flex items-center justify-center gap-2;
-
-        .button-text {
-            @apply hidden md:inline;
-        }
-
-        &:active {
-            @apply border-indigo-500 bg-indigo-500/10;
-        }
-    }
-
-    .input-wrapper input {
-        @apply w-full h-11 rounded-lg text-white px-4
-               bg-white/5 backdrop-blur-sm
-               border border-white/10 
-               hover:border-white/20
-               focus:border-indigo-500 focus:outline-none
-               transition-colors;
-
-        &::placeholder {
-            @apply text-white/30;
-        }
-
-        &.error { 
-            @apply border-red-500/50 bg-red-500/5; 
-        }
-
-        &.valid {
-            @apply border-green-500/50 bg-green-500/5;
-        }
-    }
-
-    .account-selector {
-        @apply grid grid-cols-2 gap-3 mt-3;
-    }
-
-    .account-option {
-        @apply h-16 rounded-lg border border-white/10 
-               bg-white/5 backdrop-blur-sm
-               hover:border-white/20 hover:bg-white/10
-               transition-all duration-200;
-
-        &.selected {
-            @apply border-indigo-500 bg-indigo-500/10;
-        }
-    }
-
-    .account-details {
-        @apply flex flex-col items-center justify-center h-full gap-1;
-    }
-
-    .account-label {
-        @apply text-sm text-white/70;
-    }
-
-    .account-balance {
-        @apply text-white font-medium;
-    }
-
-    .send-btn {
-        @apply h-12 w-full rounded-lg bg-indigo-500 text-white font-medium 
-               hover:bg-indigo-600 disabled:opacity-50 mt-4;
-    }
-
-    .error-message {
-        @apply text-red-400 text-sm px-2 mb-2;
-    }
->>>>>>> bf202d75
-
-<style scoped lang="postcss">
   .container {
-    @apply flex flex-col gap-4 p-4 pt-0;
-  }
-
-  .card {
-    @apply bg-kong-bg-light rounded-md px-4 py-3 mt-4
-           border border-kong-border/10 hover:border-kong-border
-           transition-all duration-200;
-  }
-
-  .card-header {
-    @apply flex justify-between items-center mb-3 
-           text-kong-text-primary font-medium;
+      @apply flex flex-col gap-6;
+  }
+
+  .id-card {
+      @apply flex flex-col gap-2;
+  }
+
+  .id-header {
+      @apply flex justify-between items-center text-white/70 text-sm;
   }
 
   .header-actions {
-    @apply flex items-center gap-2;
-  }
-
-  .icon-button {
-    @apply p-2 rounded-lg bg-kong-bg-dark 
-           text-kong-text-secondary hover:text-kong-text-primary
-           hover:bg-kong-bg-dark transition-colors
-           active:scale-95 duration-150;
-  }
-
-  .text-input {
-    @apply w-full px-4 py-3 bg-kong-bg-dark rounded-lg
-           text-kong-text-primary placeholder:text-kong-text-secondary/50
-           border border-kong-border/10 hover:border-kong-border
-           focus:border-kong-primary focus:ring-1 focus:ring-kong-primary/20
-           focus:outline-none transition-all duration-200;
-
-<<<<<<< HEAD
-    &.error {
-      @apply border-kong-error/50 bg-kong-error/5 
-             focus:border-kong-error focus:ring-kong-error/20;
-    }
-
-    &.success {
-      @apply border-kong-success/50 bg-kong-success/5
-             focus:border-kong-success focus:ring-kong-success/20;
-    }
-  }
-
-  .select-input {
-    @apply w-full px-4 py-3 bg-kong-bg-dark rounded-lg
-           text-kong-text-primary border border-kong-border/10
-           hover:border-kong-border focus:border-kong-primary
-           focus:ring-1 focus:ring-kong-primary/20 focus:outline-none
-           transition-all duration-200;
-  }
-
-  .validation-message {
-    @apply mt-2 px-1 text-sm;
-    &.success { @apply text-kong-success; }
-    &.error { @apply text-kong-error; }
-  }
-
-  .max-button {
-    @apply px-3 py-1.5 text-sm font-medium rounded-lg
-           bg-kong-primary/10 text-kong-primary
-           hover:bg-kong-primary/20 active:scale-95
-           transition-all duration-200;
-  }
-
-  .balance-container {
-    @apply mt-3 space-y-1.5 text-sm;
-  }
-
-  .balance-row {
-    @apply flex justify-between items-center text-kong-text-secondary;
-
-    &.total {
-      @apply mt-3 pt-3 border-t border-kong-border/10
-             text-kong-text-primary font-medium;
-    }
-  }
-
-  .error-banner {
-    @apply p-3 rounded-lg bg-kong-error/10 text-kong-error
-           text-sm border border-kong-error/20;
-  }
-
-  .submit-button {
-    @apply w-full py-3.5 mt-2 bg-kong-primary text-white rounded-lg
-           font-medium hover:bg-kong-primary-hover active:scale-[0.99]
-           disabled:opacity-50 disabled:cursor-not-allowed
-           disabled:hover:bg-kong-primary disabled:active:scale-100
-           transition-all duration-200;
-  }
-
-  /* Modal Styles */
-  .confirm-modal {
-    @apply p-6 flex flex-col gap-6;
-  }
-
-  .transfer-summary {
-    @apply text-center;
-  }
-
-  .amount-display {
-    @apply flex items-baseline justify-center gap-2;
-
-    .amount {
-      @apply text-3xl font-bold text-kong-text-primary;
-    }
-
-    .symbol {
-      @apply text-lg text-kong-text-secondary;
-    }
-  }
-
-  .details-grid {
-    @apply space-y-2;
-  }
-
-  .detail-row {
-    @apply flex justify-between items-center p-3 
-           bg-kong-bg-dark rounded-lg
-           border border-kong-border/10;
-
-    .label {
-      @apply text-sm text-kong-text-secondary;
-    }
-
-    .value {
-      @apply text-sm text-kong-text-primary font-medium;
-    }
-
-    &.total {
-      @apply mt-4 bg-kong-bg-dark/60 border-kong-border;
-      
-      .label {
-        @apply font-medium text-kong-text-primary;
-      }
-      
-      .value {
-        @apply font-medium text-kong-text-primary;
-      }
-    }
-  }
-
-  .modal-actions {
-    @apply flex gap-3 pt-4 border-t border-kong-border/10;
-  }
-
-  .cancel-button {
-    @apply flex-1 py-3 rounded-lg font-medium
-           bg-kong-bg-dark/60 hover:bg-kong-bg-dark/80
-           text-kong-text-secondary border border-kong-border/10
-           transition-all duration-200 text-sm;
-  }
-
-  .confirm-button {
-    @apply flex-1 py-3 rounded-lg font-medium
-           bg-kong-primary hover:bg-kong-primary-hover
-           text-white disabled:opacity-50 disabled:cursor-not-allowed
-           transition-all duration-200 text-sm
-           flex items-center justify-center gap-2;
-=======
-    .confirm-box {
-        @apply p-6;
-        
-        .transfer-summary {
-            @apply mb-6 text-center;
-            
-            .amount-display {
-                @apply flex items-baseline justify-center gap-2;
-                
-                .amount {
-                    @apply text-3xl font-bold text-white;
-                }
-                
-                .symbol {
-                    @apply text-lg text-white/70;
-                }
-            }
-        }
-        
-        .details-grid {
-            @apply space-y-3 mb-6;
-            
-            .detail-item {
-                @apply flex justify-between items-center p-3 rounded-lg bg-white/5;
-                
-                .label {
-                    @apply text-sm text-white/60;
-                }
-                
-                .value {
-                    @apply text-sm text-white/90;
-                }
-                
-                &.total {
-                    @apply mt-4 bg-white/10;
-                    .label, .value {
-                        @apply font-medium text-white;
-                    }
-                }
-            }
-        }
-        
-        .confirm-actions {
-            @apply flex gap-3 pt-4 border-t border-white/10;
-            
-            button {
-                @apply flex-1 py-3 rounded-lg font-medium text-center justify-center items-center gap-2;
-            }
-            
-            .cancel-btn {
-                @apply bg-white/10 hover:bg-white/15 text-white/90;
-            }
-            
-            .confirm-btn {
-                @apply bg-indigo-500 hover:bg-indigo-600 text-white disabled:opacity-50 disabled:cursor-not-allowed;
-                &.loading {
-                    @apply bg-indigo-500/50;
-                }
-            }
-        }
-    }
->>>>>>> bf202d75
-
-    &.loading {
-      @apply bg-kong-primary/70;
-    }
-  }
-
-<<<<<<< HEAD
+      @apply flex items-center gap-2;
+  }
+
+  .action-button {
+      @apply h-8 px-3 rounded-lg 
+             bg-white/5 backdrop-blur-sm
+             border border-white/10
+             hover:border-white/20 hover:bg-white/10
+             text-white/70 hover:text-white
+             transition-all duration-200
+             flex items-center justify-center gap-2;
+
+      .button-text {
+          @apply hidden md:inline;
+      }
+
+      &:active {
+          @apply border-indigo-500 bg-indigo-500/10;
+      }
+  }
+
+  .input-wrapper input {
+      @apply w-full h-11 rounded-lg text-white px-4
+             bg-white/5 backdrop-blur-sm
+             border border-white/10 
+             hover:border-white/20
+             focus:border-indigo-500 focus:outline-none
+             transition-colors;
+
+      &::placeholder {
+          @apply text-white/30;
+      }
+
+      &.error { 
+          @apply border-red-500/50 bg-red-500/5; 
+      }
+
+      &.valid {
+          @apply border-green-500/50 bg-green-500/5;
+      }
+  }
+
+  .account-selector {
+      @apply grid grid-cols-2 gap-3 mt-3;
+  }
+
+  .account-option {
+      @apply h-16 rounded-lg border border-white/10 
+             bg-white/5 backdrop-blur-sm
+             hover:border-white/20 hover:bg-white/10
+             transition-all duration-200;
+
+      &.selected {
+          @apply border-indigo-500 bg-indigo-500/10;
+      }
+  }
+
+  .account-details {
+      @apply flex flex-col items-center justify-center h-full gap-1;
+  }
+
+  .account-label {
+      @apply text-sm text-white/70;
+  }
+
+  .account-balance {
+      @apply text-white font-medium;
+  }
+
+  .send-btn {
+      @apply h-12 w-full rounded-lg bg-indigo-500 text-white font-medium 
+             hover:bg-indigo-600 disabled:opacity-50 mt-4;
+  }
+
+  .error-message {
+      @apply text-red-400 text-sm px-2 mb-2;
+  }
+
+  .validation-status {
+      @apply text-sm mt-1 px-1;
+      &.success { @apply text-green-400; }
+      &.error { @apply text-red-400; }
+  }
+
+  .confirm-box {
+      @apply p-6;
+      
+      .transfer-summary {
+          @apply mb-6 text-center;
+          
+          .amount-display {
+              @apply flex items-baseline justify-center gap-2;
+              
+              .amount {
+                  @apply text-3xl font-bold text-white;
+              }
+              
+              .symbol {
+                  @apply text-lg text-white/70;
+              }
+          }
+      }
+      
+      .details-grid {
+          @apply space-y-3 mb-6;
+          
+          .detail-item {
+              @apply flex justify-between items-center p-3 rounded-lg bg-white/5;
+              
+              .label {
+                  @apply text-sm text-white/60;
+              }
+              
+              .value {
+                  @apply text-sm text-white/90;
+              }
+              
+              &.total {
+                  @apply mt-4 bg-white/10;
+                  .label, .value {
+                      @apply font-medium text-white;
+                  }
+              }
+          }
+      }
+      
+      .confirm-actions {
+          @apply flex gap-3 pt-4 border-t border-white/10;
+          
+          button {
+              @apply flex-1 py-3 rounded-lg font-medium text-center justify-center items-center gap-2;
+          }
+          
+          .cancel-btn {
+              @apply bg-white/10 hover:bg-white/15 text-white/90;
+          }
+          
+          .confirm-btn {
+              @apply bg-indigo-500 hover:bg-indigo-600 text-white disabled:opacity-50 disabled:cursor-not-allowed;
+              &.loading {
+                  @apply bg-indigo-500/50;
+              }
+          }
+      }
+  }
+
   .loading-spinner {
-    @apply inline-block h-4 w-4 border-2 
-           border-white/30 border-t-white rounded-full
-           animate-spin;
-  }
-
-  /* Scanner Modal Styles */
-  .scanner-modal {
-    @apply p-6 flex flex-col gap-4;
-  }
-
-  .scanner-container {
-    @apply bg-kong-bg-dark rounded-lg
-           border border-kong-border/10;
-
-    :global(video) {
-      @apply rounded-lg;
-    }
-  }
-
-  .scanner-help {
-    @apply text-center text-sm text-kong-text-secondary;
-  }
-=======
-    @keyframes scan {
-        0% { 
-            transform: translateY(-100%);
-            opacity: 0;
-        }
-        50% { 
-            opacity: 1;
-        }
-        100% { 
-            transform: translateY(100%);
-            opacity: 0;
-        }
-    }
-
-    .account-tabs {
-        @apply flex gap-1 mr-2;
-    }
-
-    .tab-button {
-        @apply px-3 py-1 rounded-lg text-sm
-               bg-white/5 backdrop-blur-sm
-               border border-white/10
-               text-white/70
-               transition-all duration-200;
-
-        &.active {
-            @apply bg-indigo-500/20 border-indigo-500 text-white;
-        }
-    }
-
-    .balance-display {
-        @apply text-sm text-white/60 mt-2 px-1;
-    }
->>>>>>> bf202d75
+      @apply inline-block h-4 w-4 border-2 border-white/30 border-t-white rounded-full animate-spin;
+  }
+
+  @keyframes scan {
+      0% { 
+          transform: translateY(-100%);
+          opacity: 0;
+      }
+      50% { 
+          opacity: 1;
+      }
+      100% { 
+          transform: translateY(100%);
+          opacity: 0;
+      }
+  }
+
+  .account-tabs {
+      @apply flex gap-1 mr-2;
+  }
+
+  .tab-button {
+      @apply px-3 py-1 rounded-lg text-sm
+             bg-white/5 backdrop-blur-sm
+             border border-white/10
+             text-white/70
+             transition-all duration-200;
+
+      &.active {
+          @apply bg-indigo-500/20 border-indigo-500 text-white;
+      }
+  }
+
+  .balance-display {
+      @apply text-sm text-white/60 mt-2 px-1;
+  }
 </style>