<script lang="ts">
  import { page } from "$app/stores";
  import { onDestroy, onMount } from "svelte";
  import Panel from "$lib/components/common/Panel.svelte";
  import { fetchTransactions } from "$lib/api/transactions";
  import TransactionRow from "./TransactionRow.svelte";
  import { fetchTokens } from "$lib/api/tokens/TokenApiClient";
  import { writable } from "svelte/store";
  import { browser } from "$app/environment";
  import { formatUsdValue } from "$lib/utils/tokenFormatters";
  import { WalletIcon } from "lucide-svelte";
  import { goto } from "$app/navigation";

  // Create a store for tokens
  const tokensStore = writable<Kong.Token[]>([]);

  // Function to load tokens
  async function loadTokens() {
    try {
      const response = await fetchTokens({
        limit: 200,
        page: 1,
      });
      tokensStore.set(response.tokens);
    } catch (error) {
      console.error("Error loading tokens:", error);
    }
  }

  // Utility function to format principal IDs
  function formatPrincipalId(principalId: string): string {
    // Check if the principal ID ends with "-2" and remove it if it does
    if (principalId && principalId.endsWith("-2")) {
      return principalId.slice(0, -2);
    }
    return principalId;
  }

  onMount(() => {
    loadTokens();
  });

  let mobile = $derived(browser ? window.innerWidth < 768 : false);

  // Declare our state variables
  let { token, className = "!border-none" } = $props<{
    token: Kong.Token;
    className?: string;
  }>();
  let transactions = $state<FE.Transaction[]>([]);
  let isLoadingTxns = $state(false);
  let error = $state<string | null>(null);
  const tokenAddress = $page.params.id;
  let refreshInterval: number;
  let newTransactionIds = $state<Set<string>>(new Set());

  // Add separate locks for different types of requests
  let isRefreshActive = $state(false);
  let isInitialLoadActive = $state(false);
  let isPaginationActive = $state(false);

  // Add an AbortController to cancel pending requests
  let currentAbortController: AbortController | null = $state(null);

  // Add debounce timer
  let debounceTimer: ReturnType<typeof setTimeout> | null = $state(null);

  // Remove the separate token tracking effects and consolidate them
  let previousTokenId = $state<string | null>(null);

  // Single effect to handle token changes and refresh
  $effect(() => {
    const currentTokenId = token?.id;

    // Clear any existing intervals
    if (refreshInterval) {
      clearInterval(refreshInterval);
      refreshInterval = undefined;
    }

    if (currentTokenId) {
      // Handle token change
      if (currentTokenId !== previousTokenId) {
        previousTokenId = currentTokenId;
        // Reset states
        transactions = [];
        currentPage = 1;
        hasMore = true;
        error = null;
        // Initial load
        loadTransactionData(1, false, false);
      }

      // Set up refresh interval regardless of token change
      refreshInterval = setInterval(() => {
        if (!isRefreshActive) {
          // Only refresh if not already refreshing
          loadTransactionData(1, false, true).catch((err) => {
            console.error("Error in refresh interval:", err);
          });
        }
      }, 10000) as unknown as number;
    }

    // Cleanup
    return () => {
      if (refreshInterval) {
        clearInterval(refreshInterval);
        refreshInterval = undefined;
      }
    };
  });

  // Function to clear transaction highlight after animation
  const clearTransactionHighlight = (tx: FE.Transaction, index: number) => {
    setTimeout(() => {
      const key = tx.tx_id ? `${tx.tx_id}-${tx.timestamp}-${index}` : null;
      if (key) {
        newTransactionIds.delete(key);
        newTransactionIds = new Set(newTransactionIds);
      }
    }, 2000);
  };

  // Update fetch function with debouncing and better lock handling
  const loadTransactionData = async (
    page: number = 1,
    append: boolean = false,
    isRefresh: boolean = false,
  ) => {
    // Don't start a new request if token has changed
    if (token?.id !== previousTokenId) {
      return;
    }

    // Clear any pending debounce timer
    if (debounceTimer) {
      clearTimeout(debounceTimer);
    }

    // Debounce the request
    return new Promise<void>((resolve) => {
      debounceTimer = setTimeout(async () => {
        try {
          // Check appropriate lock based on request type
          if (isRefresh && isRefreshActive) {
            console.warn("Refresh already in progress, skipping");
            return;
          }
          if (!isRefresh && !append && isInitialLoadActive) {
            console.warn("Initial load already in progress, skipping");
            return;
          }
          if (append && isPaginationActive) {
            console.warn("Pagination already in progress, skipping");
            return;
          }

          // Set appropriate lock
          if (isRefresh) {
            isRefreshActive = true;
          } else if (append) {
            isPaginationActive = true;
          } else {
            isInitialLoadActive = true;
          }

          // Cancel any pending request
          if (currentAbortController) {
            currentAbortController.abort();
          }
          currentAbortController = new AbortController();

          try {
<<<<<<< HEAD
            if (!token?.token_id) {
=======
            if (!token?.id) {
>>>>>>> d8be0daf
              return;
            }

            if (!hasMore && append) {
              return;
            }

            // Set UI loading state
            if (append) {
              isLoadingMore = true;
            } else if (!isRefresh) {
              isLoadingTxns = true;
            }

            const newTransactions = await fetchTransactions(
              token.address,
              page,
              pageSize,
              { signal: currentAbortController.signal },
            );

            // If request was aborted, exit early
            if (currentAbortController?.signal.aborted) {
              return;
            }

            // Ensure transactions are sorted descending by timestamp before processing
            const sortedTransactions = newTransactions.sort(
              (a, b) =>
                new Date(b.timestamp).getTime() -
                new Date(a.timestamp).getTime(),
            );

            if (isRefresh) {
              // Create a map of existing transactions for better duplicate detection
              const existingTransactions = new Map(
                transactions.map((t) => [
                  t.tx_id ? `${t.tx_id}-${t.timestamp}` : null,
                  t,
                ]),
              );

              // Filter out any transactions that already exist
              const uniqueNewTransactions = sortedTransactions.filter((tx) => {
                const key = tx.tx_id ? `${tx.tx_id}-${tx.timestamp}` : null;
                if (!key) return false;

                const existing = existingTransactions.get(key);
                if (!existing) return true;

                // If timestamps match exactly, it's definitely a duplicate
                return tx.timestamp !== existing.timestamp;
              });

              if (uniqueNewTransactions.length > 0) {
                // Prepend new transactions while maintaining sort order
                transactions = [...uniqueNewTransactions, ...transactions];

                // Highlight new transactions
                uniqueNewTransactions.forEach((tx, index) => {
                  if (tx.tx_id) {
                    const key = `${tx.tx_id}-${tx.timestamp}-${index}`;
                    newTransactionIds.add(key);
                    // Force reactivity by reassigning the Set
                    newTransactionIds = new Set(newTransactionIds);

                    // Clear highlight after animation
                    clearTransactionHighlight(tx, index);
                  }
                });
              }
            } else if (append) {
              // For pagination, ensure new transactions are older than existing
              transactions = [...transactions, ...sortedTransactions];
            } else {
              // Initial load should be sorted descending
              transactions = sortedTransactions;
            }

            hasMore = newTransactions.length === pageSize;
            currentPage = page;
            error = null;
          } catch (err) {
            if (err.name === "AbortError") {
              return;
            }
            console.error("Transaction fetch error:", err);
            error =
              err instanceof Error
                ? err.message
                : "Failed to load transactions";
          } finally {
            clearLocks(isRefresh, append);
          }
        } finally {
          debounceTimer = null;
          resolve();
        }
      }, 100); // 100ms debounce
    });
  };

  // Helper function to clear locks
  const clearLocks = (isRefresh: boolean, append: boolean) => {
    if (!currentAbortController?.signal.aborted) {
      // Clear appropriate lock
      if (isRefresh) {
        isRefreshActive = false;
      } else if (append) {
        isPaginationActive = false;
        isLoadingMore = false;
      } else {
        isInitialLoadActive = false;
        isLoadingTxns = false;
      }
      currentAbortController = null;
    }
  };

  // Add pagination state
  let currentPage = $state(1);
  const pageSize = 20;

  // Derived values
  let ckusdtToken = $state<Kong.Token | undefined>(undefined);
  $effect(() => {
    const found = $tokensStore?.find((t) => t.symbol === "ckUSDT");
    if (found) {
      ckusdtToken = found;
    }
  });

  $effect(() => {
    const found = $tokensStore?.find(
      (t) => t.address === tokenAddress || t.address === tokenAddress,
    );

    // Only update token if we find a different token ID
    if (found && found.id !== token?.id) {
      token = found;
    }
  });

  let isLoadingMore = $state(false);
  let hasMore = $state(true);
  let observer: IntersectionObserver;
  let loadMoreTrigger: HTMLElement = $state<HTMLElement | null>(null);
  let currentTokenId = $state<number | null>(null);
  let currentTokenCanister = $state<string | null>(null);

  // Watch for token changes
  $effect(() => {
    const newTokenId = token?.id ?? null;
    // Add additional check for token address to prevent false changes
    if (
      newTokenId !== currentTokenId ||
      token?.address !== currentTokenCanister
    ) {
      currentTokenId = newTokenId;
      currentTokenCanister = token?.address;

      if (newTokenId !== null) {
        transactions = [];
        currentPage = 1;
        hasMore = true;
        error = null;
        // Add debounce to token change loader
        const timeout = setTimeout(() => loadTransactionData(1, false), 100);
        return () => clearTimeout(timeout);
      }
    }
  });

  function setupIntersectionObserver(element: HTMLElement) {
    if (observer) observer.disconnect();

    observer = new IntersectionObserver(
      (entries) => {
        if (entries[0].isIntersecting && !isLoadingMore && hasMore) {
          loadTransactionData(currentPage + 1, true);
        }
      },
      {
        root: null,
        rootMargin: "100px",
        threshold: 0.1,
      },
    );

    observer.observe(element);
  }

  const calculateTotalUsdValue = (tx: FE.Transaction): string => {
    const payToken = $tokensStore?.find((t) => t.id === tx.pay_token_id);
    const receiveToken = $tokensStore?.find((t) => t.id === tx.receive_token_id);
    if (!payToken || !receiveToken) return "0.00";

    // Calculate USD value from pay side
    const payUsdValue =
      payToken.symbol === "ckUSDT"
        ? tx.pay_amount
        : tx.pay_amount * (Number(payToken.metrics.price) || 0);

    // Calculate USD value from receive side
    const receiveUsdValue =
      receiveToken.symbol === "ckUSDT"
        ? tx.receive_amount
        : tx.receive_amount * (Number(receiveToken.metrics.price) || 0);

    // Use the higher value
    return formatUsdValue(Math.max(payUsdValue, receiveUsdValue));
  };

  onDestroy(() => {
    if (observer) observer.disconnect();
  });
</script>

<Panel type="main" {className}>
  <div class="relative flex flex-col h-[300px]">
    {#if isLoadingTxns && !transactions.length}
      <div class="flex justify-center items-center p-4">
        <span class="loading loading-spinner loading-md" />
      </div>
    {:else if error}
      <div class="text-red-500 p-4">{error}</div>
    {:else if transactions.length === 0}
      <div class="text-kong-text-primary/70 text-center p-4">
        No transactions found
      </div>
    {:else}
      <div class="relative flex flex-col h-full">
        <div
          class="hidden md:block sticky top-0 z-20 bg-kong-bg-dark border-b border-kong-border/30"
        >
          <table class="w-full">
            <thead>
              <tr class="text-left text-kong-text-primary/70 !font-normal">
                <th class="px-4 py-2 w-[110px]">Wallet</th>
                <th class="px-4 py-2 w-[120px]">Paid</th>
                <th class="px-4 py-2 w-[140px]">Received</th>
                <th class="px-4 py-2 w-[100px]">Value</th>
                <th class="px-4 py-2 w-[120px]">Date</th>
                <th class="w-[50px] py-2">Link</th>
              </tr>
            </thead>
          </table>
        </div>

        <div class="flex-1 overflow-y-auto overflow-x-hidden">
          <table class="w-full">
            <tbody class="hidden md:table-row-group">
              {#each transactions as tx, index (tx.tx_id ? `${tx.tx_id}-${tx.timestamp}-${index}` : crypto.randomUUID())}
                <TransactionRow
                  {tx}
                  {token}
                  formattedTokens={$tokensStore}
                  isNew={newTransactionIds.has(
                    tx.tx_id ? `${tx.tx_id}-${tx.timestamp}-${index}` : "",
                  )}
                  {mobile}
                />
              {/each}
            </tbody>

            <tbody class="md:hidden">
              {#each transactions as tx, index (tx.tx_id ? `${tx.tx_id}-${tx.timestamp}-${index}` : crypto.randomUUID())}
                <tr
                  class="block border-b border-kong-border/30 p-3 hover:bg-kong-bg-light active:bg-kong-bg-light/50 transition-colors"
                >
                  <td class="block">
                    <div class="flex flex-col gap-2">
                      <div class="flex justify-between items-center">
                        <span
                          class="text-sm font-medium text-kong-text-primary"
                        >
                          {#if tx.receive_token_id === token.id}
                            <span
                              class="bg-kong-accent-green/20 text-kong-text-accent-green px-2 py-0.5 rounded-full text-xs"
                            >
                              {token.symbol} BUY
                            </span>
                          {:else}
                            <span
                              class="bg-kong-accent-red/20 text-kong-accent-red px-2 py-0.5 rounded-full text-xs"
                            >
                              {token.symbol} SELL
                            </span>
                          {/if}
                        </span>
                        <span class="text-xs text-kong-text-primary/60">
                          {new Date(tx.timestamp).toLocaleDateString("en-US", {
                            month: "short",
                            day: "numeric",
                            hour: "2-digit",
                            minute: "2-digit",
                          })}
                        </span>
                      </div>

                      <div class="flex flex-col gap-1">
                        <div class="flex items-center justify-between">
                          <span class="text-xs text-kong-text-primary/80"
                            >Paid:</span
                          >
                          <span
                            class="text-sm font-medium text-kong-text-primary"
                          >
                            {tx.pay_amount}
                            {$tokensStore.find(
                              (t) => t.id === tx.pay_token_id,
                            )?.symbol}
                          </span>
                        </div>
                        <div class="flex items-center justify-between">
                          <span class="text-xs text-kong-text-primary/80"
                            >Received:</span
                          >
                          <span
                            class="text-sm font-medium text-kong-text-primary"
                          >
                            {tx.receive_amount}
                            {$tokensStore.find(
                              (t) => t.id === tx.receive_token_id,
                            )?.symbol}
                          </span>
                        </div>
                      </div>

                      <div class="flex items-center justify-between pt-1">
                        <span class="text-xs text-kong-text-primary/60">
                          {calculateTotalUsdValue(tx)}
                        </span>
                        <div class="flex items-center gap-2">
                          <button
                            class="text-kong-text-primary/70 hover:text-kong-text-primary transition-colors"
                            on:click|preventDefault={() =>
                              goto(
                                `/wallets/${formatPrincipalId(tx.user.principal_id)}`,
                              )}
                          >
                            <WalletIcon
                              class="w-4 h-4 text-kong-text-secondary"
                            />
                          </button>
                          <button
                            class="text-kong-text-primary/70 hover:text-kong-text-primary transition-colors"
                            on:click|preventDefault={() => {
                              window.open(
                                `https://www.icexplorer.io/address/detail/${formatPrincipalId(tx.user.principal_id)}`,
                                "_blank",
                              );
                            }}
                          >
                            <svg
                              class="w-4 h-4"
                              fill="none"
                              stroke="currentColor"
                              viewBox="0 0 24 24"
                            >
                              <path
                                stroke-linecap="round"
                                stroke-linejoin="round"
                                stroke-width="2"
                                d="M10 6H6a2 2 0 00-2 2v10a2 2 0 002 2h10a2 2 0 002-2v-4M14 4h6m0 0v6m0-6L10 14"
                              />
                            </svg>
                          </button>
                        </div>
                      </div>
                    </div>
                  </td>
                </tr>
              {/each}
            </tbody>
          </table>

          {#if hasMore}
            <div
              bind:this={loadMoreTrigger}
              use:setupIntersectionObserver
              class="flex justify-center p-4"
            >
              {#if isLoadingMore}
                <span class="loading loading-spinner loading-md" />
              {:else}
                <span class="text-kong-text-primary/70">Loading more...</span>
              {/if}
            </div>
          {/if}
        </div>
      </div>
    {/if}
  </div>
</Panel>

<style>
  /* Add custom scrollbar styling */
  :global(.overflow-y-auto::-webkit-scrollbar) {
    width: 8px;
  }

  :global(.overflow-y-auto::-webkit-scrollbar-track) {
    background: transparent;
  }

  :global(.overflow-y-auto::-webkit-scrollbar-thumb) {
    background-color: rgba(156, 163, 175, 0.3);
    border-radius: 4px;
  }

  :global(.overflow-y-auto::-webkit-scrollbar-thumb:hover) {
    background-color: rgba(156, 163, 175, 0.5);
  }

  /* Mobile responsive styles */
  @media (max-width: 767px) {
    :global(table) {
      display: block;
    }

    :global(thead) {
      display: none;
    }

    :global(tbody) {
      display: block;
      width: 100%;
    }

    :global(.overflow-y-auto) {
      height: calc(100vh - 200px); /* More dynamic height */
      -webkit-overflow-scrolling: touch; /* Smooth scroll on iOS */
    }

    :global(.transaction-highlight) {
      animation: mobile-highlight 1.5s ease-out;
    }

    @keyframes mobile-highlight {
      0% {
        background-color: rgba(99, 102, 241, 0.1);
      }
      100% {
        background-color: transparent;
      }
    }
  }
</style><|MERGE_RESOLUTION|>--- conflicted
+++ resolved
@@ -172,11 +172,7 @@
           currentAbortController = new AbortController();
 
           try {
-<<<<<<< HEAD
-            if (!token?.token_id) {
-=======
             if (!token?.id) {
->>>>>>> d8be0daf
               return;
             }
 
