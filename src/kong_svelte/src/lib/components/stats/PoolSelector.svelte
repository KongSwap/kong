--- conflicted
+++ resolved
@@ -4,11 +4,8 @@
   import { onMount } from 'svelte';
   import { livePools, isLoadingPools, loadPools } from "$lib/stores/poolStore";
   import { panelRoundness } from "$lib/stores/derivedThemeStore";
-<<<<<<< HEAD
-=======
   import Dropdown from "$lib/components/common/Dropdown.svelte";
   import ButtonV2 from "$lib/components/common/ButtonV2.svelte";
->>>>>>> d8be0daf
 
   const { selectedPool, token, formattedTokens, onPoolSelect, isLoading, relevantPools: propRelevantPools, integrationMode = false } = $props<{
     selectedPool: BE.Pool | undefined;
@@ -103,19 +100,6 @@
   }
 </script>
 
-<<<<<<< HEAD
-<div class="flex flex-col gap-3">
-  <div class="relative w-full flex items-center gap-2" bind:this={dropdownRef}>
-    <button
-      type="button"
-      on:click={handleButtonClick}
-      class="w-full flex items-center justify-between p-3 bg-kong-bg-dark hover:bg-kong-bg-secondary/30 hover:border-kong-primary/50 {$panelRoundness} transition-all duration-200 border border-kong-border"
-    >
-      {#if $isLoadingPools}
-        <div class="flex items-center gap-2">
-          <div class="w-5 h-5 rounded-full border-2 border-kong-text-primary/20 border-t-kong-text-primary animate-spin"></div>
-          <span class="text-kong-text-primary/70">Loading pools...</span>
-=======
 <div class="flex flex-col gap-3 relative w-full">
   <Dropdown 
     bind:open={isPoolSelectorOpen} 
@@ -178,7 +162,6 @@
               clip-rule="evenodd"
             />
           </svg>
->>>>>>> d8be0daf
         </div>
       </ButtonV2>
     </svelte:fragment>
@@ -230,77 +213,6 @@
           No pools available
         </div>
       {/if}
-<<<<<<< HEAD
-      <svg
-        xmlns="http://www.w3.org/2000/svg"
-        class="h-5 w-5 text-kong-text-primary/50 transform transition-transform duration-200 {isPoolSelectorOpen ? 'rotate-180' : ''}"
-        viewBox="0 0 20 20"
-        fill="currentColor"
-      >
-        <path
-          fill-rule="evenodd"
-          d="M5.293 7.293a1 1 0 011.414 0L10 10.586l3.293-3.293a1 1 0 111.414 1.414l-4 4a1 1 0 01-1.414 0l-4-4a1 1 0 010-1.414z"
-          clip-rule="evenodd"
-        />
-      </svg>
-    </button>
-    
-    {#if isPoolSelectorOpen}
-      <div
-        class="absolute top-full left-0 right-0 mt-1 z-[999] bg-kong-bg-dark rounded-lg shadow-xl max-h-[400px] overflow-y-auto border border-white/10"
-        on:click|stopPropagation
-      >
-        {#if $isLoadingPools}
-          <div class="p-6 flex flex-col items-center justify-center gap-3">
-            <div class="w-6 h-6 rounded-full border-2 border-kong-text-primary/20 border-t-kong-text-primary animate-spin"></div>
-            <div class="text-kong-text-primary/70">Loading pools...</div>
-          </div>
-        {:else if poolsWithTokens.length}
-          {#each poolsWithTokens as { pool, matchingToken }}
-            <button
-              type="button"
-              class="w-full flex items-center justify-between p-3 hover:bg-white/5 transition-colors duration-200 {pool.pool_id === selectedPool?.pool_id ? 'bg-white/10' : ''}"
-              on:click={() => {
-                onPoolSelect(pool);
-                isPoolSelectorOpen = false;
-              }}
-            >
-              <div class="flex items-center gap-2">
-                <TokenImages
-                  tokens={[token, matchingToken].filter(Boolean)}
-                  size={20}
-                  overlap={true}
-                  containerClass=""
-                  imageWrapperClass=""
-                  tooltip={{ text: "", direction: "top" }}
-                />
-                <span class="text-kong-text-primary text-nowrap">
-                  {token.symbol} / {matchingToken?.symbol || 
-                    (pool.address_0 === token.canister_id ? pool.symbol_1 : pool.symbol_0) || 
-                    (((pool as any).token1?.symbol || (pool as any).token0?.symbol) || 
-                    'Unknown')}
-                </span>
-              </div>
-              <div class="flex items-center gap-4">
-                <div class="text-kong-text-primary/50 text-sm">
-                  TVL: {formatUsdValue(Number(pool.tvl))}
-                </div>
-                <div class="text-kong-text-primary/50 text-sm">
-                  Pool #{pool.pool_id}
-                </div>
-              </div>
-            </button>
-          {/each}
-        {:else}
-          <div class="p-3 text-kong-text-primary/50 text-center">
-            No pools available
-          </div>
-        {/if}
-      </div>
-    {/if}
-  </div>
-=======
     </svelte:fragment>
   </Dropdown>
->>>>>>> d8be0daf
 </div>