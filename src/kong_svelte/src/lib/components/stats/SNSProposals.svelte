--- conflicted
+++ resolved
@@ -79,11 +79,7 @@
   });
 </script>
 
-<<<<<<< HEAD
-<Panel variant="solid" type="main" >
-=======
 <Panel type="main" >
->>>>>>> d8be0daf
   <div class="flex flex-col gap-4">
     <h2 class="text-lg font-semibold">Governance Proposals</h2>
     
