<script lang="ts">
  import Panel from "$lib/components/common/Panel.svelte";
  import ButtonV2 from "$lib/components/common/ButtonV2.svelte";
  import TokenSelectionPanel from "./TokenSelectionPanel.svelte";
  import AmountInputs from "./AmountInputs.svelte";
  import InitialPriceInput from "./InitialPriceInput.svelte";
  import PoolWarning from "./PoolWarning.svelte";
  import { liquidityStore } from "$lib/stores/liquidityStore";
  import {
    loadBalances,
    currentUserBalancesStore,
  } from "$lib/stores/tokenStore";
  import {
    validateTokenSelect,
    updateQueryParams,
    doesPoolExist,
  } from "$lib/utils/poolCreationUtils";
  import { 
    calculateToken1FromPrice, 
    calculateToken0FromPrice,
    calculateToken1FromPoolRatio,
    calculateToken0FromPoolRatio,
    calculateAmountFromPercentage
  } from "$lib/utils/liquidityUtils";
  import { toastStore } from "$lib/stores/toastStore";
  import { page } from "$app/stores";
  import { auth } from "$lib/services/auth";
  import { livePools } from "$lib/services/pools/poolStore";
  import { onDestroy, onMount } from "svelte";
  import {
    CKUSDT_CANISTER_ID,
    ICP_CANISTER_ID,
  } from "$lib/constants/canisterConstants";
  import { parseTokenAmount } from "$lib/utils/numberFormatUtils";
  import ConfirmLiquidityModal from "$lib/components/liquidity/modals/ConfirmLiquidityModal.svelte";
  import PositionDisplay from "$lib/components/liquidity/create_pool/PositionDisplay.svelte";
  import { BigNumber } from "bignumber.js";
  import { userTokens } from "$lib/stores/userTokens";
<<<<<<< HEAD
  import { fetchTokensByCanisterId } from "$lib/api/tokens"
  import { currentUserPoolsStore } from "$lib/stores/currentUserPoolsStore";
=======
  import { fetchTokensByCanisterId } from "$lib/api/tokens";
  import { userPoolListStore } from "$lib/stores/userPoolListStore";
  import { calculateLiquidityAmounts } from "$lib/api/pools";
>>>>>>> 8a4bbf6d

  const ALLOWED_TOKEN_SYMBOLS = ["ICP", "ckUSDT"];
  const DEFAULT_TOKEN = "ICP";
  const SECONDARY_TOKEN_IDS = [ICP_CANISTER_ID, CKUSDT_CANISTER_ID];

  let token0: FE.Token | null = null;
  let token1: FE.Token | null = null;
  let pool: BE.Pool | null = null;
  let poolExists: boolean | null = null;

  // Track if initial load has happened
  let initialLoadComplete = false;

  // Helper to safely convert value to BigNumber
  function toBigNumber(value: any): BigNumber {
    if (!value) return new BigNumber(0);
    try {
      return new BigNumber(value.toString());
    } catch (error) {
      console.error("Error converting to BigNumber:", error);
      return new BigNumber(0);
    }
  }

  // Initial token loading from URL or defaults
  onMount(() => {
    if ($userTokens.tokens.length > 0) {
      loadInitialTokens();
      loadBalances(auth?.pnp?.account?.owner?.toString(), { 
        forceRefresh: true 
      });
    }
  });

  // Watch for userTokens.tokens to be available
  $: if ($userTokens.tokens.length > 0 && !initialLoadComplete) {
    loadInitialTokens();
  }

  async function loadInitialTokens() {
    const urlToken0 = $page.url.searchParams.get("token0");
    const urlToken1 = $page.url.searchParams.get("token1");

    const tokensFromUrl = await fetchTokensByCanisterId([urlToken0, urlToken1]);
    const token0FromUrl = tokensFromUrl.find((token) => token.canister_id === urlToken0);
    const token1FromUrl = tokensFromUrl.find((token) => token.canister_id === urlToken1);

    const defaultToken0 = $userTokens.tokens.find(
      (token) => token.canister_id === ICP_CANISTER_ID,
    );
    const defaultToken1 = $userTokens.tokens.find(
      (token) => token.canister_id === CKUSDT_CANISTER_ID,
    );

    liquidityStore.setToken(0, token0FromUrl || defaultToken0 || null);
    liquidityStore.setToken(1, token1FromUrl || defaultToken1 || null);

    initialLoadComplete = true;
  }

  // Token updates
  $: {
    token0 = $liquidityStore.token0;
    token1 = $liquidityStore.token1;
    // Only load balances if both tokens are set and valid
    if (token0?.canister_id && token1?.canister_id) {
      loadBalances(auth.pnp.account?.owner?.toString(), {
        tokens: [token0, token1],
        forceRefresh: true,
      });
    }
  }
  $: poolExists =
    token0 && token1 ? doesPoolExist(token0, token1, $livePools) : null;
  $: if (poolExists) {
    pool = $livePools.find(
      (pool) =>
        pool.address_0 === token0?.address &&
        pool.address_1 === token1?.address,
    );
  }
  $: token0Balance = $currentUserBalancesStore[token0?.canister_id] ?
    $currentUserBalancesStore[token0?.canister_id]?.in_tokens?.toString() : "0";
  $: token1Balance = $currentUserBalancesStore[token1?.canister_id] ?
    $currentUserBalancesStore[token1?.canister_id]?.in_tokens?.toString() : "0";

  function handleTokenSelect(index: 0 | 1, token: FE.Token) {
    const otherToken = index === 0 ? token1 : token0;
    const result = validateTokenSelect(
      token,
      otherToken,
      ALLOWED_TOKEN_SYMBOLS,
      DEFAULT_TOKEN,
      $userTokens.tokens,
    );

    if (!result.isValid) {
      toastStore.error(result.error);
      return;
    }

    // Update store
    if (index === 0) {
      liquidityStore.setToken(0, result.newToken);
    } else {
      liquidityStore.setToken(1, result.newToken);
    }

    // Update URL after store update
    const newToken0 = index === 0 ? result.newToken : $liquidityStore.token0;
    const newToken1 = index === 1 ? result.newToken : $liquidityStore.token1;
    updateQueryParams(newToken0?.canister_id, newToken1?.canister_id);
  }

  function handlePriceChange(value: string) {
    if (poolExists === false || pool?.balance_0 === 0n) {
      liquidityStore.setInitialPrice(value);
      const amount1 = calculateToken1FromPrice($liquidityStore.amount0, value);
      liquidityStore.setAmount(1, amount1);
    }
  }

  async function handleAmountChange(index: 0 | 1, value: string) {
    // Sanitize input: remove any commas from the input value
    const sanitizedValue = value.replace(/,/g, '');
    
    // Always update the input value in the store
    liquidityStore.setAmount(index, sanitizedValue);
    
    // For new pools or pools with zero balance
    if (poolExists === false || (poolExists === true && pool?.balance_0 === 0n)) {
      // Calculate the other amount based on the initial price
      if (index === 0 && $liquidityStore.initialPrice) {
        const amount1 = calculateToken1FromPrice(
          sanitizedValue,
          $liquidityStore.initialPrice
        );
        liquidityStore.setAmount(1, amount1 || "0");
      } else if (index === 1 && $liquidityStore.initialPrice) {
        // Calculate amount0 from amount1 and price
        const amount0 = calculateToken0FromPrice(
          sanitizedValue,
          $liquidityStore.initialPrice
        );
        liquidityStore.setAmount(0, amount0);
      }
    } 
    // For existing pools with non-zero balance
    else if (poolExists === true && pool && token0 && token1) {
      try {
        if (index === 0) {
          // Calculate amount1 based on pool ratio when token0 amount changes
          const amount1 = await calculateToken1FromPoolRatio(sanitizedValue, token0, token1, pool);
          liquidityStore.setAmount(1, amount1);
        } else {
          // Calculate amount0 based on pool ratio when token1 amount changes
          const amount0 = await calculateToken0FromPoolRatio(sanitizedValue, token0, token1, pool);
          liquidityStore.setAmount(0, amount0);
        }
      } catch (error) {
        console.error("Error calculating liquidity amounts:", error);
        toastStore.error("Failed to calculate amounts");
      }
    }
  }

  let showConfirmModal = false;

  async function handleCreatePool() {
    if (!token0 || !token1) return;

    try {
      const amount0 = parseTokenAmount(
        $liquidityStore.amount0,
        token0.decimals,
      );
      const amount1 = parseTokenAmount(
        $liquidityStore.amount1,
        token1.decimals,
      );

      if (!amount0 || !amount1) {
        throw new Error("Invalid amounts");
      }

      showConfirmModal = true;
    } catch (error) {
      console.error("Error creating pool:", error);
      toastStore.error(error.message || "Failed to create pool");
    }
  }

  async function handleAddLiquidity() {
    if (!token0 || !token1) return;

    try {
      const amount0 = parseTokenAmount(
        $liquidityStore.amount0,
        token0.decimals,
      );
      if (!amount0) {
        throw new Error("Invalid amount for " + token0.symbol);
      }

      if (poolExists === true && pool?.balance_0 !== 0n) {
        const result = await calculateLiquidityAmounts(
          token0.symbol,
          amount0,
          token1.symbol,
        );
        if (!result.Ok) {
          throw new Error("Failed to calculate liquidity amounts");
        }

        // Update store with calculated amount using BigNumber
        const calculatedAmount = toBigNumber(result.Ok.amount_1)
          .div(new BigNumber(10).pow(token1.decimals))
          .toString();
        
        liquidityStore.setAmount(1, calculatedAmount);
      }
      showConfirmModal = true;
    } catch (error) {
      console.error("Error adding liquidity:", error);
      toastStore.error(error.message || "Failed to add liquidity");
    }
  }

  function handlePercentageClick(percentage: number) {
    if (!token0 || !token0Balance) return;
    try {
      // Calculate amount based on percentage using BigNumber
      const amount = calculateAmountFromPercentage(token0, token0Balance, percentage);
      // Pass the amount to handleAmountChange which now sanitizes inputs
      handleAmountChange(0, amount);
    } catch (error) {
      console.error("Error calculating percentage amount:", error);
      toastStore.error("Failed to calculate amount");
    }
  }

  function handleToken1PercentageClick(percentage: number) {
    if (!token1 || !token1Balance) return;
    try {
      // Calculate amount based on percentage using BigNumber
      const amount = calculateAmountFromPercentage(token1, token1Balance, percentage);
      // Pass the amount to handleAmountChange which now sanitizes inputs
      handleAmountChange(1, amount);
    } catch (error) {
      console.error("Error calculating percentage amount:", error);
      toastStore.error("Failed to calculate amount");
    }
  }

  onDestroy(() => {
    // Only reset amounts on destroy, keep the tokens
    liquidityStore.resetAmounts();
  });
</script>

<Panel variant="transparent" width="auto" className="!p-0">
  <div class="flex flex-col min-h-[165px] box-border relative rounded-lg">
    <div class="relative space-y-6 p-4">
      <div class="mb-2">
        <h3 class="text-kong-text-primary/90 text-sm font-medium mb-2">
          Select Tokens
        </h3>
        <TokenSelectionPanel
          {token0}
          {token1}
          onTokenSelect={handleTokenSelect}
          secondaryTokenIds={SECONDARY_TOKEN_IDS}
        />
      </div>

      {#if token0 && token1}
        <PositionDisplay
          token0={$liquidityStore.token0}
          token1={$liquidityStore.token1}
          layout="horizontal"
        />
      {/if}

      {#if token0 && token1 && (poolExists === false || pool?.balance_0 === 0n)}
        <div class="flex flex-col gap-4">
          <PoolWarning {token0} {token1} />
          <div>
            <h3 class="text-kong-text-primary/90 text-sm font-medium mb-2">
              Set Initial Price
            </h3>
            <InitialPriceInput
              {token0}
              {token1}
              onPriceChange={handlePriceChange}
            />
          </div>
        </div>
      {/if}

      <div class="mt-2">
        <h3 class="text-kong-text-primary/90 text-sm font-medium mb-2">
          {#if poolExists === false || pool?.balance_0 === 0n}
            Initial Deposits
          {:else}
            Deposit Amounts
          {/if}
        </h3>
        <AmountInputs
          {token0}
          {token1}
          amount0={$liquidityStore.amount0}
          amount1={$liquidityStore.amount1}
          {token0Balance}
          {token1Balance}
          onAmountChange={(index, value) => handleAmountChange(index, value)}
          onPercentageClick={handlePercentageClick}
          onToken1PercentageClick={handleToken1PercentageClick}
        />
      </div>

      {#if token0 && token1 && poolExists === false}
        <div class="mt-6">
          <ButtonV2
            variant="solid"
            theme="accent-green"
            size="lg"
            fullWidth={true}
            on:click={handleCreatePool}
            isDisabled={!$liquidityStore.amount0 ||
              !$liquidityStore.amount1 ||
              !$liquidityStore.initialPrice}
          >
            Create Pool
          </ButtonV2>
        </div>
      {:else if token0 && token1 && poolExists === true}
        <div class="mt-6">
          <ButtonV2
            variant="solid"
            theme="accent-green"
            size="lg"
            fullWidth={true}
            on:click={handleAddLiquidity}
            isDisabled={!$liquidityStore.amount0 || !$liquidityStore.amount1}
          >
            Add Liquidity
          </ButtonV2>
        </div>
      {:else}
        <div class="text-center text-kong-text-primary/70 py-8">
          Select both tokens to create a new liquidity pool
        </div>
      {/if}
    </div>
  </div>
</Panel>

{#if showConfirmModal}
  <ConfirmLiquidityModal
    isCreatingPool={poolExists === false}
    show={showConfirmModal}
    onClose={() => {
      liquidityStore.resetAmounts();
      showConfirmModal = false;
      currentUserPoolsStore.initialize();
    }}
  />
{/if}<|MERGE_RESOLUTION|>--- conflicted
+++ resolved
@@ -36,14 +36,9 @@
   import PositionDisplay from "$lib/components/liquidity/create_pool/PositionDisplay.svelte";
   import { BigNumber } from "bignumber.js";
   import { userTokens } from "$lib/stores/userTokens";
-<<<<<<< HEAD
-  import { fetchTokensByCanisterId } from "$lib/api/tokens"
+  import { fetchTokensByCanisterId } from "$lib/api/tokens/index";
   import { currentUserPoolsStore } from "$lib/stores/currentUserPoolsStore";
-=======
-  import { fetchTokensByCanisterId } from "$lib/api/tokens";
-  import { userPoolListStore } from "$lib/stores/userPoolListStore";
   import { calculateLiquidityAmounts } from "$lib/api/pools";
->>>>>>> 8a4bbf6d
 
   const ALLOWED_TOKEN_SYMBOLS = ["ICP", "ckUSDT"];
   const DEFAULT_TOKEN = "ICP";
