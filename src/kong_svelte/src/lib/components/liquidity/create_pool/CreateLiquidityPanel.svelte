--- conflicted
+++ resolved
@@ -107,21 +107,12 @@
   };
 
   // Improved function to handle loading balances and updating the store
-<<<<<<< HEAD
-  async function loadBalancesIfNecessary(tokens: (FE.Token | null)[], owner: string, forceRefresh = false) {
-    const validTokens = tokens.filter((t): t is FE.Token => t !== null);
-    if (validTokens.length < 2 || !owner) return; // Need two valid tokens and owner
-
-    const currentTime = Date.now();
-    const tokenPairKey = validTokens.map(t => t.canister_id).sort().join('-');
-=======
   async function loadBalancesIfNecessary(tokens: (Kong.Token | null)[], owner: string, forceRefresh = false) {
     const validTokens = tokens.filter((t): t is Kong.Token => t !== null);
     if (validTokens.length < 2 || !owner) return; // Need two valid tokens and owner
 
     const currentTime = Date.now();
     const tokenPairKey = validTokens.map(t => t.address).sort().join('-');
->>>>>>> d8be0daf
 
     // Prevent loading the same token pair repeatedly in a short time window or too many attempts
     if (tokenPairKey === lastLoadedTokenPair &&
@@ -146,11 +137,6 @@
       lastBalanceLoadTime = currentTime;
       balanceLoadAttempts++;
 
-<<<<<<< HEAD
-      console.log(`Attempting to load balances for ${tokenPairKey}, attempt: ${balanceLoadAttempts}`);
-
-=======
->>>>>>> d8be0daf
       // Call the imported loadBalances - it handles fetching and updating the store
       await loadBalances(validTokens, owner, forceRefresh);
     } catch (error) {
@@ -239,11 +225,7 @@
               if (currentToken0 && currentToken1) {
                 await loadBalancesIfNecessary(
                   [currentToken0, currentToken1],
-<<<<<<< HEAD
-                  authState.account.owner.toString(),
-=======
                   authState.account.owner,
->>>>>>> d8be0daf
                   true // Force refresh on initial load
                 );
               }
@@ -276,11 +258,7 @@
   }
   
   $: if ($auth?.isInitialized && $auth?.account?.owner && $userTokens.tokens.length > 0 && !isLoading) {
-<<<<<<< HEAD
-    loadBalancesIfNecessary($userTokens.tokens, $auth.account.owner.toString(), true);
-=======
     loadBalancesIfNecessary($userTokens.tokens, $auth.account.owner, true);
->>>>>>> d8be0daf
   }
   
   // Use effect instead of reactive blocks for complex logic
@@ -350,25 +328,15 @@
           // Trigger balance loading if necessary
           // This logic decides WHEN to call the load function
           if ($auth?.isInitialized && $auth?.account?.owner) {
-<<<<<<< HEAD
-            const owner = $auth.account.owner.toString();
-            const currentToken0Balance = $currentUserBalancesStore[token0.canister_id]?.in_tokens?.toString();
-            const currentToken1Balance = $currentUserBalancesStore[token1.canister_id]?.in_tokens?.toString();
-=======
             const owner = $auth.account.owner;
             const currentToken0Balance = $currentUserBalancesStore[token0.address]?.in_tokens?.toString();
             const currentToken1Balance = $currentUserBalancesStore[token1.address]?.in_tokens?.toString();
->>>>>>> d8be0daf
 
             const needBalances = !currentToken0Balance || !currentToken1Balance || currentToken0Balance === "0" || currentToken1Balance === "0";
 
             if (needBalances && !isLoadingBalances) {
               // Check throttling before scheduling the load
-<<<<<<< HEAD
-              const tokenPairKey = [token0.canister_id, token1.canister_id].sort().join('-');
-=======
               const tokenPairKey = [token0.address, token1.address].sort().join('-');
->>>>>>> d8be0daf
               const currentTime = Date.now();
               const canLoadAgain =
                 tokenPairKey !== lastLoadedTokenPair ||
@@ -388,11 +356,7 @@
                   if (token0 && token1 && $auth.account?.owner && !isLoadingBalances) { // Re-check state
                     console.log("Executing debounced balance load from reactive block");
                     // Pass false for forceRefresh, let throttling handle repeats
-<<<<<<< HEAD
-                    loadBalancesIfNecessary([token0, token1], $auth.account.owner.toString(), false);
-=======
                     loadBalancesIfNecessary([token0, token1], $auth.account.owner, false);
->>>>>>> d8be0daf
                   }
                   balanceLoadingTimer = null;
                 }, 150); // Slightly longer debounce for reactive triggers
@@ -412,15 +376,6 @@
 
   // Reactive block to update local balance variables from the store
   $: {
-<<<<<<< HEAD
-    if (token0?.canister_id) {
-      token0Balance = $currentUserBalancesStore[token0.canister_id]?.in_tokens?.toString() || "0";
-    } else {
-      token0Balance = "0";
-    }
-    if (token1?.canister_id) {
-      token1Balance = $currentUserBalancesStore[token1.canister_id]?.in_tokens?.toString() || "0";
-=======
     if (token0?.address) {
       token0Balance = $currentUserBalancesStore[token0.address]?.in_tokens?.toString() || "0";
     } else {
@@ -428,7 +383,6 @@
     }
     if (token1?.address) {
       token1Balance = $currentUserBalancesStore[token1.address]?.in_tokens?.toString() || "0";
->>>>>>> d8be0daf
     } else {
       token1Balance = "0";
     }
@@ -503,11 +457,7 @@
       if ($auth?.isInitialized && $auth?.account?.owner) {
           console.log("Triggering balance load after token select");
           // Force refresh might be desired here, or rely on throttling logic
-<<<<<<< HEAD
-          loadBalancesIfNecessary([token0, token1], $auth.account.owner.toString(), true);
-=======
           loadBalancesIfNecessary([token0, token1], $auth.account.owner, true);
->>>>>>> d8be0daf
       }
     }
   }
