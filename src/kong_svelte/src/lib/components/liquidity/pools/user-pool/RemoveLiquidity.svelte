<script lang="ts">
  import { createEventDispatcher } from "svelte";
  import { fade, fly } from "svelte/transition";
  import TokenImages from "$lib/components/common/TokenImages.svelte";
  import { loadBalance } from "$lib/stores/balancesStore";
  import { toastStore } from "$lib/stores/toastStore";
  import { currentUserPoolsStore } from "$lib/stores/currentUserPoolsStore";
  import { calculateTokenUsdValue } from "$lib/utils/numberFormatUtils";
  import { calculateRemoveLiquidityAmounts, removeLiquidity, pollRequestStatus } from "$lib/api/pools";
  import ButtonV2 from "$lib/components/common/ButtonV2.svelte";
  import { BigNumber } from "bignumber.js";
  
  const dispatch = createEventDispatcher();

  export let pool: any;
  export let token0: any;
  export let token1: any;

  let removeLiquidityAmount = "";
  let estimatedAmounts = { amount0: "0", amount1: "0", lpFee0: "0", lpFee1: "0" };
  let isRemoving = false;
  let error: string | null = null;
  let isCalculating = false;

  function setPercentage(percent: number) {
    const maxAmount = parseFloat(pool.balance);
    const amount = (maxAmount * percent) / 100;
    removeLiquidityAmount = amount > 0 ? amount.toString() : "0";
    handleInputChange();
  }

  async function handleInputChange() {
    if (!removeLiquidityAmount || isNaN(parseFloat(removeLiquidityAmount))) {
      estimatedAmounts = { amount0: "0", amount1: "0", lpFee0: "0", lpFee1: "0" };
      return;
    }

    try {
      error = null;
      isCalculating = true;
      const numericAmount = parseFloat(removeLiquidityAmount);

      // Add validation
      if (numericAmount <= 0) {
        throw new Error("Amount must be greater than 0");
      }

      if (numericAmount > Number(pool.balance)) {
        throw new Error("Amount exceeds balance");
      }

<<<<<<< HEAD
      const result =
        await calculateRemoveLiquidityAmounts(
          pool.address_0,
          pool.address_1,
          numericAmount,
        );
=======
      const result = await calculateRemoveLiquidityAmounts(
        pool.address_0,
        pool.address_1,
        numericAmount,
      );
>>>>>>> cf4a538d

      const [amount0, amount1] = [result.amount_0 + result.lp_fee_0, result.amount_1 + result.lp_fee_1];

      // Get token decimals from fetched token data
      const token0Decimals = token0?.decimals || 8;
      const token1Decimals = token1?.decimals || 8;

      // First adjust for decimals, then store as string
      // Include fees in the total amounts
      const amount0WithFees = Number(result.amount0) + Number(result.lpFee0);
      const amount1WithFees = Number(result.amount1) + Number(result.lpFee1);
      
      estimatedAmounts = {
<<<<<<< HEAD
        amount0: (new BigNumber(amount0.toString()).div(new BigNumber(10).pow(token0Decimals))).toString(),
        amount1: (new BigNumber(amount1.toString()).div(new BigNumber(10).pow(token1Decimals))).toString(),
=======
        amount0: (amount0WithFees / Math.pow(10, token0Decimals)).toString(),
        amount1: (amount1WithFees / Math.pow(10, token1Decimals)).toString(),
        lpFee0: (Number(result.lpFee0) / Math.pow(10, token0Decimals)).toString(),
        lpFee1: (Number(result.lpFee1) / Math.pow(10, token1Decimals)).toString(),
>>>>>>> cf4a538d
      };
    } catch (err) {
      console.error("Error calculating removal amounts:", err);
      error = err.message;
      estimatedAmounts = { amount0: "0", amount1: "0", lpFee0: "0", lpFee1: "0" };
    } finally {
      isCalculating = false;
    }
  }

  async function handleRemoveLiquidity() {
    if (!removeLiquidityAmount || isNaN(parseFloat(removeLiquidityAmount))) {
      error = "Please enter a valid amount";
      return;
    }

    try {
      error = null;
      isRemoving = true;
      toastStore.info("Removing liquidity...");
      const numericAmount = parseFloat(removeLiquidityAmount);
      const lpTokenBigInt = BigInt(Math.floor(numericAmount * 1e8));
      const requestId = await removeLiquidity({
        token0: pool.address_0,
        token1: pool.address_1,
        lpTokenAmount: lpTokenBigInt,
      });

      // Poll for request completion
      let isComplete = false;
      let attempts = 0;
      const maxAttempts = 50; // 50 seconds timeout

      while (!isComplete && attempts < maxAttempts) {
        const requestStatus = await pollRequestStatus(
          BigInt(requestId),
          "Successfully removed liquidity",
          "Failed to remove liquidity",
          token0?.symbol,
          token1?.symbol,
        );

        // Check for the complete success sequence or a final failed state
        const isSuccess = requestStatus.statuses.includes("Success");
        const isFailed = requestStatus.statuses.some(s => s.includes("Failed"));

        if (isSuccess) {
          isComplete = true;
          // Toast is handled within pollRequestStatus now
          await Promise.all([
            loadBalance(token0.address, true),
            loadBalance(token1.address, true),
            currentUserPoolsStore.reset(),
            new Promise(resolve => setTimeout(resolve, 100)),
            currentUserPoolsStore.initialize(),
          ]);
        } else if (isFailed) {
          // Toast is handled within pollRequestStatus
          const failureMessage = requestStatus.statuses.find(s => s.includes("Failed"));
          throw new Error(failureMessage || "Transaction failed");
        } else {
          // No need for explicit delay here as pollRequestStatus handles polling interval
          attempts++;
        }
      }

      if (!isComplete && attempts >= maxAttempts) {
        // Timeout condition is handled by pollRequestStatus throwing an error
        // This block might not be strictly necessary if pollRequestStatus always throws on timeout
        throw new Error("Operation timed out after polling");
      }

      // Close modal and reset state only on success
      if (isComplete) {
           isRemoving = false;
           error = null;
           removeLiquidityAmount = "";
           estimatedAmounts = { amount0: "0", amount1: "0", lpFee0: "0", lpFee1: "0" };
           dispatch("liquidityRemoved");
      }
    } catch (err) {
      // Error handling remains largely the same, but rely on pollRequestStatus for toast errors
      await Promise.all([
        currentUserPoolsStore.initialize(), // Refresh pool data
        loadBalance(token0?.address, true), // Refresh balances
        loadBalance(token1?.address, true),
      ]);
      console.error("Error removing liquidity:", err);
      // Update local error state if not already handled by a toast
      if (!err.message.includes("timed out") && !err.message.includes("Operation failed")) {
          error = err.message;
      }
      isRemoving = false;
    }
  }

  // Calculate total USD value of tokens to receive
  function calculateTotalUsdValue(): string {
    const amount0Usd = Number(
      calculateTokenUsdValue(estimatedAmounts.amount0, token0),
    );
    const amount1Usd = Number(
      calculateTokenUsdValue(estimatedAmounts.amount1, token1),
    );
    if (isNaN(amount0Usd) || isNaN(amount1Usd)) {
      return "0";
    }
    return (amount0Usd + amount1Usd).toFixed(2);
  }
</script>

<div in:fade={{ duration: 200 }}>
  <div class="remove-liquidity-container">
    <div class="input-container">
      <div class="input-wrapper">
        <input
          type="number"
          bind:value={removeLiquidityAmount}
          on:input={handleInputChange}
          class="amount-input"
          placeholder="0"
          max={pool.balance}
        />
        <div class="input-decoration">{pool.symbol}</div>
      </div>

      <div class="balance-info">
        <div class="available-balance">
          <span class="balance-label">Available:</span>
          <span class="balance-amount">
            {Number(pool.balance).toFixed(8)} {pool.symbol}
          </span>
        </div>
        <div class="percentage-buttons">
          {#each [25, 50, 75, 100] as percent}
            <button
              class="{removeLiquidityAmount && Math.abs(parseFloat(removeLiquidityAmount) - (parseFloat(pool.balance) * percent) / 100) < 0.00000001 ? 'active' : ''}"
              on:click={() => setPercentage(percent)}
              type="button"
            >
              {percent === 100 ? 'MAX' : `${percent}%`}
            </button>
          {/each}
        </div>
      </div>
    </div>

<<<<<<< HEAD
    <div class="output-preview">
      <h3 class="section-title">You will receive</h3>
      <div class="token-preview-list">
        <div class="token-preview-item">
          <TokenImages tokens={[token0]} size={28} />
          <div class="token-preview-details">
            <span class="token-name">{pool.symbol_0}</span>
            <div class="token-amount-wrapper">
              <span class="token-amount">
                {#if isCalculating}
                  <span class="loading-pulse">Loading...</span>
                {:else}
                  {new BigNumber(estimatedAmounts.amount0)}
                {/if}
=======
    {#if removeLiquidityAmount && parseFloat(removeLiquidityAmount) > 0}
      <div class="output-preview" in:fade={{ duration: 200 }}>
        <div class="output-header">
          <span class="output-title">You will receive</span>
        </div>
        
        <div class="token-outputs">
          <div class="token-output">
            <div class="token-info">
              <TokenImages tokens={[token0]} size={24} />
              <span class="token-symbol">{pool.symbol_0}</span>
            </div>
            <div class="amount-info">
              {#if isCalculating}
                <span class="amount-skeleton"></span>
              {:else}
                <span class="token-amount">
                  {Number(estimatedAmounts.amount0).toLocaleString(undefined, {
                    minimumFractionDigits: 2,
                    maximumFractionDigits: 6,
                  })}
                </span>
              {/if}
              <span class="usd-amount">
                ${calculateTokenUsdValue(estimatedAmounts.amount0, token0)}
>>>>>>> cf4a538d
              </span>
            </div>
          </div>
          
          <div class="token-output">
            <div class="token-info">
              <TokenImages tokens={[token1]} size={24} />
              <span class="token-symbol">{pool.symbol_1}</span>
            </div>
            <div class="amount-info">
              {#if isCalculating}
                <span class="amount-skeleton"></span>
              {:else}
                <span class="token-amount">
                  {Number(estimatedAmounts.amount1).toLocaleString(undefined, {
                    minimumFractionDigits: 2,
                    maximumFractionDigits: 6,
                  })}
                </span>
              {/if}
              <span class="usd-amount">
                ${calculateTokenUsdValue(estimatedAmounts.amount1, token1)}
              </span>
            </div>
          </div>
        </div>
      </div>
    {/if}

    {#if error}
      <div class="error-message" in:fly={{ y: 10, duration: 200 }}>
        <svg
          xmlns="http://www.w3.org/2000/svg"
          class="error-icon"
          viewBox="0 0 20 20"
          fill="currentColor"
        >
          <path
            fill-rule="evenodd"
            d="M10 18a8 8 0 100-16 8 8 0 000 16zM8.707 7.293a1 1 0 00-1.414 1.414L8.586 10l-1.293 1.293a1 1 0 101.414 1.414L10 11.414l1.293 1.293a1 1 0 001.414-1.414L11.414 10l1.293-1.293a1 1 0 00-1.414-1.414L10 8.586 8.707 7.293z"
            clip-rule="evenodd"
          />
        </svg>
        {error}
      </div>
    {/if}
  </div>

  <div class="modal-footer">
    <div class="action-buttons">
      <ButtonV2
        theme="accent-red"
        variant="solid"
        size="md"
        isDisabled={!removeLiquidityAmount || isRemoving || isCalculating}
        fullWidth={true}
        on:click={handleRemoveLiquidity}
      >
        {#if isRemoving}
          <div class="button-content">
            <div class="loading-spinner"></div>
            <span>Removing...</span>
          </div>
        {:else if isCalculating}
          <div class="button-content">
            <div class="loading-spinner"></div>
            <span>Calculating...</span>
          </div>
        {:else}
          <span>Remove Liquidity</span>
        {/if}
      </ButtonV2>
    </div>
  </div>
</div>

<style lang="postcss">
  .remove-liquidity-container {
    @apply flex flex-col gap-3;
  }

  .input-container {
    @apply bg-white/[0.02] rounded-xl p-3;
    @apply border border-white/[0.04] backdrop-blur-md;
    @apply transition-all duration-200;
    @apply hover:border-white/[0.06] hover:bg-white/[0.03];
  }


  .balance-info {
    @apply flex justify-between items-center mt-2;
  }

  .available-balance {
    @apply flex flex-col text-kong-text-primary/50;
    @apply text-[clamp(0.75rem,2vw,0.875rem)];
  }

  .balance-label {
    @apply text-xs text-kong-text-primary/40;
  }

  .balance-amount {
    @apply font-medium;
  }

  .input-wrapper {
    @apply relative flex items-center gap-3;
  }

  .amount-input {
    @apply w-full min-w-0 bg-transparent border-none
           text-[clamp(1.2rem,3vw,1.8rem)] font-medium tracking-tight
           relative z-10 p-0
           opacity-100 focus:outline-none focus:text-kong-text-primary
           placeholder:text-kong-text-primary/30;
  }

  .input-decoration {
    @apply text-sm font-medium text-kong-text-primary/60 flex-shrink-0;
  }

  .percentage-buttons {
    @apply flex flex-wrap gap-1;
  }

  .percentage-buttons button {
    @apply px-1.5 py-0.5 text-xs rounded-md bg-white/[0.03] text-kong-text-primary/70
           hover:bg-white/[0.06] hover:text-kong-text-primary transition-all duration-200
           border border-white/[0.04];
  }

  .percentage-buttons button.active {
    @apply bg-kong-accent-red/10 text-kong-accent-red border-kong-accent-red/20
           hover:bg-kong-accent-red/15;
  }

  .output-preview {
    @apply rounded-lg bg-kong-bg-light/50 backdrop-blur-sm 
           border border-kong-border/10 p-3 mt-3;
  }

  .output-header {
    @apply flex justify-between items-center mb-3;
  }

  .output-title {
    @apply text-xs text-kong-text-primary/50 font-medium;
  }

  .output-total {
    @apply text-sm font-medium text-kong-text-primary;
  }

  .token-outputs {
    @apply space-y-2;
  }

  .token-output {
    @apply flex items-center justify-between;
  }

  .token-info {
    @apply flex items-center gap-2;
  }

  .token-symbol {
    @apply text-sm font-medium text-kong-text-primary;
  }

  .amount-info {
    @apply flex flex-col items-end;
  }

  .token-amount {
    @apply text-sm font-medium text-kong-text-primary tabular-nums;
  }

  .usd-amount {
    @apply text-xs text-kong-text-primary/50 tabular-nums;
  }

  .amount-skeleton {
    @apply inline-block w-16 h-4 bg-white/[0.03] rounded animate-pulse;
  }

  .modal-footer {
    @apply border-t border-kong-border/10 mt-4 bg-kong-bg-primary/90 
           backdrop-blur-md w-full;
  }

  .action-buttons {
    @apply flex gap-2 w-full;
  }

  .button-content {
    @apply flex items-center justify-center;
  }


  .loading-spinner {
    @apply w-3 h-3 border-2 border-white/20 border-t-white rounded-full animate-spin mr-2;
  }

  .error-message {
    @apply p-3 rounded-lg bg-kong-error/10 border border-kong-error/20 
           text-kong-error text-xs backdrop-blur-sm flex items-center gap-2;
  }

  .error-icon {
    @apply w-4 h-4 flex-shrink-0;
  }
</style> <|MERGE_RESOLUTION|>--- conflicted
+++ resolved
@@ -49,20 +49,11 @@
         throw new Error("Amount exceeds balance");
       }
 
-<<<<<<< HEAD
-      const result =
-        await calculateRemoveLiquidityAmounts(
-          pool.address_0,
-          pool.address_1,
-          numericAmount,
-        );
-=======
       const result = await calculateRemoveLiquidityAmounts(
         pool.address_0,
         pool.address_1,
         numericAmount,
       );
->>>>>>> cf4a538d
 
       const [amount0, amount1] = [result.amount_0 + result.lp_fee_0, result.amount_1 + result.lp_fee_1];
 
@@ -76,15 +67,10 @@
       const amount1WithFees = Number(result.amount1) + Number(result.lpFee1);
       
       estimatedAmounts = {
-<<<<<<< HEAD
-        amount0: (new BigNumber(amount0.toString()).div(new BigNumber(10).pow(token0Decimals))).toString(),
-        amount1: (new BigNumber(amount1.toString()).div(new BigNumber(10).pow(token1Decimals))).toString(),
-=======
         amount0: (amount0WithFees / Math.pow(10, token0Decimals)).toString(),
         amount1: (amount1WithFees / Math.pow(10, token1Decimals)).toString(),
         lpFee0: (Number(result.lpFee0) / Math.pow(10, token0Decimals)).toString(),
         lpFee1: (Number(result.lpFee1) / Math.pow(10, token1Decimals)).toString(),
->>>>>>> cf4a538d
       };
     } catch (err) {
       console.error("Error calculating removal amounts:", err);
@@ -232,22 +218,6 @@
       </div>
     </div>
 
-<<<<<<< HEAD
-    <div class="output-preview">
-      <h3 class="section-title">You will receive</h3>
-      <div class="token-preview-list">
-        <div class="token-preview-item">
-          <TokenImages tokens={[token0]} size={28} />
-          <div class="token-preview-details">
-            <span class="token-name">{pool.symbol_0}</span>
-            <div class="token-amount-wrapper">
-              <span class="token-amount">
-                {#if isCalculating}
-                  <span class="loading-pulse">Loading...</span>
-                {:else}
-                  {new BigNumber(estimatedAmounts.amount0)}
-                {/if}
-=======
     {#if removeLiquidityAmount && parseFloat(removeLiquidityAmount) > 0}
       <div class="output-preview" in:fade={{ duration: 200 }}>
         <div class="output-header">
@@ -273,7 +243,6 @@
               {/if}
               <span class="usd-amount">
                 ${calculateTokenUsdValue(estimatedAmounts.amount0, token0)}
->>>>>>> cf4a538d
               </span>
             </div>
           </div>
