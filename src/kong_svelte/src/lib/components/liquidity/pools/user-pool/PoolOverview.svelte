<script lang="ts">
	import { formatUsdValue } from '$lib/utils/tokenFormatters';
  import { fade } from "svelte/transition";
  import TokenImages from "$lib/components/common/TokenImages.svelte";
  import { formatToNonZeroDecimal, calculateTokenUsdValue } from "$lib/utils/numberFormatUtils";
  import { livePools } from "$lib/stores/poolStore";
<<<<<<< HEAD
  import { calculateUserPoolPercentage } from "$lib/utils/liquidityUtils";
  import { calculateRemoveLiquidityAmounts } from '$lib/api/pools';
  import { onMount } from 'svelte';
    import BigNumber from 'bignumber.js';
=======
  import type { UserPoolData } from "$lib/models/UserPool";
>>>>>>> cf4a538d

  export let pool: UserPoolData;
  export let token0: any;
  export let token1: any;

  // Get actual pool for APR display
  $: actualPool = $livePools.find((p) => {
    return p.address_0 === pool.address_0 && p.address_1 === pool.address_1;
  });

<<<<<<< HEAD
  // Calculate user's percentage of the pool
  $: poolSharePercentage = calculateUserPoolPercentage(
    actualPool?.balance_0 + actualPool?.lp_fee_0,
    actualPool?.balance_1 + actualPool?.lp_fee_1,
    pool?.amount_0,
    pool?.amount_1
  );

  let estimatedAmounts: [string, string] = ["0", "0"];
  let loadingEarnings = false;
  let earningsError = '';

  async function fetchEstimatedEarnings() {
    loadingEarnings = true;
    earningsError = '';
    try {
      if (!token0 || !token1 || !pool) {
        estimatedAmounts = ["0", "0"];
        loadingEarnings = false;
        return;
      }
      const result = await calculateRemoveLiquidityAmounts(
        token0.address,
        token1.address,
        pool.balance
      );
      console.log(result)
      const fee0 = new BigNumber(result.lp_fee_0.toString()).div(new BigNumber(10).pow(token0.decimals))
      const fee1 = new BigNumber(result.lp_fee_1.toString()).div(new BigNumber(10).pow(token1.decimals))
      estimatedAmounts = [fee0.toString(), fee1.toString()];
    } catch (e) {
      earningsError = e.message || 'Failed to fetch estimated earnings';
    }
    loadingEarnings = false;
  }

  // Optionally, call on mount or when pool/token changes
  $: if (pool && token0 && token1) {
    fetchEstimatedEarnings();
  }

  // Calculate earnings based on APY
  function calculateEarnings(timeframe: number): string {
    // Use APY from the actual pool
    if (!actualPool?.rolling_24h_apy || !pool.usd_balance) {
      return "$0.00";
    }

    // Convert APY to daily rate and calculate linear projection
    const apyDecimal = Number(actualPool.rolling_24h_apy) / 100; // Ensure it's a number
    const dailyRate = apyDecimal / 365;
    const earnings = parseFloat(pool.usd_balance) * dailyRate * timeframe;
    return formatToNonZeroDecimal(earnings);
  }
</script>

<div in:fade={{ duration: 100 }}>
  <div class="stats-card">
    <div class="stats-row">
      <div class="stat-item">
        <span class="stat-label">Value</span>
        <span class="stat-value highlight"
          >${formatToNonZeroDecimal(pool.usd_balance)}</span
        >
      </div>
      <div class="stat-item">
        <span class="stat-label">24h APY</span>
        <span class="stat-value accent"
          >{formatToNonZeroDecimal(actualPool?.rolling_24h_apy)}%</span
        >
      </div>
    </div>
    <div class="stats-row">
      <div class="stat-item">
        <span class="stat-label">Share</span>
        <span class="stat-value highlight">{poolSharePercentage}%</span>
      </div>
      <div class="stat-item">
        <span class="stat-label">LP Tokens</span>
        <span class="stat-value highlight truncate" title={formatToNonZeroDecimal(pool.balance)}>
          {formatToNonZeroDecimal(pool.balance)}
        </span>
      </div>
    </div>
  </div>

=======
  // Use pre-calculated values from the serializer
  $: poolSharePercentage = formatToNonZeroDecimal(pool.poolSharePercentage);
  $: userFeeShare0 = pool.userFeeShare0;
  $: userFeeShare1 = pool.userFeeShare1;
  $: totalFeesEarnedUSD = formatToNonZeroDecimal(pool.totalFeesEarnedUSD);
</script>

<div in:fade={{ duration: 100 }}>
>>>>>>> cf4a538d
  <div class="token-holdings">
    <h3 class="section-title">Your Holdings</h3>
    <div class="token-card">
      <div class="token-row">
        <TokenImages tokens={[token0]} size={20} />
        <div class="token-details">
          <div class="token-info">
            <span class="token-name">{pool.symbol_0}</span>
            <span class="token-amount truncate" title={formatToNonZeroDecimal(pool.amount_0.toString())}>
              {formatToNonZeroDecimal(pool.amount_0.toString())}
            </span>
          </div>
          <span class="usd-value"
            >${calculateTokenUsdValue(pool.amount_0.toString(), token0)}</span
          >
        </div>
      </div>
      <div class="token-row">
        <TokenImages tokens={[token1]} size={20} />
        <div class="token-details">
          <div class="token-info">
            <span class="token-name">{pool.symbol_1}</span>
            <span class="token-amount truncate" title={formatToNonZeroDecimal(pool.amount_1.toString())}>
              {formatToNonZeroDecimal(pool.amount_1.toString())}
            </span>
          </div>
          <span class="usd-value"
            >${calculateTokenUsdValue(pool.amount_1.toString(), token1)}</span
          >
        </div>
      </div>
      <div class="holdings-total-row">
        <span class="holdings-total-label">Value</span>
        <span class="holdings-total-value">${formatToNonZeroDecimal(pool.usd_balance)} <span class="holdings-info">({poolSharePercentage}% share)</span></span>
      </div>
    </div>
  </div>

  <div class="earnings-container">
<<<<<<< HEAD
    <h3 class="section-title">Lifetime Fees Accrued</h3>
    {#if loadingEarnings}
      <div class="earnings-grid">
        <div class="earnings-card loading">
          <div class="skeleton-value"></div>
          <div class="skeleton-label"></div>
          <div class="skeleton-label short"></div>
        </div>
        <div class="earnings-card loading">
          <div class="skeleton-value"></div>
          <div class="skeleton-label"></div>
          <div class="skeleton-label short"></div>
        </div>
      </div>
    {:else if earningsError}
      <div class="error-message">{earningsError}</div>
    {:else if token0 && token1 && pool}
      <div class="earnings-grid">
        <div class="earnings-card">
          <span class="earnings-value truncate" title={formatToNonZeroDecimal(Number(estimatedAmounts[0]))}>
            {formatToNonZeroDecimal(Number(estimatedAmounts[0]))} {pool.symbol_0}
          </span>
          <span class="earnings-label">${(token0.metrics.price * Number(estimatedAmounts[0])).toFixed(2)}</span>
          <span class="earnings-label">{token0.symbol}</span>
        </div>
        <div class="earnings-card">
          <span class="earnings-value truncate" title={formatToNonZeroDecimal(Number(estimatedAmounts[1]))}>
            {formatToNonZeroDecimal(Number(estimatedAmounts[1]))} {pool.symbol_1}
          </span>
          <span class="earnings-label">${(token1.metrics.price * Number(estimatedAmounts[1])).toFixed(2)}</span>
          <span class="earnings-label">{token1.symbol}</span>
        </div>
      </div>
    {/if}
=======
    <h3 class="section-title">Lifetime Fees Earned</h3>
    <div class="fee-details">
      <div class="fee-breakdown">
        <div class="fee-token">
          <TokenImages tokens={[token0]} size={16} />
          <span class="fee-token-name">{pool.symbol_0}</span>
          <span class="fee-token-amount" title={formatToNonZeroDecimal(userFeeShare0)}>
            {formatLargeNumber(userFeeShare0)}
          </span>
        </div>
        <div class="fee-token">
          <TokenImages tokens={[token1]} size={16} />
          <span class="fee-token-name">{pool.symbol_1}</span>
          <span class="fee-token-amount" title={formatToNonZeroDecimal(userFeeShare1)}>
            {formatLargeNumber(userFeeShare1)}
          </span>
        </div>
        <div class="fee-total-row">
          <span class="fee-total-label">Value</span>
          <span class="fee-total-value">${totalFeesEarnedUSD} <span class="apy-text">({formatToNonZeroDecimal(actualPool?.rolling_24h_apy)}% APR)</span></span>
        </div>
      </div>
    </div>
>>>>>>> cf4a538d
  </div>
</div>

<style lang="postcss">
<<<<<<< HEAD
  .stats-card {
    @apply mb-3 rounded-lg bg-kong-bg-secondary/50
           border border-kong-border/10 overflow-hidden;
  }

  .stats-row {
    @apply grid grid-cols-2 divide-x divide-kong-border/10;
  }

  .stats-row:not(:last-child) {
    @apply border-b border-kong-border/10;
  }

  .stat-item {
    @apply flex flex-col gap-0.5 p-3 items-center justify-center 
           hover:bg-white/5;
    transition-property: background-color;
    transition-duration: 200ms;
  }

  .stat-label {
    @apply text-xs text-kong-text-primary/60 font-medium uppercase tracking-wide;
  }

  .stat-value {
    @apply text-lg font-medium tabular-nums max-w-full;
  }

  .stat-value.highlight {
    @apply text-kong-text-primary;
  }

  .stat-value.accent {
    @apply text-kong-success;
  }

=======
>>>>>>> cf4a538d
  .section-title {
    @apply text-xs text-kong-text-primary/70 font-medium mb-2;
  }

  .token-holdings {
    @apply mb-3;
  }

  .token-card {
    @apply rounded-lg bg-kong-bg-secondary/50
           border border-kong-border/10 overflow-hidden;
  }

  .token-row {
    @apply flex items-center gap-3 p-3
           hover:bg-white/5 border-b border-kong-border/10 last:border-b-0;
    transition-property: background-color;
    transition-duration: 200ms;
  }

  .token-details {
    @apply flex items-center justify-between flex-1 min-w-0;
  }

  .token-info {
    @apply flex flex-col min-w-0 max-w-[70%];
  }

  .token-name {
    @apply text-xs text-kong-text-primary/70 font-medium;
  }

  .token-amount {
    @apply text-sm font-medium text-kong-text-primary;
  }

  .truncate {
    @apply overflow-hidden text-ellipsis whitespace-nowrap;
  }

  .usd-value {
    @apply text-xs text-kong-text-primary/60 tabular-nums;
  }

  .holdings-total-row {
    @apply flex items-center justify-between p-3;
  }

  .holdings-total-label {
    @apply text-xs text-kong-text-primary/60 font-medium;
  }

  .holdings-total-value {
    @apply text-sm font-medium text-kong-text-primary tabular-nums;
  }

  .holdings-info {
    @apply text-kong-text-primary/60 text-xs;
  }

  .earnings-container {
    @apply mb-3;
  }

  .fee-details {
    @apply rounded-lg bg-kong-bg-light/50
           border border-kong-border/10 overflow-hidden;
  }

<<<<<<< HEAD
  .earnings-card {
    @apply p-3 rounded-lg bg-kong-bg-secondary/50
           border border-kong-border/10 flex flex-col items-center gap-0.5 
           hover:bg-white/5;
=======

  .fee-breakdown {
    @apply divide-y divide-kong-border/10;
  }

  .fee-token {
    @apply flex items-center gap-2 p-3 hover:bg-white/5;
>>>>>>> cf4a538d
    transition-property: background-color;
    transition-duration: 200ms;
  }

<<<<<<< HEAD
  .earnings-card.loading {
    @apply hover:bg-kong-bg-secondary/50;
  }

  .earnings-label {
    @apply text-xs text-kong-text-primary/60 font-medium;
  }

  .earnings-value {
    @apply text-sm font-medium text-kong-success max-w-full;
  }

  .error-message {
    @apply text-sm text-red-500 p-3 rounded-lg bg-kong-bg-secondary/50
           border border-kong-border/10 text-center;
  }

  .skeleton-value {
    @apply w-24 h-4 rounded bg-white/10 animate-pulse mb-1;
  }

  .skeleton-label {
    @apply w-16 h-3 rounded bg-white/10 animate-pulse;
  }

  .skeleton-label.short {
    @apply w-8;
=======
  .fee-token-name {
    @apply text-xs text-kong-text-primary/70 font-medium flex-1;
  }

  .fee-token-amount {
    @apply text-sm font-medium text-kong-text-primary tabular-nums;
  }

  .fee-total-row {
    @apply flex items-center justify-between p-3;
  }

  .fee-total-label {
    @apply text-xs text-kong-text-primary/60 font-medium;
  }

  .fee-total-value {
    @apply text-sm font-medium text-kong-text-accent-green tabular-nums;
  }

  .apy-text {
    @apply text-kong-text-primary/60 text-xs;
>>>>>>> cf4a538d
  }
</style> <|MERGE_RESOLUTION|>--- conflicted
+++ resolved
@@ -4,14 +4,10 @@
   import TokenImages from "$lib/components/common/TokenImages.svelte";
   import { formatToNonZeroDecimal, calculateTokenUsdValue } from "$lib/utils/numberFormatUtils";
   import { livePools } from "$lib/stores/poolStore";
-<<<<<<< HEAD
   import { calculateUserPoolPercentage } from "$lib/utils/liquidityUtils";
   import { calculateRemoveLiquidityAmounts } from '$lib/api/pools';
   import { onMount } from 'svelte';
     import BigNumber from 'bignumber.js';
-=======
-  import type { UserPoolData } from "$lib/models/UserPool";
->>>>>>> cf4a538d
 
   export let pool: UserPoolData;
   export let token0: any;
@@ -22,7 +18,6 @@
     return p.address_0 === pool.address_0 && p.address_1 === pool.address_1;
   });
 
-<<<<<<< HEAD
   // Calculate user's percentage of the pool
   $: poolSharePercentage = calculateUserPoolPercentage(
     actualPool?.balance_0 + actualPool?.lp_fee_0,
@@ -108,17 +103,6 @@
       </div>
     </div>
   </div>
-
-=======
-  // Use pre-calculated values from the serializer
-  $: poolSharePercentage = formatToNonZeroDecimal(pool.poolSharePercentage);
-  $: userFeeShare0 = pool.userFeeShare0;
-  $: userFeeShare1 = pool.userFeeShare1;
-  $: totalFeesEarnedUSD = formatToNonZeroDecimal(pool.totalFeesEarnedUSD);
-</script>
-
-<div in:fade={{ duration: 100 }}>
->>>>>>> cf4a538d
   <div class="token-holdings">
     <h3 class="section-title">Your Holdings</h3>
     <div class="token-card">
@@ -158,7 +142,6 @@
   </div>
 
   <div class="earnings-container">
-<<<<<<< HEAD
     <h3 class="section-title">Lifetime Fees Accrued</h3>
     {#if loadingEarnings}
       <div class="earnings-grid">
@@ -193,36 +176,10 @@
         </div>
       </div>
     {/if}
-=======
-    <h3 class="section-title">Lifetime Fees Earned</h3>
-    <div class="fee-details">
-      <div class="fee-breakdown">
-        <div class="fee-token">
-          <TokenImages tokens={[token0]} size={16} />
-          <span class="fee-token-name">{pool.symbol_0}</span>
-          <span class="fee-token-amount" title={formatToNonZeroDecimal(userFeeShare0)}>
-            {formatLargeNumber(userFeeShare0)}
-          </span>
-        </div>
-        <div class="fee-token">
-          <TokenImages tokens={[token1]} size={16} />
-          <span class="fee-token-name">{pool.symbol_1}</span>
-          <span class="fee-token-amount" title={formatToNonZeroDecimal(userFeeShare1)}>
-            {formatLargeNumber(userFeeShare1)}
-          </span>
-        </div>
-        <div class="fee-total-row">
-          <span class="fee-total-label">Value</span>
-          <span class="fee-total-value">${totalFeesEarnedUSD} <span class="apy-text">({formatToNonZeroDecimal(actualPool?.rolling_24h_apy)}% APR)</span></span>
-        </div>
-      </div>
-    </div>
->>>>>>> cf4a538d
   </div>
 </div>
 
 <style lang="postcss">
-<<<<<<< HEAD
   .stats-card {
     @apply mb-3 rounded-lg bg-kong-bg-secondary/50
            border border-kong-border/10 overflow-hidden;
@@ -259,8 +216,6 @@
     @apply text-kong-success;
   }
 
-=======
->>>>>>> cf4a538d
   .section-title {
     @apply text-xs text-kong-text-primary/70 font-medium mb-2;
   }
@@ -330,25 +285,14 @@
            border border-kong-border/10 overflow-hidden;
   }
 
-<<<<<<< HEAD
   .earnings-card {
     @apply p-3 rounded-lg bg-kong-bg-secondary/50
            border border-kong-border/10 flex flex-col items-center gap-0.5 
            hover:bg-white/5;
-=======
-
-  .fee-breakdown {
-    @apply divide-y divide-kong-border/10;
-  }
-
-  .fee-token {
-    @apply flex items-center gap-2 p-3 hover:bg-white/5;
->>>>>>> cf4a538d
     transition-property: background-color;
     transition-duration: 200ms;
   }
 
-<<<<<<< HEAD
   .earnings-card.loading {
     @apply hover:bg-kong-bg-secondary/50;
   }
@@ -376,29 +320,5 @@
 
   .skeleton-label.short {
     @apply w-8;
-=======
-  .fee-token-name {
-    @apply text-xs text-kong-text-primary/70 font-medium flex-1;
-  }
-
-  .fee-token-amount {
-    @apply text-sm font-medium text-kong-text-primary tabular-nums;
-  }
-
-  .fee-total-row {
-    @apply flex items-center justify-between p-3;
-  }
-
-  .fee-total-label {
-    @apply text-xs text-kong-text-primary/60 font-medium;
-  }
-
-  .fee-total-value {
-    @apply text-sm font-medium text-kong-text-accent-green tabular-nums;
-  }
-
-  .apy-text {
-    @apply text-kong-text-primary/60 text-xs;
->>>>>>> cf4a538d
   }
 </style> 