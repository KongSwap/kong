--- conflicted
+++ resolved
@@ -309,15 +309,9 @@
     @apply transition-all duration-200;
     @apply hover:border-white/[0.06] hover:bg-white/[0.03];
   }
-<<<<<<< HEAD
-  
-  .form-group {
-    @apply rounded-lg bg-kong-bg-secondary/50 border border-kong-border/10 p-3 shadow-sm;
-=======
 
   .input-wrapper {
     @apply relative flex items-center gap-3;
->>>>>>> cf4a538d
   }
 
   .amount-input {
@@ -348,18 +342,9 @@
   .balance-amount {
     @apply font-medium;
   }
-<<<<<<< HEAD
-  
-  .input-field {
-    @apply w-full p-2 rounded-lg bg-kong-bg-primary/80 border border-kong-border/20
-           text-kong-text-primary placeholder:text-kong-text-primary/40
-           focus:outline-none focus:ring-1 focus:ring-kong-primary
-           transition-all duration-200 hover:bg-kong-bg-primary pr-16;
-=======
 
   .percentage-buttons {
     @apply flex flex-wrap gap-1;
->>>>>>> cf4a538d
   }
 
   .percentage-buttons button {
@@ -383,12 +368,6 @@
   .recipient-label {
     @apply text-xs text-kong-text-primary/70 font-medium mb-2;
   }
-<<<<<<< HEAD
-  
-  .modal-footer {
-    @apply border-t border-kong-border/10 mt-2 pt-3 bg-kong-bg-primary/90 
-           backdrop-blur-md w-full;
-=======
 
   .recipient-input {
     @apply w-full bg-transparent border-none
@@ -396,7 +375,6 @@
            relative z-10 p-0
            opacity-100 focus:outline-none focus:text-kong-text-primary
            placeholder:text-kong-text-primary/30;
->>>>>>> cf4a538d
   }
 
   .output-preview {
