--- conflicted
+++ resolved
@@ -1,9 +1,6 @@
 <script lang="ts">
   import { tooltip } from "$lib/actions/tooltip";
-<<<<<<< HEAD
-=======
   import { panelRoundness } from "$lib/stores/derivedThemeStore";
->>>>>>> d8be0daf
   
   // Props with Svelte 5 runes
   let {
@@ -19,10 +16,7 @@
     disabled = false, // Disable button
     testId = "",     // For testing
     isWalletButton = false, // Flag for wallet buttons
-<<<<<<< HEAD
-=======
     loading = false, // Loading state
->>>>>>> d8be0daf
     
     // Theme options - consolidated into a single theme object
     customBgColor = "",
@@ -44,10 +38,6 @@
     
     if (customBgColor) styles.push(`--btn-bg-color: ${customBgColor}`);
     if (customHoverBgColor) styles.push(`--btn-hover-bg-color: ${customHoverBgColor}`);
-<<<<<<< HEAD
-    if (customTextColor) styles.push(`--btn-text-color: ${customTextColor}`);
-=======
->>>>>>> d8be0daf
     if (customBorderStyle) styles.push(`--btn-border-style: ${customBorderStyle}`);
     if (customBorderColor) styles.push(`--btn-border-color: ${customBorderColor}`);
     if (customShadow) styles.push(`--btn-shadow: ${customShadow}`);
@@ -57,11 +47,7 @@
   
   let buttonStyle = $derived(generateButtonStyle());
   
-<<<<<<< HEAD
-  // Compute tooltip props with proper type casting
-=======
   // Compute tooltip props with proper type casting - only when tooltipText exists
->>>>>>> d8be0daf
   let tooltipProps = $derived(tooltipText ? { 
     text: tooltipText, 
     direction: tooltipDirection as "top" | "bottom" | "left" | "right" 
@@ -75,34 +61,19 @@
   // Compute button classes
   let buttonClass = $derived(
     variant === "primary" 
-<<<<<<< HEAD
-      ? "h-[30px] px-3 flex items-center gap-1.5 rounded-md text-xs font-semibold text-kong-text-primary/95 bg-kong-primary/40 border border-kong-primary/80 transition-all duration-150 hover:bg-kong-primary/60 hover:border-kong-primary/90"
-      : variant === "mobile"
-      ? "h-[34px] w-[34px] flex items-center justify-center rounded-md text-kong-text-primary bg-kong-primary/15 border border-kong-primary/30 transition-all duration-150 hover:bg-kong-primary/20 hover:border-kong-primary/40"
-      : "h-[34px] px-2.5 flex items-center gap-1.5 rounded-md text-xs font-medium text-kong-text-secondary bg-kong-text-primary/5 border border-kong-border light:border-gray-800/20 transition-all duration-150 hover:text-kong-text-primary hover:bg-kong-text-primary/10 hover:border-kong-border-light"
-=======
       ? `h-[34px] px-2.5 flex items-center gap-1.5 ${$panelRoundness} text-xs font-semibold text-kong-text-primary/95 bg-kong-primary/40 border border-kong-primary/80 transition-all duration-150 hover:bg-kong-primary/60 hover:border-kong-primary/90`
       : variant === "mobile"
       ? `h-[34px] w-[34px] flex items-center justify-center ${$panelRoundness} text-kong-text-primary bg-kong-primary/15 border border-kong-primary/30 transition-all duration-150 hover:bg-kong-primary/20 hover:border-kong-primary/40`
       : `h-[34px] px-2.5 flex items-center gap-1.5 ${$panelRoundness} text-xs font-medium text-kong-text-secondary bg-kong-text-primary/5 border border-kong-border light:border-gray-800/20 transition-all duration-150 hover:text-kong-text-primary hover:bg-kong-text-primary/10 hover:border-kong-border-light`
->>>>>>> d8be0daf
   );
 
   // Selected and disabled classes
   let selectedClass = "bg-kong-primary/60 border-kong-primary/90";
-<<<<<<< HEAD
-  let disabledClass = "opacity-50 cursor-not-allowed pointer-events-none";
-</script>
-
-<button
-  class="{buttonClass} {className} {isSelected ? selectedClass : ''} {disabled ? disabledClass : ''}"
-=======
   let disabledClass = "opacity-70 cursor-not-allowed pointer-events-none";
 </script>
 
 <button
   class="{buttonClass} {className} {isSelected ? selectedClass : ''} {disabled || loading ? disabledClass : ''} {$panelRoundness}"
->>>>>>> d8be0daf
   class:use-theme-border={useThemeBorder}
   class:has-custom-style={hasCustomStyle}
   class:use-theme-variables={useThemeVariables}
@@ -110,23 +81,12 @@
   class:wallet-button={isWalletButton}
   style={buttonStyle}
   on:click={onClick}
-<<<<<<< HEAD
-  {disabled}
-=======
   disabled={disabled || loading}
->>>>>>> d8be0daf
   data-testid={testId || "navbar-button"}
   use:tooltip={tooltipText ? tooltipProps : null}
   aria-label={tooltipText || label || "Button"}
 >
   <div class="relative">
-<<<<<<< HEAD
-    {@render icon({ size: iconSize })}
-    {#if badgeCount > 0}
-      <span class="absolute {variant === 'mobile' ? '-top-2 -left-2' : '-top-3 -left-3'} w-4 h-4 rounded-full bg-kong-accent-red text-white text-[10px] font-medium flex items-center justify-center z-10">
-        {badgeCount}
-      </span>
-=======
     {#if loading}
       <div class="spinner" style="width: {iconSize}px; height: {iconSize}px;"></div>
     {:else}
@@ -136,7 +96,6 @@
           {badgeCount}
         </span>
       {/if}
->>>>>>> d8be0daf
     {/if}
   </div>
   
@@ -162,30 +121,14 @@
   /* Theme variables */
   button.use-theme-variables:not(.has-custom-style) {
     &:not(.is-primary) {
-<<<<<<< HEAD
-      background-color: var(--button-bg, #111523);
-      color: var(--button-text, #FFFFFF);
-      border: var(--button-border, 1px solid) var(--button-border-color, rgba(255, 255, 255, 0.1));
-      box-shadow: var(--button-shadow, none);
-      border-radius: var(--button-roundness, 0.375rem);
-      
-      &:hover:not(.disabled) {
-        background-color: var(--button-hover-bg, #232735);
-      }
-=======
       @apply bg-kong-bg-dark text-kong-text-primary hover:bg-kong-bg-light hover:text-kong-text-primary;
       border: var(--button-border, 1px solid) var(--button-border-color, rgba(255, 255, 255, 0.1));
       box-shadow: var(--button-shadow, none);
->>>>>>> d8be0daf
     }
     
     &.is-primary {
       background-color: var(--primary-button-bg, #0095EB);
-<<<<<<< HEAD
-      color: var(--primary-button-text, #FFFFFF);
-=======
       color: var(--text-light, #FFFFFF);
->>>>>>> d8be0daf
       border: var(--primary-button-border, 1px solid) var(--primary-button-border-color, rgba(255, 255, 255, 0.1));
       
       &:hover:not(.disabled) {
@@ -196,31 +139,18 @@
   
   /* Wallet button */
   button.wallet-button {
-<<<<<<< HEAD
-    background-color: var(--btn-bg-color, var(--primary-button-bg, var(--button-bg, #0095EB))) !important;
-    color: var(--btn-text-color, var(--primary-button-text, var(--button-text, #FFFFFF))) !important;
-=======
     @apply !bg-kong-primary !text-kong-text-light;
->>>>>>> d8be0daf
     
     &.is-primary {
       background-color: var(--btn-bg-color, var(--primary-button-bg, #0095EB)) !important;
     }
     
     &:not(.is-primary) {
-<<<<<<< HEAD
-      background-color: var(--btn-bg-color, var(--button-bg, rgba(255, 255, 255, 0.1))) !important;
-    }
-    
-    &:hover:not(.disabled) {
-      background-color: var(--btn-hover-bg-color, var(--primary-button-hover-bg, var(--button-hover-bg, #0086D3))) !important;
-=======
       @apply !bg-kong-primary hover:!text-kong-text-light;
     }
     
     &:hover:not(.disabled) {
       @apply !bg-kong-primary/90 !text-kong-text-light;
->>>>>>> d8be0daf
       opacity: 0.9;
     }
   }
@@ -241,38 +171,15 @@
     button.wallet-button {
       &.is-primary {
         background-color: var(--primary-button-bg, #010081) !important;
-<<<<<<< HEAD
-        color: var(--primary-button-text, #FFFFFF) !important;
-=======
         color: var(--text-light, #FFFFFF) !important;
->>>>>>> d8be0daf
       }
       
       &:not(.is-primary) {
         background-color: var(--button-bg, #C3C3C3) !important;
-<<<<<<< HEAD
-        color: var(--button-text, #000000) !important;
-=======
->>>>>>> d8be0daf
       }
     }
     
     .mobile-wallet-btn {
-<<<<<<< HEAD
-      border-width: 2px !important;
-      border-style: solid !important;
-      border-color: #FDFFFF #818181 #818181 #FDFFFF !important;
-      box-shadow: inset -1px -1px 0 #000000, inset 1px 1px 0 #FFFFFF !important;
-      border-radius: 0 !important;
-      background-color: var(--primary-button-bg, #C3C3C3) !important;
-    }
-  }
-  
-  /* Mobile wallet button */
-  :global(.mobile-wallet-btn) {
-    @apply w-full flex items-center justify-center gap-2 px-4 py-1.5 bg-kong-primary/15 hover:bg-kong-primary/20 text-kong-text-primary font-semibold border border-kong-primary/30 hover:border-kong-primary/40 transition-all duration-200;
-    background-color: var(--primary-button-bg, rgba(0, 149, 235, 0.15)) !important;
-=======
       @apply w-full flex items-center justify-center gap-2 px-4 py-1.5 bg-kong-primary/15 hover:bg-kong-primary/20 text-kong-text-primary font-semibold border border-kong-primary/30 hover:border-kong-primary/40 transition-all duration-200;
     background-color: var(--primary-button-bg, rgba(0, 149, 235, 0.15)) !important;
       border-width: 2px !important;
@@ -296,6 +203,5 @@
   
   @keyframes spin {
     to { transform: rotate(360deg); }
->>>>>>> d8be0daf
   }
 </style> 