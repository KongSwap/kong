<script lang="ts">
  import { auth } from "$lib/stores/auth";
  import { fade, slide } from "svelte/transition";
  import { goto } from "$app/navigation";
  import { notificationsStore } from "$lib/stores/notificationsStore";
  import {
    Droplet,
    Settings as SettingsIcon,
    Copy,
    ChartScatter,
    Menu,
    ChartCandlestick,
    X,
    Wallet,
    Coins,
    Award,
    TrendingUpDown,
    Search,
    Trophy,
    Bell,
<<<<<<< HEAD
    LogIn,
    Rocket,
=======
>>>>>>> e4922c94
  } from "lucide-svelte";
  import { loadBalances } from "$lib/stores/tokenStore";
  import { page } from "$app/state";
  import { browser } from "$app/environment";
  import { themeStore } from "$lib/stores/themeStore";
  import NavOption from "./NavOption.svelte";
  import MobileNavGroup from "./MobileNavGroup.svelte";
  import MobileMenuItem from "./MobileMenuItem.svelte";
  import { searchStore } from "$lib/stores/searchStore";
  import { userTokens } from "$lib/stores/userTokens";
  import WalletSidebar from "$lib/components/common/WalletSidebar.svelte";
  import { getThemeById } from "$lib/themes/themeRegistry";
  import NavbarButton from "./NavbarButton.svelte";
  import { walletProviderStore } from "$lib/stores/walletProviderStore";
  import { copyToClipboard } from "$lib/utils/clipboard";
  import { faucetClaim } from "$lib/api/tokens/TokenApiClient";
  import { getAccountIds, getPrincipalString } from "$lib/utils/accountUtils";
  import { isAuthenticating } from "$lib/stores/auth";
  import NavPanel from "./NavPanel.svelte";

  // Computed directly where needed using themeStore rune
  let isWin98Theme = $derived(browser && $themeStore === "win98light");
  
  // Define if current theme is light and should have inverted logo
  const isLightTheme = $derived(browser && 
    (getThemeById($themeStore)?.colors?.logoInvert === 1 || 
     $themeStore.includes('light') ||
     $themeStore === 'win98light'));
  
  // Define logo paths - use only one logo path
  const logoPath = "/images/kongface-white.svg";
  const mobileLogoPath = "/titles/logo-white-wide.png";

  // No longer need logoSrc as we'll use the single path directly
  // and apply CSS inversion when needed via the light-logo class

  // Define a type for valid tab IDs
  type NavTabId = 'swap' | 'predict' | 'earn' | 'stats' | 'launch'; // Added 'launch'

  let isMobile = $state(false);
  let activeTab = $state<NavTabId>("swap");
  let navOpen = $state(false);
  let closeTimeout: ReturnType<typeof setTimeout>;
  let activeDropdown = $state<Extract<NavTabId, 'swap' | 'earn' | 'stats' | 'launch'> | null>(null); // Added 'launch' to Extract
  let showWalletSidebar = $state(false);
  let walletSidebarActiveTab = $state<"notifications" | "chat" | "wallet">(
    "notifications",
  );

  // Compute account ID reactively
  let accountId = $derived(
    $auth.isConnected && $auth.account?.owner
      ? getAccountIds($auth.account.owner, $auth.account.subaccount).main
      : ""
  );

  const showFaucetOption = $derived(
    $auth.isConnected && (process.env.DFX_NETWORK === "local" || process.env.DFX_NETWORK === "staging")
  );

  // Toggle wallet sidebar
  function toggleWalletSidebar(
    tab: "notifications" | "chat" | "wallet" = "notifications",
  ) {
    walletSidebarActiveTab = tab;
    showWalletSidebar = !showWalletSidebar;
  }

  // Filter tabs based on DFX_NETWORK
  const allTabs = ["swap", "predict", "earn", "stats", "launch"] as const; // Added 'launch'

  function handleConnect() {
    if (!$auth.isConnected) {
      walletProviderStore.open();
      return;
    }
    const activeTab = $notificationsStore.unreadCount > 0 ? "notifications" : "wallet";
    toggleWalletSidebar(activeTab);
  }

  // Replace onMount with $effect for listeners and theme updates
  $effect(() => {
    if (browser) {
      // Initial mobile check
      isMobile = window.innerWidth < 768;

      // Add resize listener
      const handleResize = () => {
        isMobile = window.innerWidth < 768;
      };
      window.addEventListener("resize", handleResize);

      // Add event listener to handle swipe gestures for mobile menu
      let touchStartX = 0;
      const handleTouchStart = (e: TouchEvent) => {
        touchStartX = e.touches[0].clientX;
      };

      const handleTouchEnd = (e: TouchEvent) => {
        const touchEndX = e.changedTouches[0].clientX;
        const diffX = touchEndX - touchStartX;

        // Swipe right to open menu (when closed)
        if (diffX > 75 && touchStartX < 50 && !navOpen) {
          navOpen = true;
        }

        // Swipe left to close menu (when open)
        if (diffX < -75 && navOpen) {
          navOpen = false;
        }
      };

      document.addEventListener('touchstart', handleTouchStart, { passive: true });
      document.addEventListener('touchend', handleTouchEnd, { passive: true });

      // Cleanup function
      return () => {
        window.removeEventListener("resize", handleResize);
        document.removeEventListener('touchstart', handleTouchStart);
        document.removeEventListener('touchend', handleTouchEnd);
      };
    }
  });

  const standardButtonThemeProps = $derived({
    useThemeBorder: isWin98Theme,
    customBgColor: browser ? getThemeById($themeStore)?.colors?.buttonBg : undefined,
    customShadow: browser ? getThemeById($themeStore)?.colors?.buttonShadow : undefined
  });

  const walletButtonThemeProps = $derived({
    useThemeBorder: isWin98Theme,
    customBgColor: browser ? getThemeById($themeStore)?.colors?.primary : undefined,
    customTextColor: 'var(--color-kong-text-light)',
    customBorderStyle: browser ? getThemeById($themeStore)?.colors?.primaryButtonBorder : undefined,
    customBorderColor: browser ? getThemeById($themeStore)?.colors?.primaryButtonBorderColor : undefined
  });

<<<<<<< HEAD
  // Define base config for standard desktop icon buttons
  const baseDesktopIconButton = {
    variant: 'icon' as const,
    isWalletButton: false,
    badgeCount: null,
    label: null,
    type: 'standard' as const,
    isSelected: false,
    loading: false,
  };

  const desktopNavButtons = $derived([
    {
      ...baseDesktopIconButton,
      icon: SettingsIcon,
      onClick: () => goto("/settings"),
      tooltipText: "Settings",
      show: true,
      themeProps: standardButtonThemeProps, // Theme props are reactive
    },
    {
      ...baseDesktopIconButton,
      icon: Rocket,
      onClick: () => goto("/launch/my-dashboard"),
      tooltipText: "Launch",
      show: true,
      themeProps: standardButtonThemeProps,
    },
    {
      ...baseDesktopIconButton,
      icon: Search,
      onClick: handleOpenSearch,
      tooltipText: "Search",
      show: true,
      themeProps: standardButtonThemeProps,
    },
    {
      ...baseDesktopIconButton,
      icon: Droplet,
      onClick: claimTokens,
      tooltipText: "Claim test tokens",
      show: showFaucetOption,
      themeProps: standardButtonThemeProps,
    },
    {
      ...baseDesktopIconButton,
      type: 'copy',
      icon: Copy,
      onClick: copyPrincipalId,
      tooltipText: "Copy Principal ID",
      show: $auth.isConnected,
      themeProps: standardButtonThemeProps,
    },
    // Wallet Button (Specific properties)
    {
      type: 'wallet' as const,
      icon: $auth.isConnected ? Wallet : LogIn,
      label: null,
      onClick: handleConnect,
      isSelected: showWalletSidebar && walletSidebarActiveTab === "wallet",
      show: true,
      themeProps: walletButtonThemeProps, // Theme props are reactive
      variant: 'primary' as const,
      isWalletButton: true,
      badgeCount: $notificationsStore.unreadCount,
      tooltipText: null,
      loading: $isAuthenticating,
    }
  ]);

  // Base config for mobile header buttons
  const baseMobileHeaderButton = {
    variant: "mobile" as const,
    iconSize: 14,
    isSelected: false,
    isWalletButton: false,
    badgeCount: null,
    show: true,
    loading: false,
  };

  const mobileHeaderButtons = $derived([
    {
      ...baseMobileHeaderButton,
      icon: Search,
      onClick: handleOpenSearch,
    },
    {
      ...baseMobileHeaderButton,
      icon: Wallet,
      onClick: handleConnect,
      isSelected: showWalletSidebar && walletSidebarActiveTab === "wallet",
      isWalletButton: true,
      badgeCount: $notificationsStore.unreadCount,
      loading: $isAuthenticating,
    }
  ]);

=======
>>>>>>> e4922c94
  // --- Start Refactoring: Mobile Account Menu Items ---
  const accountMenuItems = $derived([
    {
      label: "Settings",
      icon: SettingsIcon,
      onClick: mobileMenuAction(() => goto("/settings")),
      show: true
    },
    {
      label: "Search",
      icon: Search,
      onClick: mobileMenuAction(handleOpenSearch),
      show: process.env.DFX_NETWORK !== "ic"
    },
    {
      label: "Claim Tokens",
      icon: Droplet,
      onClick: mobileMenuAction(claimTokens),
      show: showFaucetOption
    },
    {
      label: "Copy Principal ID",
      icon: Copy,
      onClick: mobileMenuAction(copyPrincipalId),
      show: $auth.isConnected
    },
    {
      label: "Copy Account ID",
      icon: Copy,
      onClick: mobileMenuAction(copyAccountId),
      show: $auth.isConnected
    },
    {
      label: "Notifications",
      icon: Bell,
      onClick: mobileMenuAction(() => toggleWalletSidebar("notifications")),
      badgeCount: $notificationsStore.unreadCount,
      show: true
    }
  ]);
  // --- End Refactoring ---

  // --- Start Refactoring: Mobile Nav Groups ---
  const mobileNavGroups = $derived([
    { title: "SWAP", options: [
      { label: "Basic Swap", description: "Simple and intuitive token swapping interface", path: "/swap", icon: Wallet, comingSoon: false },
      { label: "Pro Swap", description: "Advanced trading features with detailed market data", path: "/swap/pro", icon: Coins, comingSoon: false },
    ] },
    {
      title: "PREDICT",
      options: [
        {
          label: "Prediction Markets",
          description: "Trade on future outcomes",
          path: "/predict",
          icon: TrendingUpDown,
          comingSoon: false,
        },
      ],
    },
    { title: "EARN", options: [
      { label: "Liquidity Pools", description: "Provide liquidity to earn trading fees and rewards", path: "/pools", icon: Coins, comingSoon: false },
      { label: "Airdrop Claims", description: "Claim your airdrop tokens", path: "/airdrop-claims", icon: Award, comingSoon: false },
    ] },
    { title: "STATS", options: [
      { label: "Overview", description: "View general statistics and platform metrics", path: "/stats", icon: ChartCandlestick, comingSoon: false },
      { label: "Bubbles", description: "Visualize token price changes with bubbles", path: "/stats/bubbles", icon: ChartScatter, comingSoon: false },
      { label: "Leaderboards", description: "View trading leaderboards", path: "/stats/leaderboard", icon: Trophy, comingSoon: false },
    ] },
    { title: "LAUNCHPAD", options: [
      { label: "Explore", description: "Discover new projects and tokens", path: "/launch/explore", icon: Search, comingSoon: false },
      { label: "Create Token", description: "Launch your own PoW ICRC token", path: "/launch/create-token", icon: Coins, comingSoon: false },
      { label: "Create Miner", description: "Deploy a new miner canister", path: "/launch/create-miner", icon: Award, comingSoon: false }, // Added Create Miner
      // Removed Start Mining: { label: "Start Mining", description: "Set up liquidity mining pools", path: "/launch/start-mining", icon: Award, comingSoon: false },
    ] },
  ]);
  // --- End Refactoring ---

  // --- Start Refactoring: Desktop Nav Items Configuration ---
  const desktopNavItems = $derived(
    allTabs.map(tab => {
      switch (tab as NavTabId) {
        case "earn":
          return {
            type: "dropdown" as const,
            label: "EARN",
            tabId: "earn" as const,
            options: [
              { label: "Liquidity Pools", description: "Provide liquidity to earn trading fees and rewards", path: "/pools", icon: Coins, comingSoon: false },
              { label: "Airdrop Claims", description: "Claim your airdrop tokens", path: "/airdrop-claims", icon: Award, comingSoon: false },
            ],
            defaultPath: "/pools",
          };
        case "swap":
          return {
            type: "dropdown" as const,
            label: "SWAP",
            tabId: "swap" as const,
            options: [
              { label: "Basic Swap", description: "Simple and intuitive token swapping interface", path: "/swap", icon: Wallet, comingSoon: false },
              { label: "Pro Swap", description: "Advanced trading features with detailed market data", path: "/swap/pro", icon: Coins, comingSoon: false },
            ],
            defaultPath: "/swap",
          };
        case "stats":
          return {
            type: "dropdown" as const,
            label: "STATS",
            tabId: "stats" as const,
            options: [
              { label: "Overview", description: "View general statistics and platform metrics", path: "/stats", icon: ChartCandlestick, comingSoon: false },
              { label: "Bubbles", description: "Visualize token price changes with bubbles", path: "/stats/bubbles", icon: ChartScatter, comingSoon: false },
              { label: "Leaderboards", description: "View trading leaderboards", path: "/stats/leaderboard", icon: Trophy, comingSoon: false },
            ],
            defaultPath: "/stats",
          };
        case "predict":
          return {
            type: "link" as const,
            label: "PREDICT",
            tabId: "predict" as const,
            defaultPath: "/predict",
          };
        case "launch": // Added launch case
          return {
            type: "dropdown" as const,
            label: "LAUNCHPAD",
            tabId: "launch" as const,
            options: [
              { label: "Explore", description: "Discover new projects and tokens", path: "/launch/explore", icon: Search, comingSoon: false },
              { label: "Create Token", description: "Launch your own PoW ICRC token", path: "/launch/create-token", icon: Coins, comingSoon: false },
              { label: "Create Miner", description: "Deploy a new miner canister", path: "/launch/create-miner", icon: Award, comingSoon: false }, // Added Create Miner
            ],
            defaultPath: "/launch/explore",
          };
        default:
          return null; // Should not happen with current 'tabs' definition
      }
    }).filter(item => item !== null) as Array<
      | { type: 'dropdown'; label: string; tabId: 'swap' | 'earn' | 'stats' | 'launch'; options: any[]; defaultPath: string; } // Corrected type
      | { type: 'link'; label: string; tabId: 'predict'; defaultPath: string; }
    >
  );
  // --- End Refactoring ---

  async function claimTokens() {
    await faucetClaim();
    // Use runes directly
    await loadBalances($userTokens.tokens, $auth.account.owner, true);
  }

  $effect(() => {
    // Use page rune directly
    const path = page.url.pathname;
    // Use a mapping for clarity and potential extension
    // Ensure all paths from desktopNavItems and mobileNavGroups are covered
    const pathMap: { [key: string]: NavTabId } = {
      "/swap": "swap",
      "/swap/pro": "swap",
      "/predict": "predict",
      "/earn": "earn",       // Base path might not be used, but good to have
      "/pools": "earn",
      "/airdrop-claims": "earn",
      "/stats": "stats",
      "/stats/bubbles": "stats",
      "/stats/leaderboard": "stats",
      "/launch": "launch",
      "/launch/explore": "launch",
      "/launch/create-token": "launch",
      "/launch/start-mining": "launch",
    };
    let found = false;
    for (const prefix in pathMap) {
      if (path.startsWith(prefix)) {
        activeTab = pathMap[prefix];
        found = true;
        break; // Exit loop once found
      }
    }
  });

  function handleOpenSearch() {
    searchStore.open();
  }

  // --- Start New Copy Functions ---
  function copyPrincipalId() {
    const principalToCopy = $auth?.account?.owner;
    if (principalToCopy) {
      copyToClipboard(principalToCopy);
    } else {
      console.error("Could not get Principal ID to copy.");
    }
  }

  function copyAccountId() {
    const currentAccountId = $auth.isConnected && $auth.account?.owner
      ? getAccountIds($auth.account.owner, $auth.account.subaccount).main
      : "";
    if (currentAccountId) {
      copyToClipboard(currentAccountId);
    } else {
      console.error("Could not get Account ID to copy.");
    }
  }
  // --- End New Copy Functions ---

  // Helper for mobile menu item clicks
  function mobileMenuAction(action: () => void) {
    return () => {
      action();
      navOpen = false;
    };
  }
</script>

<div id="navbar" class="mb-4 w-full top-0 left-0 z-50 relative pt-2">
  <div class="mx-auto h-16 flex items-center justify-between md:px-6 px-4">
    <div class="flex items-center gap-4">
      {#if isMobile}
        <button
          class="h-[34px] w-[34px] flex items-center justify-center"
          onclick={() => (navOpen = !navOpen)}
        >
          <Menu
            size={20}
            color={isLightTheme ? "black" : "white"}
          />
        </button>
      {:else}
        <button
          class="flex items-center hover:opacity-90 transition-opacity"
          onclick={() => goto("/swap")}
        >
          <img
            src={logoPath}
            alt="Kong Logo"
            class="h-[40px] transition-all duration-200 navbar-logo"
            class:light-logo={isLightTheme}
            onerror={(e) => {
              const img = e.target as HTMLImageElement;
              const textElement = img.nextElementSibling as HTMLElement;
              img.style.display = "none";
              if (textElement) { textElement.style.display = "block"; }
            }}
          />
          <span
            class="hidden text-xl font-bold text-kong-text-primary"
            style="display: none;"
          >
            KONG
          </span>
        </button>

        <nav class="flex items-center gap-0.5">
          {#each desktopNavItems as navItem (navItem.tabId)}
            {#if navItem.type === "dropdown"}
              <NavOption
                label={navItem.label}
                options={navItem.options}
                isActive={activeTab === navItem.tabId}
                activeDropdown={activeDropdown === navItem.tabId ? navItem.tabId : null}
                onShowDropdown={() => { clearTimeout(closeTimeout); activeDropdown = navItem.tabId; }}
                onHideDropdown={() => { closeTimeout = setTimeout(() => { activeDropdown = null; }, 150); }}
                onTabChange={(tab) => activeTab = tab as NavTabId}
                defaultPath={navItem.defaultPath}
                tabId={navItem.tabId}
              />
            {:else if navItem.type === "link"}
              <button
                class="relative h-16 px-5 flex items-center text-sm font-semibold text-kong-text-secondary tracking-wider transition-all duration-200 hover:text-kong-text-primary"
                class:nav-link={activeTab === navItem.tabId}
                class:active={activeTab === navItem.tabId}
                onclick={() => {
                  goto(navItem.defaultPath);
                  activeTab = navItem.tabId as NavTabId;
                }}
              >
                {navItem.label}
              </button>
            {/if}
          {/each}
        </nav>
      {/if}
    </div>

    {#if isMobile}
      <div
        class="absolute left-1/2 -translate-x-1/2 flex items-center justify-center"
      >
        <button
          class="flex items-center hover:opacity-90 transition-opacity"
          onclick={() => goto("/swap")}
        >
          <img
            src={mobileLogoPath}
            alt="Kong Logo"
            class="h-8 transition-all duration-200 navbar-logo mobile-navbar-logo"
            class:light-logo={isLightTheme}
            onerror={(e) => {
              const img = e.target as HTMLImageElement;
              const textElement = img.nextElementSibling as HTMLElement;
              img.style.display = "none";
              if (textElement) { textElement.style.display = "block"; }
            }}
          />
          <span
            class="hidden text-lg font-bold text-kong-text-primary"
            style="display: none;"
          >
            KONG
          </span>
        </button>
      </div>
    {/if}

    <div class="flex items-center gap-2">
      {#if !isMobile}
        <!-- Refactored Icon Buttons -->
        <NavPanel />
      {:else}
        <!-- Mobile Header Buttons -->
        <NavPanel isMobile={true} />
      {/if}
    </div>
  </div>
</div>

{#if navOpen && isMobile}
  <div class="fixed inset-0 z-50" transition:fade={{ duration: 200 }}>
    <div class="fixed inset-0 bg-kong-bg-dark/60 backdrop-blur-sm" onclick={() => (navOpen = false)}></div>
    <div
      class="fixed top-0 left-0 h-full w-[85%] max-w-[320px] flex flex-col bg-kong-bg-dark border-r border-kong-border shadow-lg max-[375px]:w-[90%] max-[375px]:max-w-[300px]"
      transition:slide={{ duration: 200, axis: "x" }}
    >
      <div class="flex items-center justify-between p-5 border-b border-kong-border max-[375px]:p-4">
        <img
          src={mobileLogoPath}
          alt="Kong Logo"
          class="navbar-logo h-9 !transition-all !duration-200"
          class:light-logo={isLightTheme}
          style={isLightTheme ? '--logo-brightness: 0.2' : ''}
        />
        <button class="w-9 h-9 flex items-center justify-center rounded-full text-kong-text-secondary hover:text-kong-text-primary bg-kong-text-primary/10 hover:bg-kong-text-primary/15 transition-colors duration-200" onclick={() => (navOpen = false)}>
          <X size={16} />
        </button>
      </div>

      <nav class="flex-1 overflow-y-auto py-3 space-y-3">
        <div class="px-4 py-2 max-[375px]:px-3">
          {#each mobileNavGroups as group (group.title)}
            <MobileNavGroup
              title={group.title}
              options={group.options}
              {activeTab}
              onTabChange={(tab) => activeTab = tab as NavTabId}
              onClose={() => (navOpen = false)}
            />
          {/each}
        </div>

        <div class="px-4 py-2 max-[375px]:px-3">
          <div class="text-xs font-semibold text-kong-text-secondary/70 px-2 mb-2 tracking-wider">ACCOUNT</div>
          {#each accountMenuItems as item}
            {#if item.show}
              <MobileMenuItem
                label={item.label}
                icon={item.icon}
                onClick={item.onClick}
                iconBackground="bg-kong-text-primary/10"
                badgeCount={item.badgeCount ?? null}
              />
            {/if}
          {/each}
        </div>
      </nav>

      <div class="p-2 border-t border-kong-border">
        <NavbarButton
          icon={Wallet}
          label={$auth.isConnected ? "Wallet" : "Connect Wallet"}
          onClick={mobileMenuAction(handleConnect)}
          isSelected={showWalletSidebar && walletSidebarActiveTab === "wallet"}
          variant="primary"
          iconSize={20}
          class="w-full !py-5 justify-center"
          {...walletButtonThemeProps}
          isWalletButton={true}
          badgeCount={$notificationsStore.unreadCount}
          loading={$isAuthenticating}
        />
      </div>
    </div>
  </div>
{/if}

<WalletSidebar
  isOpen={showWalletSidebar}
  activeTab={walletSidebarActiveTab}
  onClose={() => showWalletSidebar = false}
/>

<style scoped lang="postcss">
  /* Logo styles using CSS vars - Keep */
  .light-logo {
    @apply invert brightness-[var(--logo-brightness,0.8)] transition-all duration-200;
    filter: invert(1) brightness(var(--logo-brightness, 0.2));
  }

  /* Keep only for text-shadow on active state */
  .nav-link.active {
    @apply text-kong-primary;
    text-shadow: 0 0px 30px theme(colors.kong.primary);
  }

  /* Global style - Keep */
  :global(.navbar-icon svg) {
    width: 20px !important;
    height: 20px !important;
  }
</style><|MERGE_RESOLUTION|>--- conflicted
+++ resolved
@@ -18,11 +18,8 @@
     Search,
     Trophy,
     Bell,
-<<<<<<< HEAD
     LogIn,
     Rocket,
-=======
->>>>>>> e4922c94
   } from "lucide-svelte";
   import { loadBalances } from "$lib/stores/tokenStore";
   import { page } from "$app/state";
@@ -162,7 +159,6 @@
     customBorderColor: browser ? getThemeById($themeStore)?.colors?.primaryButtonBorderColor : undefined
   });
 
-<<<<<<< HEAD
   // Define base config for standard desktop icon buttons
   const baseDesktopIconButton = {
     variant: 'icon' as const,
@@ -175,63 +171,63 @@
   };
 
   const desktopNavButtons = $derived([
-    {
-      ...baseDesktopIconButton,
-      icon: SettingsIcon,
-      onClick: () => goto("/settings"),
-      tooltipText: "Settings",
-      show: true,
-      themeProps: standardButtonThemeProps, // Theme props are reactive
-    },
-    {
-      ...baseDesktopIconButton,
-      icon: Rocket,
-      onClick: () => goto("/launch/my-dashboard"),
-      tooltipText: "Launch",
-      show: true,
-      themeProps: standardButtonThemeProps,
-    },
-    {
-      ...baseDesktopIconButton,
-      icon: Search,
-      onClick: handleOpenSearch,
-      tooltipText: "Search",
-      show: true,
-      themeProps: standardButtonThemeProps,
-    },
-    {
-      ...baseDesktopIconButton,
-      icon: Droplet,
-      onClick: claimTokens,
-      tooltipText: "Claim test tokens",
-      show: showFaucetOption,
-      themeProps: standardButtonThemeProps,
-    },
-    {
-      ...baseDesktopIconButton,
-      type: 'copy',
-      icon: Copy,
-      onClick: copyPrincipalId,
-      tooltipText: "Copy Principal ID",
-      show: $auth.isConnected,
-      themeProps: standardButtonThemeProps,
-    },
-    // Wallet Button (Specific properties)
-    {
-      type: 'wallet' as const,
-      icon: $auth.isConnected ? Wallet : LogIn,
-      label: null,
-      onClick: handleConnect,
-      isSelected: showWalletSidebar && walletSidebarActiveTab === "wallet",
-      show: true,
-      themeProps: walletButtonThemeProps, // Theme props are reactive
-      variant: 'primary' as const,
-      isWalletButton: true,
-      badgeCount: $notificationsStore.unreadCount,
-      tooltipText: null,
-      loading: $isAuthenticating,
-    }
-  ]);
+  {
+    ...baseDesktopIconButton,
+    icon: SettingsIcon,
+    onClick: () => goto("/settings"),
+    tooltipText: "Settings",
+    show: true,
+    themeProps: standardButtonThemeProps,
+  },
+  {
+    ...baseDesktopIconButton,
+    icon: Rocket,
+    onClick: () => goto("/launch/my-dashboard"),
+    tooltipText: "Launch",
+    show: true,
+    themeProps: standardButtonThemeProps,
+  },
+  {
+    ...baseDesktopIconButton,
+    icon: Search,
+    onClick: handleOpenSearch,
+    tooltipText: "Search",
+    show: true,
+    themeProps: standardButtonThemeProps,
+  },
+  {
+    ...baseDesktopIconButton,
+    icon: Droplet,
+    onClick: claimTokens,
+    tooltipText: "Claim test tokens",
+    show: showFaucetOption,
+    themeProps: standardButtonThemeProps,
+  },
+  {
+    ...baseDesktopIconButton,
+    type: 'copy',
+    icon: Copy,
+    onClick: copyPrincipalId,
+    tooltipText: "Copy Principal ID",
+    show: $auth.isConnected,
+    themeProps: standardButtonThemeProps,
+  },
+  // Wallet Button (Specific properties)
+  {
+    type: 'wallet' as const,
+    icon: $auth.isConnected ? Wallet : LogIn,
+    label: null,
+    onClick: handleConnect,
+    isSelected: showWalletSidebar && walletSidebarActiveTab === "wallet",
+    show: true,
+    themeProps: walletButtonThemeProps, // Theme props are reactive
+    variant: 'primary' as const,
+    isWalletButton: true,
+    badgeCount: $notificationsStore.unreadCount,
+    tooltipText: null,
+    loading: $isAuthenticating,
+  }
+]);
 
   // Base config for mobile header buttons
   const baseMobileHeaderButton = {
@@ -252,6 +248,11 @@
     },
     {
       ...baseMobileHeaderButton,
+      icon: Rocket,
+      onClick: () => goto("/launch/my-dashboard"),
+    },
+    {
+      ...baseMobileHeaderButton,
       icon: Wallet,
       onClick: handleConnect,
       isSelected: showWalletSidebar && walletSidebarActiveTab === "wallet",
@@ -261,8 +262,6 @@
     }
   ]);
 
-=======
->>>>>>> e4922c94
   // --- Start Refactoring: Mobile Account Menu Items ---
   const accountMenuItems = $derived([
     {
@@ -303,7 +302,6 @@
       show: true
     }
   ]);
-  // --- End Refactoring ---
 
   // --- Start Refactoring: Mobile Nav Groups ---
   const mobileNavGroups = $derived([
@@ -339,7 +337,6 @@
       // Removed Start Mining: { label: "Start Mining", description: "Set up liquidity mining pools", path: "/launch/start-mining", icon: Award, comingSoon: false },
     ] },
   ]);
-  // --- End Refactoring ---
 
   // --- Start Refactoring: Desktop Nav Items Configuration ---
   const desktopNavItems = $derived(
@@ -406,7 +403,6 @@
       | { type: 'link'; label: string; tabId: 'predict'; defaultPath: string; }
     >
   );
-  // --- End Refactoring ---
 
   async function claimTokens() {
     await faucetClaim();
