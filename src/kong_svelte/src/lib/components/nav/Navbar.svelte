<script lang="ts">
  import { auth } from "$lib/services/auth";
  import { fade, slide } from "svelte/transition";
  import { goto } from "$app/navigation";
  import { toastStore } from "$lib/stores/toastStore";
  import { onMount, onDestroy } from "svelte";
  import {
    Droplet,
    Settings as SettingsIcon,
    Copy,
    ChartScatter,
    Menu,
    ChartCandlestick,
    X,
    Wallet,
    Coins,
    Award,
    PiggyBank,
    TrendingUpDown,
    Search,
  } from "lucide-svelte";
  import { TokenService } from "$lib/services/tokens/TokenService";
  import { loadBalances } from "$lib/services/tokens";
  import { tooltip } from "$lib/actions/tooltip";
  import { page } from "$app/stores";
  import Sidebar from "$lib/components/sidebar/Sidebar.svelte";
  import { browser } from "$app/environment";
  import Settings from "$lib/components/settings/Settings.svelte";
  import Modal from "$lib/components/common/Modal.svelte";
  import { sidebarStore } from "$lib/stores/sidebarStore";
  import { themeStore } from "$lib/stores/themeStore";
  import NavOption from "./NavOption.svelte";
  import MobileNavGroup from "./MobileNavGroup.svelte";
  import MobileMenuItem from "./MobileMenuItem.svelte";
  import { searchStore } from "$lib/stores/searchStore";

  let showSettings = false;
  let isMobile = false;
<<<<<<< HEAD
  let activeTab: "swap" | "earn" | "stats" | "launch" = "swap";
  let navOpen = false;
  let closeTimeout: ReturnType<typeof setTimeout>;
  let activeDropdown: 'swap' | 'earn' | 'stats' | 'launch' | null = null;
  const tabs = ["swap", "earn", "stats", "launch"] as const;

  const launchOptions = [
    {
      label: 'Create Token',
      description: 'Launch your own token on Kong',
      path: '/launch/create-token',
      icon: Coins,
      comingSoon: false
    },
    {
      label: 'Create Miner',
      description: 'Launch your own miner on Kong',
      path: '/launch/create-miner',
      icon: PiggyBank,
      comingSoon: false
    },
    {
      label: 'My Canisters',
      description: 'Manage your deployed canisters',
      path: '/launch/my-canisters',
      icon: Joystick,
      comingSoon: false
    },
    {
      label: 'Top Up Canister',
      description: 'Add cycles to your canisters',
      path: '/launch/top-up',
      icon: Droplet,
      comingSoon: false
    }
  ];

const statsOptions = [
    { 
      label: 'Overview',
      description: 'View general statistics and platform metrics',
      path: '/stats',
=======
  let activeTab: "swap" | "predict" | "earn" | "stats" = "swap";
  let navOpen = false;
  let closeTimeout: ReturnType<typeof setTimeout>;
  let activeDropdown: "swap" | "earn" | "stats" | null = null;

  // Filter tabs based on DFX_NETWORK
  const allTabs = ["swap", "predict", "earn", "stats"] as const;
  $: tabs =
    process.env.DFX_NETWORK !== "ic"
      ? allTabs
      : allTabs.filter((tab) => tab !== "predict");

  const dataOptions = [
    {
      label: "Overview",
      description: "View general statistics and platform metrics",
      path: "/stats",
>>>>>>> 44449744
      icon: ChartCandlestick,
      comingSoon: false,
    },
    {
      label: "Bubbles",
      description: "Visualize token price changes with bubbles",
      path: "/stats/bubbles",
      icon: ChartScatter,
      comingSoon: false,
    },
  ];

  function handleOpenSettings() {
    showSettings = true;
  }

  function handleConnect() {
    sidebarStore.toggleOpen();
  }

  function checkMobile() {
    isMobile = window.innerWidth < 768;
  }

  onMount(() => {
    checkMobile();
    window.addEventListener("resize", checkMobile);
  });

  onDestroy(() => {
    if (browser) {
      window.removeEventListener("resize", checkMobile);
    }
  });

  function onTabChange(tab: "swap" | "earn" | "stats" | "predict") {
    activeTab = tab;
  }

  async function copyToClipboard(text: string | undefined) {
    if (!text) {
      toastStore.error("No Principal ID available");
      return;
    }

    try {
      await navigator.clipboard.writeText(text);
      toastStore.success("Principal ID copied");
    } catch (err) {
      toastStore.error("Failed to copy Principal ID");
    }
  }

  async function claimTokens() {
    await TokenService.faucetClaim();
    await loadBalances($auth.account.owner, { forceRefresh: true });
  }

  const earnOptions = [
    {
      label: "Liquidity Pools",
      description: "Provide liquidity to earn trading fees and rewards",
      path: "/pools",
      icon: Coins,
      comingSoon: false,
    },
    {
      label: "Staking",
      description: "Stake your tokens to earn yield and governance rights",
      path: "/pools/staking",
      icon: Award,
      comingSoon: true,
    },
    {
      label: "Borrow & Lend",
      description:
        "Lend assets to earn interest or borrow against your collateral",
      path: "/pools/lending",
      icon: PiggyBank,
      comingSoon: true,
    },
  ];

<<<<<<< HEAD
  function showDropdown(type: 'swap' | 'earn' | 'stats' | 'launch') {
=======
  function showDropdown(type: "swap" | "earn" | "stats") {
>>>>>>> 44449744
    clearTimeout(closeTimeout);
    activeDropdown = type;
  }

  function hideDropdown() {
    closeTimeout = setTimeout(() => {
      activeDropdown = null;
    }, 50);
  }

  const swapOptions = [
    {
      label: "Basic Swap",
      description: "Simple and intuitive token swapping interface",
      path: "/swap",
      icon: Wallet,
      comingSoon: false,
    },
    {
      label: "Pro Swap",
      description: "Advanced trading features with detailed market data",
      path: "/swap/pro",
      icon: Coins,
      comingSoon: false,
    },
  ];

  $: {
    const path = $page.url.pathname;
<<<<<<< HEAD
    if (path.startsWith('/swap')) {
      activeTab = 'swap';
    } else if (path.startsWith('/earn') || path.startsWith('/pools')) {
      activeTab = 'earn';
    } else if (path.startsWith('/stats')) {
      activeTab = 'stats';
    }
  }

  async function handleSwapClick() {
    const lastMode = swapModeService.getLastMode();
    const path = lastMode === 'pro' ? '/swap/pro' : '/swap';
    await goto(path);
    onTabChange('swap');
  }

  function handleSwapOptionClick(option: typeof swapOptions[number]) {
    if (!option.comingSoon) {
      hideDropdown();
      setTimeout(async () => {
        const mode = option.path === '/swap/pro' ? 'pro' : 'basic';
        swapModeService.saveMode(mode);
        await goto(option.path);
        onTabChange('swap');
      }, 50);
=======
    if (path.startsWith("/swap")) {
      activeTab = "swap";
    } else if (path.startsWith("/earn") || path.startsWith("/pools")) {
      activeTab = "earn";
    } else if (path.startsWith("/stats")) {
      activeTab = "stats";
    } else if (path.startsWith("/predict")) {
      activeTab = "predict";
>>>>>>> 44449744
    }
  }

  function handleImageError(event: Event) {
    const img = event.target as HTMLImageElement;
    const textElement = img.nextElementSibling as HTMLElement;
    img.style.display = "none";
    if (textElement) {
      textElement.style.display = "block";
    }
  }

  function handleOpenSearch() {
    searchStore.open();
  }
</script>

<div class="relative top-0 left-0 z-50 w-full pt-2 mb-4">
  <div class="flex items-center justify-between h-16 px-6 mx-auto">
    <div class="flex items-center gap-10">
      {#if isMobile}
        <button
          class="h-[34px] w-[34px] flex items-center justify-center"
          on:click={() => (navOpen = !navOpen)}
        >
          <Menu size={20} color={$themeStore === "dark" ? "white" : "black"} />
        </button>
      {:else}
<<<<<<< HEAD
        <button class="flex items-center transition-opacity hover:opacity-90" on:click={() => goto("/swap")}>
          <img 
=======
        <button
          class="flex items-center hover:opacity-90 transition-opacity"
          on:click={() => goto("/swap")}
        >
          <img
>>>>>>> 44449744
            src="/titles/logo-white-wide.png"
            alt="Kong Logo"
            class="h-[30px] transition-all duration-200"
            class:light-logo={$themeStore === "light"}
            on:error={handleImageError}
          />
          <span
            class="hidden text-xl font-bold text-kong-text-primary"
            style="display: none;"
          >
            KONG
          </span>
        </button>

        <nav class="flex items-center gap-0.5">
          {#each tabs as tab}
<<<<<<< HEAD
            {#if tab === 'launch'}
              <div 
                class="nav-dropdown"
                on:mouseenter={() => showDropdown('launch')}
                on:mouseleave={hideDropdown}
              >
                <button
                  class="nav-link {$page.url.pathname.startsWith('/launch') ? 'active' : ''}"
                  on:click={() => goto('/launch')}
                >
                  {tab.toUpperCase()}
                  <ChevronDown size={16} />
                </button>
                
                {#if activeDropdown === 'launch'}
                  <div class="absolute top-full left-[-20px] min-w-[480px] p-3 bg-kong-bg-dark/70 backdrop-blur-md border border-kong-border rounded-md shadow-lg z-[61]" transition:fade={{ duration: 50 }}>
                    <div class="px-5 pb-3 mb-2 text-xs font-semibold tracking-wider border-b text-kong-text-secondary border-kong-border">LAUNCH OPTIONS</div>
                    {#each launchOptions as option}
                      <button
                        class="w-full grid grid-cols-[80px_1fr] items-center text-left relative rounded-md overflow-hidden px-4 py-4 transition-all duration-50 hover:bg-kong-text-primary/5 disabled:opacity-70 disabled:cursor-not-allowed group"
                        class:active={$page.url.pathname === option.path}
                        on:click={() => {
                          if (!option.comingSoon) {
                            hideDropdown();
                            goto(option.path);
                          }
                        }}
                        class:disabled={option.comingSoon}
                      >
                        <div class="flex items-center justify-center flex-shrink-0 transition-all ease-out transform rounded-md duration-50 w-11 h-11 bg-kong-text-primary/5 text-kong-text-primary group-hover:scale-110 group-hover:bg-kong-text-primary/10 group-hover:text-kong-primary">
                          <svelte:component this={option.icon} size={20} />
                        </div>
                        <div class="flex flex-col gap-1 pt-0.5">
                          <div class="flex items-center gap-2">
                            <span class="text-[15px] font-semibold text-kong-text-primary group-hover:text-kong-primary">
                              {option.label}
                            </span>
                            {#if option.comingSoon}
                              <span class="text-[11px] font-medium px-1.5 py-0.5 rounded bg-kong-primary/15 text-kong-primary tracking-wide">Coming Soon</span>
                            {/if}
                          </div>
                          <span class="text-sm leading-normal text-kong-text-secondary">{option.description}</span>
                        </div>
                      </button>
                    {/each}
                  </div>
                {/if}
              </div>
            {:else if tab === 'earn'}
              <div 
                class="nav-dropdown"
                on:mouseenter={() => showDropdown('earn')}
                on:mouseleave={hideDropdown}
              >
                <button
                  class="nav-link {activeTab === tab ? 'active' : ''}"
                  on:click={() => goto('/pools')}
                >
                  {tab.toUpperCase()}
                  <ChevronDown size={16} />
                </button>
                
                {#if activeDropdown === 'earn'}
                  <div class="absolute top-full left-[-20px] min-w-[480px] p-3 bg-kong-bg-dark/70 backdrop-blur-md border border-kong-border rounded-md shadow-lg z-[61]" transition:fade={{ duration: 50 }}>
                    <div class="px-5 pb-3 mb-2 text-xs font-semibold tracking-wider border-b text-kong-text-secondary border-kong-border">EARN OPTIONS</div>
                    {#each earnOptions as option}
                      <button
                        class="w-full grid grid-cols-[80px_1fr] items-center text-left relative rounded-md overflow-hidden px-4 py-4 transition-all duration-50 hover:bg-kong-text-primary/5 disabled:opacity-70 disabled:cursor-not-allowed group"
                        class:active={$page.url.pathname === option.path}
                        on:click={async () => {
                          if (!option.comingSoon) {
                            hideDropdown();
                            await goto(option.path);
                            onTabChange('earn');
                          }
                        }}
                        class:disabled={option.comingSoon}
                      >
                        {console.log('Earn option:', option.path, 'Current path:', $page.url.pathname, 'Active:', $page.url.pathname === option.path)}
                        <div class="flex items-center justify-center flex-shrink-0 transition-all ease-out transform rounded-md duration-50 w-11 h-11 bg-kong-text-primary/5 text-kong-text-primary group-hover:scale-110 group-hover:bg-kong-text-primary/10 group-hover:text-kong-primary">
                          <svelte:component this={option.icon} size={20} />
                        </div>
                        <div class="flex flex-col gap-1 pt-0.5">
                          <div class="flex items-center gap-2">
                            <span class="text-[15px] font-semibold text-kong-text-primary group-hover:text-kong-primary">
                              {option.label}
                            </span>
                            {#if option.comingSoon}
                              <span class="text-[11px] font-medium px-1.5 py-0.5 rounded bg-kong-primary/15 text-kong-primary tracking-wide">Coming Soon</span>
                            {/if}
                          </div>
                          <span class="text-sm leading-normal text-kong-text-secondary">{option.description}</span>
                        </div>
                      </button>
                    {/each}
                  </div>
                {/if}
              </div>
            {:else if tab === 'swap'}
              <div 
                class="nav-dropdown"
                on:mouseenter={() => showDropdown('swap')}
                on:mouseleave={hideDropdown}
              >
                <button
                  class="nav-link {activeTab === tab ? 'active' : ''}"
                  on:click={handleSwapClick}
                >
                  {tab.toUpperCase()}
                  <ChevronDown size={16} />
                </button>
                
                {#if activeDropdown === 'swap'}
                  <div class="absolute top-full left-[-20px] min-w-[480px] p-3 bg-kong-bg-dark/70 backdrop-blur-md border border-kong-border rounded-md shadow-lg z-[61]" transition:fade={{ duration: 50 }}>
                    <div class="px-5 pb-3 mb-2 text-xs font-semibold tracking-wider border-b text-kong-text-secondary border-kong-border">SWAP OPTIONS</div>
                    {#each swapOptions as option}
                      <button
                        class="w-full grid grid-cols-[80px_1fr] items-center text-left relative rounded-md overflow-hidden px-4 py-4 transition-all duration-50 hover:bg-kong-text-primary/5 disabled:opacity-70 disabled:cursor-not-allowed group"
                        class:active={$page.url.pathname === option.path}
                        on:click={() => handleSwapOptionClick(option)}
                        class:disabled={option.comingSoon}
                      >
                        <div class="flex items-center justify-center flex-shrink-0 transition-all ease-out transform rounded-md duration-50 w-11 h-11 bg-kong-text-primary/5 text-kong-text-primary group-hover:scale-110 group-hover:bg-kong-text-primary/10 group-hover:text-kong-primary">
                          <svelte:component this={option.icon} size={20} />
                        </div>
                        <div class="flex flex-col gap-1 pt-0.5">
                          <div class="flex items-center gap-2">
                            <span class="text-[15px] font-semibold text-kong-text-primary group-hover:text-kong-primary">
                              {option.label}
                            </span>
                            {#if option.comingSoon}
                              <span class="text-[11px] font-medium px-1.5 py-0.5 rounded bg-kong-primary/15 text-kong-primary tracking-wide">Coming Soon</span>
                            {/if}
                          </div>
                          <span class="text-sm leading-normal text-kong-text-secondary">{option.description}</span>
                        </div>
                      </button>
                    {/each}
                  </div>
                {/if}
              </div>
            {:else if tab === 'stats'}
              <div 
                class="nav-dropdown"
                on:mouseenter={() => showDropdown('stats')}
                on:mouseleave={hideDropdown}
              >
                <button
                  class="nav-link {activeTab === tab ? 'active' : ''}"
                  on:click={() => goto('/stats')}
                >
                  {tab.toUpperCase()}
                  <ChevronDown size={16} />
                </button>
                
                {#if activeDropdown === 'stats'}
                  <div class="absolute top-full left-[-20px] min-w-[480px] p-3 bg-kong-bg-dark/70 backdrop-blur-md border border-kong-border rounded-md shadow-lg z-[61]" transition:fade={{ duration: 50 }}>
                    <div class="px-5 pb-3 mb-2 text-xs font-semibold tracking-wider border-b text-kong-text-secondary border-kong-border">STATS OPTIONS</div>
                    {#each statsOptions as option}
                      <button
                        class="w-full grid grid-cols-[80px_1fr] items-center text-left relative rounded-md overflow-hidden px-4 py-4 transition-all duration-50 hover:bg-kong-text-primary/5 disabled:opacity-70 disabled:cursor-not-allowed group"
                        class:active={$page.url.pathname === option.path}
                        on:click={async () => {
                          if (!option.comingSoon) {
                            hideDropdown();
                            await goto(option.path);
                            onTabChange('stats');
                          }
                        }}
                        class:disabled={option.comingSoon}
                      >
                        <div class="flex items-center justify-center flex-shrink-0 transition-all ease-out transform rounded-md duration-50 w-11 h-11 bg-kong-text-primary/5 text-kong-text-primary group-hover:scale-110 group-hover:bg-kong-text-primary/10 group-hover:text-kong-primary">
                          <svelte:component this={option.icon} size={20} />
                        </div>
                        <div class="flex flex-col gap-1 pt-0.5">
                          <div class="flex items-center gap-2">
                            <span class="text-[15px] font-semibold text-kong-text-primary group-hover:text-kong-primary">
                              {option.label}
                            </span>
                            {#if option.comingSoon}
                              <span class="text-[11px] font-medium px-1.5 py-0.5 rounded bg-kong-primary/15 text-kong-primary tracking-wide">Coming Soon</span>
                            {/if}
                          </div>
                          <span class="text-sm leading-normal text-kong-text-secondary">{option.description}</span>
                        </div>
                      </button>
                    {/each}
                  </div>
                {/if}
              </div>
=======
            {#if tab === "earn"}
              <NavOption
                label="EARN"
                options={earnOptions}
                isActive={activeTab === "earn"}
                {activeDropdown}
                onShowDropdown={showDropdown}
                onHideDropdown={hideDropdown}
                {onTabChange}
                defaultPath="/pools"
              />
            {:else if tab === "swap"}
              <NavOption
                label="SWAP"
                options={swapOptions}
                isActive={activeTab === "swap"}
                {activeDropdown}
                onShowDropdown={showDropdown}
                onHideDropdown={hideDropdown}
                {onTabChange}
                defaultPath="/swap"
              />
            {:else if tab === "stats"}
              <NavOption
                label="STATS"
                options={dataOptions}
                isActive={activeTab === "stats"}
                {activeDropdown}
                onShowDropdown={showDropdown}
                onHideDropdown={hideDropdown}
                {onTabChange}
                defaultPath="/stats"
              />
            {:else if tab === "predict"}
              <button
                class="nav-link {activeTab === tab ? 'active' : ''}"
                on:click={() => {
                  goto("/predict");
                  onTabChange("predict");
                }}
              >
                {tab.toUpperCase()}
              </button>
>>>>>>> 44449744
            {/if}
          {/each}
        </nav>
      {/if}
    </div>

    {#if isMobile}
<<<<<<< HEAD
      <div class="absolute flex items-center justify-center -translate-x-1/2 left-1/2">
        <button class="flex items-center transition-opacity hover:opacity-90" on:click={() => goto("/")}>
          <img 
=======
      <div
        class="absolute left-1/2 -translate-x-1/2 flex items-center justify-center"
      >
        <button
          class="flex items-center hover:opacity-90 transition-opacity"
          on:click={() => goto("/")}
        >
          <img
>>>>>>> 44449744
            src="/titles/logo-white-wide.png"
            alt="Kong Logo"
            class="h-6 transition-all duration-200"
            class:light-logo={$themeStore === "light"}
            on:error={handleImageError}
          />
          <span
            class="hidden text-lg font-bold text-kong-text-primary"
            style="display: none;"
          >
            KONG
          </span>
        </button>
      </div>
    {/if}

    <div class="flex items-center gap-1.5">
      {#if !isMobile}
        <button
          class="h-[34px] px-3 flex items-center gap-1.5 rounded-md text-sm font-medium text-kong-text-secondary bg-kong-text-primary/5 border border-kong-border light:border-gray-800/20 transition-all duration-50 hover:text-kong-text-primary hover:bg-kong-text-primary/10 hover:border-kong-border-light"
          on:click={handleOpenSettings}
          use:tooltip={{ text: "Settings", direction: "bottom" }}
        >
          <SettingsIcon size={18} />
        </button>

        <button
          class="h-[34px] px-3 flex items-center gap-1.5 rounded-md text-sm font-medium text-kong-text-secondary bg-kong-text-primary/5 border border-kong-border light:border-gray-800/20 transition-all duration-150 hover:text-kong-text-primary hover:bg-kong-text-primary/10 hover:border-kong-border-light"
          on:click={handleOpenSearch}
          use:tooltip={{ text: "Search", direction: "bottom" }}
        >
          <Search size={18} />
        </button>
        
        {#if $auth.isConnected}
          {#if process.env.DFX_NETWORK === "local" || process.env.DFX_NETWORK === "staging"}
            <button
              class="h-[34px] px-3 flex items-center gap-1.5 rounded-md text-sm font-medium text-kong-text-secondary bg-kong-text-primary/5 border border-kong-border light:border-gray-800/20 transition-all duration-50 hover:text-kong-text-primary hover:bg-kong-text-primary/10 hover:border-kong-border-light"
              on:click={claimTokens}
              use:tooltip={{ text: "Claim test tokens", direction: "bottom" }}
            >
              <Droplet size={18} />
            </button>
          {/if}

          <button
            class="h-[34px] px-3 flex items-center gap-1.5 rounded-md text-sm font-medium text-kong-text-secondary bg-kong-text-primary/5 border border-kong-border light:border-gray-800/20 transition-all duration-50 hover:text-kong-text-primary hover:bg-kong-text-primary/10 hover:border-kong-border-light"
            on:click={() => copyToClipboard(auth.pnp?.account?.owner)}
            use:tooltip={{ text: "Copy Principal ID", direction: "bottom" }}
          >
            <Copy size={18} />
            <span>PID</span>
          </button>
        {/if}

        <button
          class="h-[34px] px-3.5 flex items-center gap-1.5 rounded-md text-sm font-semibold text-kong-text-primary/95 bg-kong-primary/40 border border-kong-primary/80 transition-all duration-50 hover:bg-kong-primary/60 hover:border-kong-primary/90"
          class:selected={$sidebarStore.isOpen}
          on:click={handleConnect}
        >
          <Wallet size={18} />
          <span>{$auth.isConnected ? "Wallet" : "Connect"}</span>
        </button>
      {:else}
        <button
<<<<<<< HEAD
          class="h-[34px] w-[34px] flex items-center justify-center rounded-md text-kong-text-primary bg-kong-primary/15 border border-kong-primary/30 transition-all duration-50 hover:bg-kong-primary/20 hover:border-kong-primary/40"
=======
          class="h-[34px] w-[34px] flex items-center justify-center rounded-md text-kong-text-primary bg-kong-primary/15 border border-kong-primary/30 transition-all duration-150 hover:bg-kong-primary/20 hover:border-kong-primary/40"
          on:click={handleOpenSearch}
        >
          <Search size={18} />
        </button>
        
        <button
          class="h-[34px] w-[34px] flex items-center justify-center rounded-md text-kong-text-primary bg-kong-primary/15 border border-kong-primary/30 transition-all duration-150 hover:bg-kong-primary/20 hover:border-kong-primary/40"
>>>>>>> 44449744
          class:selected={$sidebarStore.isOpen}
          on:click={handleConnect}
        >
          <Wallet size={18} />
        </button>
      {/if}
    </div>
  </div>
</div>

{#if navOpen && isMobile}
  <div class="mobile-menu" transition:fade={{ duration: 50 }}>
    <div class="mobile-menu-overlay" on:click={() => (navOpen = false)} />
<<<<<<< HEAD
    <div class="mobile-menu-content" transition:slide={{ duration: 50, axis: "x" }}>
=======
    <div
      class="mobile-menu-content"
      transition:slide={{ duration: 200, axis: "x" }}
    >
>>>>>>> 44449744
      <div class="mobile-menu-header">
        <img
          src="/titles/logo-white-wide.png"
          alt="Kong Logo"
          class="logo-wide"
          class:light-logo={$themeStore === "light"}
        />
        <button class="mobile-close-btn" on:click={() => (navOpen = false)}>
          <X size={16} />
        </button>
      </div>

      <nav class="mobile-nav">
        <div class="mobile-nav-section">
<<<<<<< HEAD
          {#each tabs as tab}
            {#if tab === 'launch'}
              <div class="mobile-nav-group">
                <div class="mobile-nav-group-title">LAUNCH</div>
                {#each launchOptions as option}
                  <button
                    class="mobile-nav-item {$page.url.pathname === option.path ? 'active' : ''}"
                    on:click={() => {
                      if (!option.comingSoon) {
                        navOpen = false;
                        goto(option.path);
                      }
                    }}
                  >
                    <div class="flex items-center gap-2">
                      <svelte:component this={option.icon} size={18} />
                      <div class="text-left">
                        <div class="font-medium">{option.label}</div>
                        <div class="text-xs text-kong-text-secondary">{option.description}</div>
                      </div>
                    </div>
                    {#if option.comingSoon}
                      <div class="text-xs text-kong-text-secondary">Coming Soon</div>
                    {/if}
                  </button>
                {/each}
              </div>
            {:else if tab === 'earn'}
              <div class="mobile-nav-group">
                <div class="mobile-nav-group-title">EARN</div>
                {#each earnOptions as option}
                  <button
                    class="mobile-nav-btn {activeTab === 'earn' && option.path === '/pools' ? 'active' : ''}"
                    on:click={() => {
                      if (!option.comingSoon) {
                        onTabChange('earn');
                        goto(option.path);
                        navOpen = false;
                      }
                    }}
                    class:disabled={option.comingSoon}
                  >
                    <div class="mobile-nav-btn-icon">
                      <svelte:component this={option.icon} size={18} />
                    </div>
                    <div class="mobile-nav-btn-content">
                      <span>{option.label}</span>
                      {#if option.comingSoon}
                        <span class="coming-soon-badge">Soon</span>
                      {/if}
                    </div>
                  </button>
                {/each}
              </div>
            {:else if tab === 'swap'}
              <div class="mb-0 mobile-nav-group">
                <div class="mobile-nav-group-title">SWAP</div>
                {#each swapOptions as option}
                  <button
                    class="mobile-nav-btn {activeTab === 'swap' && $page.url.pathname === option.path ? 'active' : ''}"
                    on:click={() => {
                      if (!option.comingSoon) {
                        handleSwapOptionClick(option);
                        navOpen = false;
                      }
                    }}
                    class:disabled={option.comingSoon}
                  >
                    <div class="mobile-nav-btn-icon">
                      <svelte:component this={option.icon} size={18} />
                    </div>
                    <div class="mobile-nav-btn-content">
                      <span>{option.label}</span>
                      {#if option.comingSoon}
                        <span class="coming-soon-badge">Soon</span>
                      {/if}
                    </div>
                  </button>
                {/each}
              </div>
            {:else if tab === 'stats'}
              <div class="mobile-nav-group">
                <div class="mobile-nav-group-title">STATS</div>
                {#each statsOptions as option}
                  <button
                    class="mobile-nav-btn {activeTab === 'stats' && $page.url.pathname === option.path ? 'active' : ''}"
                    on:click={() => {
                      if (!option.comingSoon) {
                        onTabChange('stats');
                        goto(option.path);
                        navOpen = false;
                      }
                    }}
                    class:disabled={option.comingSoon}
                  >
                    <div class="mobile-nav-btn-icon">
                      <svelte:component this={option.icon} size={18} />
                    </div>
                    <div class="mobile-nav-btn-content">
                      <span>{option.label}</span>
                      {#if option.comingSoon}
                        <span class="coming-soon-badge">Soon</span>
                      {/if}
                    </div>
                  </button>
                {/each}
              </div>
            {/if}
          {/each}
=======
          <MobileNavGroup
            title="SWAP"
            options={swapOptions}
            {activeTab}
            {onTabChange}
            onClose={() => (navOpen = false)}
          />

          <MobileNavGroup
            title="EARN"
            options={earnOptions}
            {activeTab}
            {onTabChange}
            onClose={() => (navOpen = false)}
          />

          <MobileNavGroup
            title="STATS"
            options={dataOptions}
            {activeTab}
            {onTabChange}
            onClose={() => (navOpen = false)}
          />

          {#if process.env.DFX_NETWORK === "ic"}
            <MobileNavGroup
              title="PREDICT"
              options={[
                {
                  label: "Prediction Markets",
                  description: "Trade on future outcomes",
                  path: "/predict",
                  icon: TrendingUpDown,
                  comingSoon: false,
                },
              ]}
              {activeTab}
              {onTabChange}
              onClose={() => (navOpen = false)}
            />
          {/if}
>>>>>>> 44449744
        </div>

        <div class="mobile-nav-section">
          <div class="mobile-nav-section-title">ACCOUNT</div>
          <MobileMenuItem
            label="Settings"
            icon={SettingsIcon}
            onClick={() => {
              handleOpenSettings();
              navOpen = false;
            }}
            iconBackground="bg-kong-text-primary/10"
          />

          {#if process.env.DFX_NETWORK !== "ic"}
            <MobileMenuItem
              label="Search"
              icon={Search}
              onClick={() => {
                handleOpenSearch();
                navOpen = false;
              }}
              iconBackground="bg-kong-text-primary/10"
            />
          {/if}

          {#if $auth.isConnected}
            {#if process.env.DFX_NETWORK === "local" || process.env.DFX_NETWORK === "staging"}
              <MobileMenuItem
                label="Claim Tokens"
                icon={Droplet}
                onClick={() => {
                  claimTokens();
                  navOpen = false;
                }}
                iconBackground="bg-kong-text-primary/10"
              />
            {/if}

            <MobileMenuItem
              label="Copy Principal ID"
              icon={Copy}
              onClick={() => {
                copyToClipboard(auth.pnp?.account?.owner);
                navOpen = false;
              }}
              iconBackground="bg-kong-text-primary/10"
            />
          {/if}
        </div>
      </nav>

      <div class="mobile-menu-footer">
        <button
          class="mobile-wallet-btn"
          on:click={() => {
            handleConnect();
            navOpen = false;
          }}
        >
          <Wallet size={20} />
          <span>{$auth.isConnected ? "Wallet" : "Connect Wallet"}</span>
        </button>
      </div>
    </div>
  </div>
{/if}

{#if showSettings}
  <Modal
    isOpen={true}
    title="Settings"
    height="auto"
    variant="transparent"
    on:close={() => (showSettings = false)}
  >
    <Settings on:close={() => (showSettings = false)} />
  </Modal>
{/if}

{#if $sidebarStore.isOpen}
  <div class="sidebar-portal">
    <div
      class="sidebar-backdrop"
      on:click={() => sidebarStore.close()}
    />
    <Sidebar onClose={() => sidebarStore.close()} />
  </div>
{/if}

<style scoped lang="postcss">
  /* Mobile Menu */
  .mobile-menu {
    @apply fixed inset-0 z-50;
  }

  .mobile-menu-overlay {
    @apply fixed inset-0 bg-black/50 backdrop-blur-sm;
  }

  .mobile-menu-content {
    @apply fixed top-0 left-0 h-full w-[85%] max-w-[320px] flex flex-col bg-kong-bg-dark border-r border-kong-border;
  }

  .mobile-menu-header {
    @apply flex items-center justify-between p-5 border-b border-kong-border;
  }

  .mobile-close-btn {
    @apply w-7 h-7 flex items-center justify-center rounded-lg text-kong-text-secondary hover:text-kong-text-primary bg-kong-text-primary/5 hover:bg-kong-text-primary/10 transition-colors duration-200;
  }

  .mobile-nav {
    @apply flex-1 overflow-y-auto py-2;
  }

  .mobile-nav-section {
    @apply px-4 py-2;
  }

  .mobile-nav-section:not(:last-child) {
    @apply mb-2;
  }

  .mobile-nav-section-title {
    @apply text-xs font-semibold text-kong-text-secondary/70 px-2 mb-2 tracking-wider;
  }

  .mobile-menu-footer {
    @apply p-0;
  }

  .mobile-wallet-btn {
    @apply w-full flex items-center justify-center gap-2 px-4 py-1.5 bg-kong-primary/15 hover:bg-kong-primary/20 text-kong-text-primary font-semibold border border-kong-primary/30 hover:border-kong-primary/40 transition-all duration-200;
  }

  .sidebar-portal {
    @apply fixed inset-0 z-[100] isolate;
  }

  .sidebar-backdrop {
    @apply fixed inset-0 bg-black/20 backdrop-blur-[4px];
  }

  /* Logo styles */
  .light-logo {
    @apply invert brightness-[0.8] transition-all duration-200;
  }

  .mobile-menu-header .logo-wide {
    @apply transition-all duration-200;
  }

  .mobile-menu-header .logo-wide.light-logo {
    @apply invert brightness-[0.2];
  }

  /* Basic nav link for predict tab */
  .nav-link {
    @apply relative h-16 px-5 flex items-center text-sm font-semibold text-kong-text-secondary tracking-wider transition-all duration-200;
  }

  .nav-link:hover {
    @apply text-kong-text-primary;
  }

  .nav-link.active {
    @apply text-kong-primary;
    text-shadow: 0 0px 30px theme(colors.kong.primary);
  }
</style><|MERGE_RESOLUTION|>--- conflicted
+++ resolved
@@ -36,12 +36,17 @@
 
   let showSettings = false;
   let isMobile = false;
-<<<<<<< HEAD
-  let activeTab: "swap" | "earn" | "stats" | "launch" = "swap";
+  let activeTab: "swap" | "predict" | "earn" | "stats" | "launch" = "swap";
   let navOpen = false;
   let closeTimeout: ReturnType<typeof setTimeout>;
   let activeDropdown: 'swap' | 'earn' | 'stats' | 'launch' | null = null;
-  const tabs = ["swap", "earn", "stats", "launch"] as const;
+  
+  // Filter tabs based on DFX_NETWORK
+  const allTabs = ["swap", "predict", "earn", "stats", "launch"] as const;
+  $: tabs =
+    process.env.DFX_NETWORK !== "ic"
+      ? allTabs
+      : allTabs.filter((tab) => tab !== "predict");
 
   const launchOptions = [
     {
@@ -74,30 +79,11 @@
     }
   ];
 
-const statsOptions = [
-    { 
-      label: 'Overview',
-      description: 'View general statistics and platform metrics',
-      path: '/stats',
-=======
-  let activeTab: "swap" | "predict" | "earn" | "stats" = "swap";
-  let navOpen = false;
-  let closeTimeout: ReturnType<typeof setTimeout>;
-  let activeDropdown: "swap" | "earn" | "stats" | null = null;
-
-  // Filter tabs based on DFX_NETWORK
-  const allTabs = ["swap", "predict", "earn", "stats"] as const;
-  $: tabs =
-    process.env.DFX_NETWORK !== "ic"
-      ? allTabs
-      : allTabs.filter((tab) => tab !== "predict");
-
   const dataOptions = [
     {
       label: "Overview",
       description: "View general statistics and platform metrics",
       path: "/stats",
->>>>>>> 44449744
       icon: ChartCandlestick,
       comingSoon: false,
     },
@@ -181,11 +167,7 @@
     },
   ];
 
-<<<<<<< HEAD
   function showDropdown(type: 'swap' | 'earn' | 'stats' | 'launch') {
-=======
-  function showDropdown(type: "swap" | "earn" | "stats") {
->>>>>>> 44449744
     clearTimeout(closeTimeout);
     activeDropdown = type;
   }
@@ -215,13 +197,14 @@
 
   $: {
     const path = $page.url.pathname;
-<<<<<<< HEAD
     if (path.startsWith('/swap')) {
       activeTab = 'swap';
     } else if (path.startsWith('/earn') || path.startsWith('/pools')) {
       activeTab = 'earn';
     } else if (path.startsWith('/stats')) {
       activeTab = 'stats';
+    } else if (path.startsWith('/predict')) {
+      activeTab = 'predict';
     }
   }
 
@@ -241,16 +224,6 @@
         await goto(option.path);
         onTabChange('swap');
       }, 50);
-=======
-    if (path.startsWith("/swap")) {
-      activeTab = "swap";
-    } else if (path.startsWith("/earn") || path.startsWith("/pools")) {
-      activeTab = "earn";
-    } else if (path.startsWith("/stats")) {
-      activeTab = "stats";
-    } else if (path.startsWith("/predict")) {
-      activeTab = "predict";
->>>>>>> 44449744
     }
   }
 
@@ -279,16 +252,8 @@
           <Menu size={20} color={$themeStore === "dark" ? "white" : "black"} />
         </button>
       {:else}
-<<<<<<< HEAD
         <button class="flex items-center transition-opacity hover:opacity-90" on:click={() => goto("/swap")}>
           <img 
-=======
-        <button
-          class="flex items-center hover:opacity-90 transition-opacity"
-          on:click={() => goto("/swap")}
-        >
-          <img
->>>>>>> 44449744
             src="/titles/logo-white-wide.png"
             alt="Kong Logo"
             class="h-[30px] transition-all duration-200"
@@ -305,7 +270,6 @@
 
         <nav class="flex items-center gap-0.5">
           {#each tabs as tab}
-<<<<<<< HEAD
             {#if tab === 'launch'}
               <div 
                 class="nav-dropdown"
@@ -464,7 +428,7 @@
                 {#if activeDropdown === 'stats'}
                   <div class="absolute top-full left-[-20px] min-w-[480px] p-3 bg-kong-bg-dark/70 backdrop-blur-md border border-kong-border rounded-md shadow-lg z-[61]" transition:fade={{ duration: 50 }}>
                     <div class="px-5 pb-3 mb-2 text-xs font-semibold tracking-wider border-b text-kong-text-secondary border-kong-border">STATS OPTIONS</div>
-                    {#each statsOptions as option}
+                    {#each dataOptions as option}
                       <button
                         class="w-full grid grid-cols-[80px_1fr] items-center text-left relative rounded-md overflow-hidden px-4 py-4 transition-all duration-50 hover:bg-kong-text-primary/5 disabled:opacity-70 disabled:cursor-not-allowed group"
                         class:active={$page.url.pathname === option.path}
@@ -496,51 +460,60 @@
                   </div>
                 {/if}
               </div>
-=======
-            {#if tab === "earn"}
-              <NavOption
-                label="EARN"
-                options={earnOptions}
-                isActive={activeTab === "earn"}
-                {activeDropdown}
-                onShowDropdown={showDropdown}
-                onHideDropdown={hideDropdown}
-                {onTabChange}
-                defaultPath="/pools"
-              />
-            {:else if tab === "swap"}
-              <NavOption
-                label="SWAP"
-                options={swapOptions}
-                isActive={activeTab === "swap"}
-                {activeDropdown}
-                onShowDropdown={showDropdown}
-                onHideDropdown={hideDropdown}
-                {onTabChange}
-                defaultPath="/swap"
-              />
-            {:else if tab === "stats"}
-              <NavOption
-                label="STATS"
-                options={dataOptions}
-                isActive={activeTab === "stats"}
-                {activeDropdown}
-                onShowDropdown={showDropdown}
-                onHideDropdown={hideDropdown}
-                {onTabChange}
-                defaultPath="/stats"
-              />
-            {:else if tab === "predict"}
-              <button
-                class="nav-link {activeTab === tab ? 'active' : ''}"
-                on:click={() => {
-                  goto("/predict");
-                  onTabChange("predict");
-                }}
+            {:else if tab === 'predict'}
+              <div 
+                class="nav-dropdown"
+                on:mouseenter={() => showDropdown('predict')}
+                on:mouseleave={hideDropdown}
               >
-                {tab.toUpperCase()}
-              </button>
->>>>>>> 44449744
+                <button
+                  class="nav-link {activeTab === tab ? 'active' : ''}"
+                  on:click={() => goto('/predict')}
+                >
+                  {tab.toUpperCase()}
+                  <ChevronDown size={16} />
+                </button>
+                
+                {#if activeDropdown === 'predict'}
+                  <div class="absolute top-full left-[-20px] min-w-[480px] p-3 bg-kong-bg-dark/70 backdrop-blur-md border border-kong-border rounded-md shadow-lg z-[61]" transition:fade={{ duration: 50 }}>
+                    <div class="px-5 pb-3 mb-2 text-xs font-semibold tracking-wider border-b text-kong-text-secondary border-kong-border">PREDICT OPTIONS</div>
+                    {#each [
+                      {
+                        label: "Prediction Markets",
+                        description: "Trade on future outcomes",
+                        path: "/predict",
+                        icon: TrendingUpDown,
+                        comingSoon: false,
+                      },
+                    ] as const}
+                      <button
+                        class="w-full grid grid-cols-[80px_1fr] items-center text-left relative rounded-md overflow-hidden px-4 py-4 transition-all duration-50 hover:bg-kong-text-primary/5 disabled:opacity-70 disabled:cursor-not-allowed group"
+                        class:active={$page.url.pathname === $0.path}
+                        on:click={() => {
+                          hideDropdown();
+                          goto($0.path);
+                        }}
+                        class:disabled={$0.comingSoon}
+                      >
+                        <div class="flex items-center justify-center flex-shrink-0 transition-all ease-out transform rounded-md duration-50 w-11 h-11 bg-kong-text-primary/5 text-kong-text-primary group-hover:scale-110 group-hover:bg-kong-text-primary/10 group-hover:text-kong-primary">
+                          <svelte:component this={$0.icon} size={20} />
+                        </div>
+                        <div class="flex flex-col gap-1 pt-0.5">
+                          <div class="flex items-center gap-2">
+                            <span class="text-[15px] font-semibold text-kong-text-primary group-hover:text-kong-primary">
+                              {$0.label}
+                            </span>
+                            {#if $0.comingSoon}
+                              <span class="text-[11px] font-medium px-1.5 py-0.5 rounded bg-kong-primary/15 text-kong-primary tracking-wide">Coming Soon</span>
+                            {/if}
+                          </div>
+                          <span class="text-sm leading-normal text-kong-text-secondary">{$0.description}</span>
+                        </div>
+                      </button>
+                    {/each}
+                  </div>
+                {/if}
+              </div>
             {/if}
           {/each}
         </nav>
@@ -548,20 +521,9 @@
     </div>
 
     {#if isMobile}
-<<<<<<< HEAD
       <div class="absolute flex items-center justify-center -translate-x-1/2 left-1/2">
         <button class="flex items-center transition-opacity hover:opacity-90" on:click={() => goto("/")}>
           <img 
-=======
-      <div
-        class="absolute left-1/2 -translate-x-1/2 flex items-center justify-center"
-      >
-        <button
-          class="flex items-center hover:opacity-90 transition-opacity"
-          on:click={() => goto("/")}
-        >
-          <img
->>>>>>> 44449744
             src="/titles/logo-white-wide.png"
             alt="Kong Logo"
             class="h-6 transition-all duration-200"
@@ -627,10 +589,8 @@
         </button>
       {:else}
         <button
-<<<<<<< HEAD
           class="h-[34px] w-[34px] flex items-center justify-center rounded-md text-kong-text-primary bg-kong-primary/15 border border-kong-primary/30 transition-all duration-50 hover:bg-kong-primary/20 hover:border-kong-primary/40"
-=======
-          class="h-[34px] w-[34px] flex items-center justify-center rounded-md text-kong-text-primary bg-kong-primary/15 border border-kong-primary/30 transition-all duration-150 hover:bg-kong-primary/20 hover:border-kong-primary/40"
+          class:selected={$sidebarStore.isOpen}
           on:click={handleOpenSearch}
         >
           <Search size={18} />
@@ -638,7 +598,6 @@
         
         <button
           class="h-[34px] w-[34px] flex items-center justify-center rounded-md text-kong-text-primary bg-kong-primary/15 border border-kong-primary/30 transition-all duration-150 hover:bg-kong-primary/20 hover:border-kong-primary/40"
->>>>>>> 44449744
           class:selected={$sidebarStore.isOpen}
           on:click={handleConnect}
         >
@@ -652,14 +611,10 @@
 {#if navOpen && isMobile}
   <div class="mobile-menu" transition:fade={{ duration: 50 }}>
     <div class="mobile-menu-overlay" on:click={() => (navOpen = false)} />
-<<<<<<< HEAD
-    <div class="mobile-menu-content" transition:slide={{ duration: 50, axis: "x" }}>
-=======
     <div
       class="mobile-menu-content"
       transition:slide={{ duration: 200, axis: "x" }}
     >
->>>>>>> 44449744
       <div class="mobile-menu-header">
         <img
           src="/titles/logo-white-wide.png"
@@ -674,7 +629,6 @@
 
       <nav class="mobile-nav">
         <div class="mobile-nav-section">
-<<<<<<< HEAD
           {#each tabs as tab}
             {#if tab === 'launch'}
               <div class="mobile-nav-group">
@@ -758,7 +712,7 @@
             {:else if tab === 'stats'}
               <div class="mobile-nav-group">
                 <div class="mobile-nav-group-title">STATS</div>
-                {#each statsOptions as option}
+                {#each dataOptions as option}
                   <button
                     class="mobile-nav-btn {activeTab === 'stats' && $page.url.pathname === option.path ? 'active' : ''}"
                     on:click={() => {
@@ -782,51 +736,41 @@
                   </button>
                 {/each}
               </div>
+            {:else if tab === 'predict'}
+              <div class="mobile-nav-group">
+                <div class="mobile-nav-group-title">PREDICT</div>
+                {#each [
+                  {
+                    label: "Prediction Markets",
+                    description: "Trade on future outcomes",
+                    path: "/predict",
+                    icon: TrendingUpDown,
+                    comingSoon: false,
+                  },
+                ] as const}
+                  <button
+                    class="mobile-nav-btn {activeTab === 'predict' && $page.url.pathname === $0.path ? 'active' : ''}"
+                    on:click={() => {
+                      hideDropdown();
+                      goto($0.path);
+                      navOpen = false;
+                    }}
+                    class:disabled={$0.comingSoon}
+                  >
+                    <div class="mobile-nav-btn-icon">
+                      <svelte:component this={$0.icon} size={18} />
+                    </div>
+                    <div class="mobile-nav-btn-content">
+                      <span>{$0.label}</span>
+                      {#if $0.comingSoon}
+                        <span class="coming-soon-badge">Soon</span>
+                      {/if}
+                    </div>
+                  </button>
+                {/each}
+              </div>
             {/if}
           {/each}
-=======
-          <MobileNavGroup
-            title="SWAP"
-            options={swapOptions}
-            {activeTab}
-            {onTabChange}
-            onClose={() => (navOpen = false)}
-          />
-
-          <MobileNavGroup
-            title="EARN"
-            options={earnOptions}
-            {activeTab}
-            {onTabChange}
-            onClose={() => (navOpen = false)}
-          />
-
-          <MobileNavGroup
-            title="STATS"
-            options={dataOptions}
-            {activeTab}
-            {onTabChange}
-            onClose={() => (navOpen = false)}
-          />
-
-          {#if process.env.DFX_NETWORK === "ic"}
-            <MobileNavGroup
-              title="PREDICT"
-              options={[
-                {
-                  label: "Prediction Markets",
-                  description: "Trade on future outcomes",
-                  path: "/predict",
-                  icon: TrendingUpDown,
-                  comingSoon: false,
-                },
-              ]}
-              {activeTab}
-              {onTabChange}
-              onClose={() => (navOpen = false)}
-            />
-          {/if}
->>>>>>> 44449744
         </div>
 
         <div class="mobile-nav-section">
