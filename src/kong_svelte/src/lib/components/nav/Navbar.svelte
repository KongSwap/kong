<script lang="ts">
  import { auth } from "$lib/services/auth";
  import { fade, slide } from "svelte/transition";
  import { goto } from "$app/navigation";
  import { notificationsStore } from "$lib/stores/notificationsStore";
  import { onMount } from "svelte";
  import {
    Droplet,
    Settings as SettingsIcon,
    Copy,
    ChartScatter,
    Menu,
    ChartCandlestick,
    X,
    Wallet,
    Coins,
    Award,
    PiggyBank,
    TrendingUpDown,
    Search,
<<<<<<< HEAD
    ChevronDown,
    Gamepad as Joystick,
=======
    Trophy,
    Bell,
>>>>>>> 06b833eb
  } from "lucide-svelte";
  import { TokenService } from "$lib/services/tokens/TokenService";
  import { loadBalances } from "$lib/stores/tokenStore";
  import { page } from "$app/stores";
  import { browser } from "$app/environment";
  import { themeStore } from "$lib/stores/themeStore";
  import NavOption from "./NavOption.svelte";
  import MobileNavGroup from "./MobileNavGroup.svelte";
  import MobileMenuItem from "./MobileMenuItem.svelte";
  import { searchStore } from "$lib/stores/searchStore";
<<<<<<< HEAD
  import { swapModeService } from "$lib/services/settings/swapModeService";
=======
  import { userTokens } from "$lib/stores/userTokens";
  import WalletSidebar from "$lib/components/common/WalletSidebar.svelte";
  import { getThemeById } from "$lib/themes/themeRegistry";
  import { writable } from 'svelte/store';
  import NavbarButton from "./NavbarButton.svelte";
  import WalletProvider from "$lib/components/wallet/WalletProvider.svelte";
  import { copyToClipboard } from "$lib/utils/clipboard";

  // Get current theme details including colorScheme
  $: currentTheme = browser && $themeStore ? getThemeById($themeStore) : null;
  $: shouldInvertLogo = currentTheme?.colors?.logoInvert === 1;
  $: isWin98Theme = browser && $themeStore === 'win98light';
  
  // Get button theme variables for current theme
  $: buttonBg = currentTheme?.colors?.buttonBg;
  $: buttonHoverBg = currentTheme?.colors?.buttonHoverBg;
  $: buttonText = currentTheme?.colors?.buttonText;
  $: buttonBorder = currentTheme?.colors?.buttonBorder;
  $: buttonBorderColor = currentTheme?.colors?.buttonBorderColor;
  $: buttonShadow = currentTheme?.colors?.buttonShadow;
  
  // Get primary button theme variables
  $: primaryButtonBg = currentTheme?.colors?.primaryButtonBg;
  $: primaryButtonHoverBg = currentTheme?.colors?.primaryButtonHoverBg;
  $: primaryButtonText = currentTheme?.colors?.primaryButtonText;
  $: primaryButtonBorder = currentTheme?.colors?.primaryButtonBorder;
  $: primaryButtonBorderColor = currentTheme?.colors?.primaryButtonBorderColor;
  
  // Reactively update logo when theme changes
  $: if (browser && $themeStore) {
    // Small delay to ensure CSS variables are updated
    setTimeout(updateLogoSrc, 50);
  }

  // Create a writable store for the logo source
  const logoSrcStore = writable('/titles/logo-white-wide.png');
  
  // Update the logo when theme changes
  function updateLogoSrc() {
    if (browser) {
      const cssLogoPath = getComputedStyle(document.documentElement).getPropertyValue('--logo-path').trim();
      logoSrcStore.set(cssLogoPath || '/titles/logo-white-wide.png');
    }
  }
>>>>>>> 06b833eb

  let showSettings = false;
  let isMobile = false;
  let activeTab: "swap" | "predict" | "earn" | "stats" | "launch" = "swap";
  let navOpen = false;
  let closeTimeout: ReturnType<typeof setTimeout>;
<<<<<<< HEAD
  let activeDropdown: 'swap' | 'earn' | 'stats' | 'launch' | 'predict' | null = null;
  
=======
  let activeDropdown: "swap" | "earn" | "stats" | null = null;
  let showWalletSidebar = false;
  let showWalletProvider = false;
  let walletSidebarActiveTab: "notifications" | "chat" | "wallet" = "notifications";

  // Toggle wallet sidebar
  function toggleWalletSidebar(tab: "notifications" | "chat" | "wallet" = "notifications") {
    walletSidebarActiveTab = tab;
    showWalletSidebar = !showWalletSidebar;
  }

  // Close wallet sidebar
  function closeWalletSidebar() {
    showWalletSidebar = false;
  }

  function closeWalletProvider() {
    showWalletProvider = false;
  }

>>>>>>> 06b833eb
  // Filter tabs based on DFX_NETWORK
  const allTabs = ["swap", "predict", "earn", "stats", "launch"] as const;
  $: tabs =
    process.env.DFX_NETWORK !== "ic"
      ? allTabs
      : allTabs.filter(t => t !== "predict")

  const launchOptions = [
    {
      label: 'Launchpad',
      description: 'View and manage launchpad tokens',
      path: '/launch',
      icon: Coins,
      comingSoon: false
    },
    {
      label: 'Create Miner',
      description: 'Launch your own miner on Kong',
      path: '/launch/create-miner',
      icon: PiggyBank,
      comingSoon: false
    },
    {
      label: 'My Canisters',
      description: 'Manage your deployed canisters',
      path: '/launch/my-canisters',
      icon: Joystick,
      comingSoon: false
    }
  ];

  const dataOptions = [
    {
      label: "Overview",
      description: "View general statistics and platform metrics",
      path: "/stats",
      icon: ChartCandlestick,
      comingSoon: false,
    },
    {
      label: "Bubbles",
      description: "Visualize token price changes with bubbles",
      path: "/stats/bubbles",
      icon: ChartScatter,
      comingSoon: false,
    },
    {
      label: "Leaderboards",
      description: "View trading leaderboards",
      path: "/stats/leaderboard",
      icon: Trophy,
      comingSoon: false,
    },
  ];

  function handleOpenSettings() {
    showSettings = true;
  }

  function handleConnect() {
    // If user is not authenticated, show the wallet provider
    if (!$auth.isConnected) {
      showWalletProvider = true;
      return;
    }
    
    // Otherwise, show the wallet sidebar
    // If there are unread notifications, open the notifications tab first
    // Otherwise, open the wallet tab
    const activeTab = $notificationsStore.unreadCount > 0 ? "notifications" : "wallet";
    toggleWalletSidebar(activeTab);
  }

  function checkMobile() {
    isMobile = window.innerWidth < 768;
  }

  onMount(() => {
    // Initially set logo src
    updateLogoSrc();
    
    // Subscribe to theme changes
    const unsubscribe = themeStore.subscribe(() => {
      // Add a small delay to ensure CSS variables are updated
      setTimeout(updateLogoSrc, 50);
    });
    
    checkMobile();
    window.addEventListener("resize", checkMobile);
    
    return () => {
      unsubscribe();
      if (browser) {
        window.removeEventListener("resize", checkMobile);
      }
    };
  });

  function onTabChange(tab: "swap" | "earn" | "stats" | "predict") {
    activeTab = tab;
  }

  async function claimTokens() {
    await TokenService.faucetClaim();
    await loadBalances($userTokens.tokens, $auth.account.owner, true);
  }

  const earnOptions = [
    {
      label: "Liquidity Pools",
      description: "Provide liquidity to earn trading fees and rewards",
      path: "/pools",
      icon: Coins,
      comingSoon: false,
    },
    // {
    //   label: "Airdrop Claims",
    //   description: "Claim your airdrop tokens",
    //   path: "/airdrop-claims",
    //   icon: Award,
    //   comingSoon: false,
    // },
    {
      label: "Staking",
      description: "Stake your tokens to earn yield and governance rights",
      path: "/pools/staking",
      icon: Award,
      comingSoon: true,
    },
    {
      label: "Borrow & Lend",
      description:
        "Lend assets to earn interest or borrow against your collateral",
      path: "/pools/lending",
      icon: PiggyBank,
      comingSoon: true,
    },
  ];

  function showDropdown(type: 'swap' | 'earn' | 'stats' | 'launch' | 'predict') {
    clearTimeout(closeTimeout);
    activeDropdown = type;
  }

  function hideDropdown() {
    closeTimeout = setTimeout(() => {
      activeDropdown = null;
    }, 50);
  }

  const swapOptions = [
    {
      label: "Basic Swap",
      description: "Simple and intuitive token swapping interface",
      path: "/swap",
      icon: Wallet,
      comingSoon: false,
    },
    {
      label: "Pro Swap",
      description: "Advanced trading features with detailed market data",
      path: "/swap/pro",
      icon: Coins,
      comingSoon: false,
    },
  ];

  $: {
    const path = $page.url.pathname;
    if (path.startsWith('/swap')) {
      activeTab = 'swap';
    } else if (path.startsWith('/earn') || path.startsWith('/pools')) {
      activeTab = 'earn';
    } else if (path.startsWith('/stats')) {
      activeTab = 'stats';
    } else if (path.startsWith('/predict')) {
      activeTab = 'predict';
    }
  }

  async function handleSwapClick() {
    const lastMode = swapModeService.getLastMode();
    const path = lastMode === 'pro' ? '/swap/pro' : '/swap';
    await goto(path);
    onTabChange('swap');
  }

  function handleSwapOptionClick(option: typeof swapOptions[number]) {
    if (!option.comingSoon) {
      hideDropdown();
      setTimeout(async () => {
        const mode = option.path === '/swap/pro' ? 'pro' : 'basic';
        swapModeService.saveMode(mode);
        await goto(option.path);
        onTabChange('swap');
      }, 50);
    }
  }

  function handleImageError(event: Event) {
    const img = event.target as HTMLImageElement;
    const textElement = img.nextElementSibling as HTMLElement;
    img.style.display = "none";
    if (textElement) {
      textElement.style.display = "block";
    }
  }

  function handleOpenSearch() {
    searchStore.open();
  }
</script>

<div class="relative top-0 left-0 z-50 w-full pt-2 mb-4">
  <div class="flex items-center justify-between h-16 px-6 mx-auto">
    <div class="flex items-center gap-10">
      {#if isMobile}
        <button
          class="h-[34px] w-[34px] flex items-center justify-center"
          on:click={() => (navOpen = !navOpen)}
        >
          <Menu size={20} color={shouldInvertLogo ? "black" : "white"} />
        </button>
      {:else}
<<<<<<< HEAD
        <button class="flex items-center transition-opacity hover:opacity-90" on:click={() => goto("/swap")}>
          <img 
            src="/titles/logo-white-wide.png"
=======
        <button
          class="flex items-center hover:opacity-90 transition-opacity"
          on:click={() => goto("/swap")}
        >
          <img
            src={$logoSrcStore}
>>>>>>> 06b833eb
            alt="Kong Logo"
            class="h-[30px] transition-all duration-200 navbar-logo"
            class:light-logo={shouldInvertLogo}
            on:error={handleImageError}
          />
          <span
            class="hidden text-xl font-bold text-kong-text-primary"
            style="display: none;"
          >
            KONG
          </span>
        </button>

        <nav class="flex items-center gap-0.5">
          {#each tabs as tab}
            {#if tab === 'launch'}
              <div 
                class="nav-dropdown"
                on:mouseenter={() => showDropdown('launch')}
                on:mouseleave={hideDropdown}
              >
                <button
                  class="nav-link {$page.url.pathname.startsWith('/launch') ? 'active' : ''}"
                  on:click={() => goto('/launch')}
                >
                  {tab.toUpperCase()}
                  <ChevronDown size={16} />
                </button>
                
                {#if activeDropdown === 'launch'}
                  <div class="absolute top-full left-[-20px] min-w-[480px] p-3 bg-kong-bg-dark/70 backdrop-blur-md border border-kong-border rounded-md shadow-lg z-[61]" transition:fade={{ duration: 50 }}>
                    <div class="px-5 pb-3 mb-2 text-xs font-semibold tracking-wider border-b text-kong-text-secondary border-kong-border">LAUNCH OPTIONS</div>
                    {#each launchOptions as option}
                      <button
                        class="w-full grid grid-cols-[80px_1fr] items-center text-left relative rounded-md overflow-hidden px-4 py-4 transition-all duration-50 hover:bg-kong-text-primary/5 disabled:opacity-70 disabled:cursor-not-allowed group"
                        class:active={$page.url.pathname === option.path}
                        on:click={() => {
                          if (!option.comingSoon) {
                            hideDropdown();
                            goto(option.path);
                          }
                        }}
                        class:disabled={option.comingSoon}
                      >
                        <div class="flex items-center justify-center flex-shrink-0 transition-all ease-out transform rounded-md duration-50 w-11 h-11 bg-kong-text-primary/5 text-kong-text-primary group-hover:scale-110 group-hover:bg-kong-text-primary/10 group-hover:text-kong-primary">
                          <svelte:component this={option.icon} size={20} />
                        </div>
                        <div class="flex flex-col gap-1 pt-0.5">
                          <div class="flex items-center gap-2">
                            <span class="text-[15px] font-semibold text-kong-text-primary group-hover:text-kong-primary">
                              {option.label}
                            </span>
                            {#if option.comingSoon}
                              <span class="text-[11px] font-medium px-1.5 py-0.5 rounded bg-kong-primary/15 text-kong-primary tracking-wide">Coming Soon</span>
                            {/if}
                          </div>
                          <span class="text-sm leading-normal text-kong-text-secondary">{option.description}</span>
                        </div>
                      </button>
                    {/each}
                  </div>
                {/if}
              </div>
            {:else if tab === 'earn'}
              <div 
                class="nav-dropdown"
                on:mouseenter={() => showDropdown('earn')}
                on:mouseleave={hideDropdown}
              >
                <button
                  class="nav-link {activeTab === tab ? 'active' : ''}"
                  on:click={() => goto('/pools')}
                >
                  {tab.toUpperCase()}
                  <ChevronDown size={16} />
                </button>
                
                {#if activeDropdown === 'earn'}
                  <div class="absolute top-full left-[-20px] min-w-[480px] p-3 bg-kong-bg-dark/70 backdrop-blur-md border border-kong-border rounded-md shadow-lg z-[61]" transition:fade={{ duration: 50 }}>
                    <div class="px-5 pb-3 mb-2 text-xs font-semibold tracking-wider border-b text-kong-text-secondary border-kong-border">EARN OPTIONS</div>
                    {#each earnOptions as option}
                      <button
                        class="w-full grid grid-cols-[80px_1fr] items-center text-left relative rounded-md overflow-hidden px-4 py-4 transition-all duration-50 hover:bg-kong-text-primary/5 disabled:opacity-70 disabled:cursor-not-allowed group"
                        class:active={$page.url.pathname === option.path}
                        on:click={async () => {
                          if (!option.comingSoon) {
                            hideDropdown();
                            await goto(option.path);
                            onTabChange('earn');
                          }
                        }}
                        class:disabled={option.comingSoon}
                      >
                        {console.log('Earn option:', option.path, 'Current path:', $page.url.pathname, 'Active:', $page.url.pathname === option.path)}
                        <div class="flex items-center justify-center flex-shrink-0 transition-all ease-out transform rounded-md duration-50 w-11 h-11 bg-kong-text-primary/5 text-kong-text-primary group-hover:scale-110 group-hover:bg-kong-text-primary/10 group-hover:text-kong-primary">
                          <svelte:component this={option.icon} size={20} />
                        </div>
                        <div class="flex flex-col gap-1 pt-0.5">
                          <div class="flex items-center gap-2">
                            <span class="text-[15px] font-semibold text-kong-text-primary group-hover:text-kong-primary">
                              {option.label}
                            </span>
                            {#if option.comingSoon}
                              <span class="text-[11px] font-medium px-1.5 py-0.5 rounded bg-kong-primary/15 text-kong-primary tracking-wide">Coming Soon</span>
                            {/if}
                          </div>
                          <span class="text-sm leading-normal text-kong-text-secondary">{option.description}</span>
                        </div>
                      </button>
                    {/each}
                  </div>
                {/if}
              </div>
            {:else if tab === 'swap'}
              <div 
                class="nav-dropdown"
                on:mouseenter={() => showDropdown('swap')}
                on:mouseleave={hideDropdown}
              >
                <button
                  class="nav-link {activeTab === tab ? 'active' : ''}"
                  on:click={handleSwapClick}
                >
                  {tab.toUpperCase()}
                  <ChevronDown size={16} />
                </button>
                
                {#if activeDropdown === 'swap'}
                  <div class="absolute top-full left-[-20px] min-w-[480px] p-3 bg-kong-bg-dark/70 backdrop-blur-md border border-kong-border rounded-md shadow-lg z-[61]" transition:fade={{ duration: 50 }}>
                    <div class="px-5 pb-3 mb-2 text-xs font-semibold tracking-wider border-b text-kong-text-secondary border-kong-border">SWAP OPTIONS</div>
                    {#each swapOptions as option}
                      <button
                        class="w-full grid grid-cols-[80px_1fr] items-center text-left relative rounded-md overflow-hidden px-4 py-4 transition-all duration-50 hover:bg-kong-text-primary/5 disabled:opacity-70 disabled:cursor-not-allowed group"
                        class:active={$page.url.pathname === option.path}
                        on:click={() => handleSwapOptionClick(option)}
                        class:disabled={option.comingSoon}
                      >
                        <div class="flex items-center justify-center flex-shrink-0 transition-all ease-out transform rounded-md duration-50 w-11 h-11 bg-kong-text-primary/5 text-kong-text-primary group-hover:scale-110 group-hover:bg-kong-text-primary/10 group-hover:text-kong-primary">
                          <svelte:component this={option.icon} size={20} />
                        </div>
                        <div class="flex flex-col gap-1 pt-0.5">
                          <div class="flex items-center gap-2">
                            <span class="text-[15px] font-semibold text-kong-text-primary group-hover:text-kong-primary">
                              {option.label}
                            </span>
                            {#if option.comingSoon}
                              <span class="text-[11px] font-medium px-1.5 py-0.5 rounded bg-kong-primary/15 text-kong-primary tracking-wide">Coming Soon</span>
                            {/if}
                          </div>
                          <span class="text-sm leading-normal text-kong-text-secondary">{option.description}</span>
                        </div>
                      </button>
                    {/each}
                  </div>
                {/if}
              </div>
            {:else if tab === 'stats'}
              <div 
                class="nav-dropdown"
                on:mouseenter={() => showDropdown('stats')}
                on:mouseleave={hideDropdown}
              >
                <button
                  class="nav-link {activeTab === tab ? 'active' : ''}"
                  on:click={() => goto('/stats')}
                >
                  {tab.toUpperCase()}
                  <ChevronDown size={16} />
                </button>
                
                {#if activeDropdown === 'stats'}
                  <div class="absolute top-full left-[-20px] min-w-[480px] p-3 bg-kong-bg-dark/70 backdrop-blur-md border border-kong-border rounded-md shadow-lg z-[61]" transition:fade={{ duration: 50 }}>
                    <div class="px-5 pb-3 mb-2 text-xs font-semibold tracking-wider border-b text-kong-text-secondary border-kong-border">STATS OPTIONS</div>
                    {#each dataOptions as option}
                      <button
                        class="w-full grid grid-cols-[80px_1fr] items-center text-left relative rounded-md overflow-hidden px-4 py-4 transition-all duration-50 hover:bg-kong-text-primary/5 disabled:opacity-70 disabled:cursor-not-allowed group"
                        class:active={$page.url.pathname === option.path}
                        on:click={async () => {
                          if (!option.comingSoon) {
                            hideDropdown();
                            await goto(option.path);
                            onTabChange('stats');
                          }
                        }}
                        class:disabled={option.comingSoon}
                      >
                        <div class="flex items-center justify-center flex-shrink-0 transition-all ease-out transform rounded-md duration-50 w-11 h-11 bg-kong-text-primary/5 text-kong-text-primary group-hover:scale-110 group-hover:bg-kong-text-primary/10 group-hover:text-kong-primary">
                          <svelte:component this={option.icon} size={20} />
                        </div>
                        <div class="flex flex-col gap-1 pt-0.5">
                          <div class="flex items-center gap-2">
                            <span class="text-[15px] font-semibold text-kong-text-primary group-hover:text-kong-primary">
                              {option.label}
                            </span>
                            {#if option.comingSoon}
                              <span class="text-[11px] font-medium px-1.5 py-0.5 rounded bg-kong-primary/15 text-kong-primary tracking-wide">Coming Soon</span>
                            {/if}
                          </div>
                          <span class="text-sm leading-normal text-kong-text-secondary">{option.description}</span>
                        </div>
                      </button>
                    {/each}
                  </div>
                {/if}
              </div>
            {:else if tab === 'predict'}
              <div 
                class="nav-dropdown"
                on:mouseenter={() => showDropdown('predict')}
                on:mouseleave={hideDropdown}
              >
                <button
                  class="nav-link {activeTab === tab ? 'active' : ''}"
                  on:click={() => goto('/predict')}
                >
                  {tab.toUpperCase()}
                  <ChevronDown size={16} />
                </button>
                
                {#if activeDropdown === 'predict'}
                  <div class="absolute top-full left-[-20px] min-w-[480px] p-3 bg-kong-bg-dark/70 backdrop-blur-md border border-kong-border rounded-md shadow-lg z-[61]" transition:fade={{ duration: 50 }}>
                    <div class="px-5 pb-3 mb-2 text-xs font-semibold tracking-wider border-b text-kong-text-secondary border-kong-border">PREDICT OPTIONS</div>
                    {#each [
                      {
                        label: "Prediction Markets",
                        description: "Trade on future outcomes",
                        path: "/predict",
                        icon: TrendingUpDown,
                        comingSoon: false,
                      },
                    ] as option}
                      <button
                        class="w-full grid grid-cols-[80px_1fr] items-center text-left relative rounded-md overflow-hidden px-4 py-4 transition-all duration-50 hover:bg-kong-text-primary/5 disabled:opacity-70 disabled:cursor-not-allowed group"
                        class:active={$page.url.pathname === option.path}
                        on:click={() => {
                          hideDropdown();
                          goto(option.path);
                        }}
                        class:disabled={option.comingSoon}
                      >
                        <div class="flex items-center justify-center flex-shrink-0 transition-all ease-out transform rounded-md duration-50 w-11 h-11 bg-kong-text-primary/5 text-kong-text-primary group-hover:scale-110 group-hover:bg-kong-text-primary/10 group-hover:text-kong-primary">
                          <svelte:component this={option.icon} size={20} />
                        </div>
                        <div class="flex flex-col gap-1 pt-0.5">
                          <div class="flex items-center gap-2">
                            <span class="text-[15px] font-semibold text-kong-text-primary group-hover:text-kong-primary">
                              {option.label}
                            </span>
                            {#if option.comingSoon}
                              <span class="text-[11px] font-medium px-1.5 py-0.5 rounded bg-kong-primary/15 text-kong-primary tracking-wide">Coming Soon</span>
                            {/if}
                          </div>
                          <span class="text-sm leading-normal text-kong-text-secondary">{option.description}</span>
                        </div>
                      </button>
                    {/each}
                  </div>
                {/if}
              </div>
            {/if}
          {/each}
        </nav>
      {/if}
    </div>

    {#if isMobile}
<<<<<<< HEAD
      <div class="absolute flex items-center justify-center -translate-x-1/2 left-1/2">
        <button class="flex items-center transition-opacity hover:opacity-90" on:click={() => goto("/")}>
          <img 
            src="/titles/logo-white-wide.png"
=======
      <div
        class="absolute left-1/2 -translate-x-1/2 flex items-center justify-center"
      >
        <button
          class="flex items-center hover:opacity-90 transition-opacity"
          on:click={() => goto("/")}
        >
          <img
            src={$logoSrcStore}
>>>>>>> 06b833eb
            alt="Kong Logo"
            class="h-6 transition-all duration-200 navbar-logo"
            class:light-logo={shouldInvertLogo}
            on:error={handleImageError}
          />
          <span
            class="hidden text-lg font-bold text-kong-text-primary"
            style="display: none;"
          >
            KONG
          </span>
        </button>
      </div>
    {/if}

    <div class="flex items-center gap-1.5">
      {#if !isMobile}
<<<<<<< HEAD
        <button
          class="h-[34px] px-3 flex items-center gap-1.5 rounded-md text-sm font-medium text-kong-text-secondary bg-kong-text-primary/5 border border-kong-border light:border-gray-800/20 transition-all duration-50 hover:text-kong-text-primary hover:bg-kong-text-primary/10 hover:border-kong-border-light"
          on:click={handleOpenSettings}
          use:tooltip={{ text: "Settings", direction: "bottom" }}
        >
          <SettingsIcon size={18} />
        </button>
=======
        <NavbarButton
          icon={SettingsIcon}
          onClick={() => goto("/settings")}
          tooltipText="Settings"
          useThemeBorder={isWin98Theme}
          customBgColor={buttonBg}
          customHoverBgColor={buttonHoverBg}
          customTextColor={buttonText}
          customBorderStyle={buttonBorder}
          customBorderColor={buttonBorderColor}
          customShadow={buttonShadow}
        />

        <NavbarButton
          icon={Search}
          onClick={handleOpenSearch}
          tooltipText="Search"
          useThemeBorder={isWin98Theme}
          customBgColor={buttonBg}
          customHoverBgColor={buttonHoverBg}
          customTextColor={buttonText}
          customBorderStyle={buttonBorder}
          customBorderColor={buttonBorderColor}
          customShadow={buttonShadow}
        />

>>>>>>> 06b833eb

        {#if $auth.isConnected}
          {#if process.env.DFX_NETWORK === "local" || process.env.DFX_NETWORK === "staging"}
<<<<<<< HEAD
            <button
              class="h-[34px] px-3 flex items-center gap-1.5 rounded-md text-sm font-medium text-kong-text-secondary bg-kong-text-primary/5 border border-kong-border light:border-gray-800/20 transition-all duration-50 hover:text-kong-text-primary hover:bg-kong-text-primary/10 hover:border-kong-border-light"
              on:click={claimTokens}
              use:tooltip={{ text: "Claim test tokens", direction: "bottom" }}
            >
              <Droplet size={18} />
            </button>
          {/if}

          <button
            class="h-[34px] px-3 flex items-center gap-1.5 rounded-md text-sm font-medium text-kong-text-secondary bg-kong-text-primary/5 border border-kong-border light:border-gray-800/20 transition-all duration-50 hover:text-kong-text-primary hover:bg-kong-text-primary/10 hover:border-kong-border-light"
            on:click={() => copyToClipboard(auth.pnp?.account?.owner)}
            use:tooltip={{ text: "Copy Principal ID", direction: "bottom" }}
          >
            <Copy size={18} />
            <span>PID</span>
          </button>
        {/if}

        <button
          class="h-[34px] px-3.5 flex items-center gap-1.5 rounded-md text-sm font-semibold text-kong-text-primary/95 bg-kong-primary/40 border border-kong-primary/80 transition-all duration-50 hover:bg-kong-primary/60 hover:border-kong-primary/90"
          class:selected={$sidebarStore.isOpen}
          on:click={handleConnect}
        >
          <Wallet size={18} />
          <span>{$auth.isConnected ? "Wallet" : "Connect"}</span>
        </button>
      {:else}
        <button
          class="h-[34px] w-[34px] flex items-center justify-center rounded-md text-kong-text-primary bg-kong-primary/15 border border-kong-primary/30 transition-all duration-50 hover:bg-kong-primary/20 hover:border-kong-primary/40"
          class:selected={$sidebarStore.isOpen}
          on:click={handleOpenSearch}
        >
          <Search size={18} />
        </button>
        
        <button
          class="h-[34px] w-[34px] flex items-center justify-center rounded-md text-kong-text-primary bg-kong-primary/15 border border-kong-primary/30 transition-all duration-150 hover:bg-kong-primary/20 hover:border-kong-primary/40"
          class:selected={$sidebarStore.isOpen}
          on:click={handleConnect}
        >
          <Wallet size={18} />
        </button>
=======
            <NavbarButton
              icon={Droplet}
              onClick={claimTokens}
              tooltipText="Claim test tokens"
              useThemeBorder={isWin98Theme}
              customBgColor={buttonBg}
              customHoverBgColor={buttonHoverBg}
              customTextColor={buttonText}
              customBorderStyle={buttonBorder}
              customBorderColor={buttonBorderColor}
              customShadow={buttonShadow}
            />
          {/if}

          <NavbarButton
            icon={Copy}
            label="PID"
            onClick={() => copyToClipboard($auth?.account?.owner)}
            tooltipText="Copy Principal ID"
            useThemeBorder={isWin98Theme}
            customBgColor={buttonBg}
            customHoverBgColor={buttonHoverBg}
            customTextColor={buttonText}
            customBorderStyle={buttonBorder}
            customBorderColor={buttonBorderColor}
            customShadow={buttonShadow}
          />
        {/if}

        <NavbarButton
          icon={Wallet}
          label={$auth.isConnected ? null : "Connect"}
          onClick={handleConnect}
          isSelected={showWalletSidebar && walletSidebarActiveTab === "wallet"}
          variant="primary"
          useThemeBorder={isWin98Theme}
          customBgColor={primaryButtonBg}
          customHoverBgColor={primaryButtonHoverBg}
          customTextColor={primaryButtonText}
          customBorderStyle={primaryButtonBorder}
          customBorderColor={primaryButtonBorderColor}
          isWalletButton={true}
          badgeCount={$notificationsStore.unreadCount}
        />
      {:else}
        <NavbarButton
          icon={Search}
          onClick={handleOpenSearch}
          variant="mobile"
          useThemeBorder={isWin98Theme}
          customBgColor={buttonBg}
          customHoverBgColor={buttonHoverBg}
          customTextColor={buttonText}
          customBorderStyle={buttonBorder}
          customBorderColor={buttonBorderColor}
          customShadow={buttonShadow}
        />

        <NavbarButton
          icon={Wallet}
          onClick={handleConnect}
          isSelected={showWalletSidebar && walletSidebarActiveTab === "wallet"}
          variant="mobile"
          useThemeBorder={isWin98Theme}
          customBgColor={buttonBg}
          customHoverBgColor={buttonHoverBg}
          customTextColor={buttonText}
          customBorderStyle={buttonBorder}
          customBorderColor={buttonBorderColor}
          customShadow={buttonShadow}
          isWalletButton={true}
          badgeCount={$notificationsStore.unreadCount}
        />
>>>>>>> 06b833eb
      {/if}
    </div>
  </div>
</div>

{#if navOpen && isMobile}
  <div class="mobile-menu" transition:fade={{ duration: 50 }}>
    <div class="mobile-menu-overlay" on:click={() => (navOpen = false)} />
    <div
      class="mobile-menu-content"
      transition:slide={{ duration: 200, axis: "x" }}
    >
      <div class="mobile-menu-header">
        <img
          src={$logoSrcStore}
          alt="Kong Logo"
          class="logo-wide navbar-logo"
          class:light-logo={shouldInvertLogo}
        />
        <button class="mobile-close-btn" on:click={() => (navOpen = false)}>
          <X size={16} />
        </button>
      </div>

      <nav class="mobile-nav">
        <div class="mobile-nav-section">
<<<<<<< HEAD
          {#each tabs as tab}
            {#if tab === 'launch'}
              <div class="mobile-nav-group">
                <div class="mobile-nav-group-title">LAUNCH</div>
                {#each launchOptions as option}
                  <MobileMenuItem
                    label={option.label}
                    icon={option.icon}
                    onClick={() => {
                      if (!option.comingSoon) {
                        navOpen = false;
                        goto(option.path);
                      }
                    }}
                    isActive={$page.url.pathname === option.path}
                    iconBackground="bg-kong-text-primary/5"
                    comingSoon={option.comingSoon}
                  />
                {/each}
              </div>
            {:else if tab === 'earn'}
              <div class="mobile-nav-group">
                <div class="mobile-nav-group-title">EARN</div>
                {#each earnOptions as option}
                  <MobileMenuItem
                    label={option.label}
                    icon={option.icon}
                    onClick={() => {
                      if (!option.comingSoon) {
                        onTabChange('earn');
                        goto(option.path);
                        navOpen = false;
                      }
                    }}
                    isActive={activeTab === 'earn' && option.path === '/pools'}
                    iconBackground="bg-kong-text-primary/5"
                    comingSoon={option.comingSoon}
                  />
                {/each}
              </div>
            {:else if tab === 'swap'}
              <div class="mb-0 mobile-nav-group">
                <div class="mobile-nav-group-title">SWAP</div>
                {#each swapOptions as option}
                  <MobileMenuItem
                    label={option.label}
                    icon={option.icon}
                    onClick={() => {
                      if (!option.comingSoon) {
                        handleSwapOptionClick(option);
                        navOpen = false;
                      }
                    }}
                    isActive={activeTab === 'swap' && $page.url.pathname === option.path}
                    iconBackground="bg-kong-text-primary/5"
                    comingSoon={option.comingSoon}
                  />
                {/each}
              </div>
            {:else if tab === 'stats'}
              <div class="mobile-nav-group">
                <div class="mobile-nav-group-title">STATS</div>
                {#each dataOptions as option}
                  <MobileMenuItem
                    label={option.label}
                    icon={option.icon}
                    onClick={() => {
                      if (!option.comingSoon) {
                        onTabChange('stats');
                        goto(option.path);
                        navOpen = false;
                      }
                    }}
                    isActive={activeTab === 'stats' && $page.url.pathname === option.path}
                    iconBackground="bg-kong-text-primary/5"
                    comingSoon={option.comingSoon}
                  />
                {/each}
              </div>
            {:else if tab === 'predict'}
              <div class="mobile-nav-group">
                <div class="mobile-nav-group-title">PREDICT</div>
                {#each [
                  {
                    label: "Prediction Markets",
                    description: "Trade on future outcomes",
                    path: "/predict",
                    icon: TrendingUpDown,
                    comingSoon: false,
                  },
                ] as option}
                  <MobileMenuItem
                    label={option.label}
                    icon={option.icon}
                    onClick={() => {
                      hideDropdown();
                      goto(option.path);
                      navOpen = false;
                    }}
                    isActive={activeTab === 'predict' && $page.url.pathname === option.path}
                    iconBackground="bg-kong-text-primary/5"
                    comingSoon={option.comingSoon}
                  />
                {/each}
              </div>
            {/if}
          {/each}
=======
          <MobileNavGroup
            title="SWAP"
            options={swapOptions}
            {activeTab}
            {onTabChange}
            onClose={() => (navOpen = false)}
          />

          <MobileNavGroup
            title="EARN"
            options={earnOptions}
            {activeTab}
            {onTabChange}
            onClose={() => (navOpen = false)}
          />

          <MobileNavGroup
            title="STATS"
            options={dataOptions}
            {activeTab}
            {onTabChange}
            onClose={() => (navOpen = false)}
          />

          <MobileNavGroup
            title="PREDICT"
            options={[
              {
                label: "Prediction Markets",
                description: "Trade on future outcomes",
                path: "/predict",
                icon: TrendingUpDown,
                comingSoon: false,
              },
            ]}
            {activeTab}
            {onTabChange}
            onClose={() => (navOpen = false)}
          />
>>>>>>> 06b833eb
        </div>

        <div class="mobile-nav-section">
          <div class="mobile-nav-section-title">ACCOUNT</div>
          <MobileMenuItem
            label="Settings"
            icon={SettingsIcon}
            onClick={() => {
              goto("/settings");
              navOpen = false;
            }}
            iconBackground="bg-kong-text-primary/10"
          />

          {#if process.env.DFX_NETWORK !== "ic"}
            <MobileMenuItem
              label="Search"
              icon={Search}
              onClick={() => {
                handleOpenSearch();
                navOpen = false;
              }}
              iconBackground="bg-kong-text-primary/10"
            />
          {/if}

          {#if $auth.isConnected}
            {#if process.env.DFX_NETWORK === "local" || process.env.DFX_NETWORK === "staging"}
              <MobileMenuItem
                label="Claim Tokens"
                icon={Droplet}
                onClick={() => {
                  claimTokens();
                  navOpen = false;
                }}
                iconBackground="bg-kong-text-primary/10"
              />
            {/if}

            <MobileMenuItem
              label="Copy Principal ID"
              icon={Copy}
              onClick={() => {
                copyToClipboard($auth?.account?.owner);
                navOpen = false;
              }}
              iconBackground="bg-kong-text-primary/10"
            />
          {/if}

          <MobileMenuItem
            label="Notifications"
            icon={Bell}
            onClick={() => {
              toggleWalletSidebar("notifications");
              navOpen = false;
            }}
            iconBackground="bg-kong-text-primary/10"
            badgeCount={$notificationsStore.unreadCount}
          />
        </div>
      </nav>

      <div class="mobile-menu-footer">
        <NavbarButton
          icon={Wallet}
          label={$auth.isConnected ? "Wallet" : "Connect Wallet"}
          onClick={() => {
            handleConnect();
            navOpen = false;
          }}
          isSelected={showWalletSidebar && walletSidebarActiveTab === "wallet"}
          variant="primary"
          iconSize={20}
          class="mobile-wallet-btn"
          useThemeBorder={isWin98Theme}
          customBgColor={primaryButtonBg}
          customHoverBgColor={primaryButtonHoverBg}
          customTextColor={primaryButtonText}
          customBorderStyle={primaryButtonBorder}
          customBorderColor={primaryButtonBorderColor}
          isWalletButton={true}
          badgeCount={$notificationsStore.unreadCount}
        />
      </div>
    </div>
  </div>
{/if}

<<<<<<< HEAD
{#if showSettings}
  <Modal
    isOpen={true}
    title="Settings"
    height="auto"
    variant="transparent"
    on:close={() => (showSettings = false)}
  >
    <Settings on:close={() => (showSettings = false)} />
  </Modal>
{/if}

{#if $sidebarStore.isOpen}
  <div class="sidebar-portal">
    <div
      class="sidebar-backdrop"
      on:click={() => sidebarStore.close()}
    />
    <Sidebar onClose={() => sidebarStore.close()} />
  </div>
=======
<WalletSidebar isOpen={showWalletSidebar} activeTab={walletSidebarActiveTab} onClose={closeWalletSidebar} />
{#if browser}
  <WalletProvider 
    isOpen={showWalletProvider}
    onClose={closeWalletProvider}
    onLogin={() => {
      // Handle login if needed
    }}
  />
>>>>>>> 06b833eb
{/if}

<style scoped lang="postcss">
  /* Mobile Menu */
  .mobile-menu {
    @apply fixed inset-0 z-50;
  }

  .mobile-menu-overlay {
    @apply fixed inset-0 bg-black/50 backdrop-blur-sm;
  }

  .mobile-menu-content {
    @apply fixed top-0 left-0 h-full w-[85%] max-w-[320px] flex flex-col bg-kong-bg-dark border-r border-kong-border;
  }

  .mobile-menu-header {
    @apply flex items-center justify-between p-5 border-b border-kong-border;
  }

  .mobile-close-btn {
    @apply w-7 h-7 flex items-center justify-center rounded-lg text-kong-text-secondary hover:text-kong-text-primary bg-kong-text-primary/5 hover:bg-kong-text-primary/10 transition-colors duration-200;
  }

  .mobile-nav {
    @apply flex-1 overflow-y-auto py-2;
  }

  .mobile-nav-section {
    @apply px-4 py-2;
  }

  .mobile-nav-section:not(:last-child) {
    @apply mb-2;
  }

  .mobile-nav-section-title {
    @apply text-xs font-semibold text-kong-text-secondary/70 px-2 mb-2 tracking-wider;
  }

  .mobile-nav-group {
    @apply mb-4;
  }

  .mobile-nav-group-title {
    @apply text-xs font-semibold text-kong-text-secondary/70 px-2 mb-2 tracking-wider;
  }

  .mobile-menu-footer {
    @apply p-0;
  }

  /* Logo styles */
  .light-logo {
    @apply invert brightness-[var(--logo-brightness,0.8)] transition-all duration-200;
  }

  .mobile-menu-header .logo-wide {
    @apply transition-all duration-200 max-h-8 w-auto;
  }

  .mobile-menu-header .logo-wide.light-logo {
    @apply invert brightness-[var(--logo-brightness,0.2)];
  }

  /* Basic nav link for predict tab */
  .nav-link {
    @apply relative h-16 px-5 flex items-center text-sm font-semibold text-kong-text-secondary tracking-wider transition-all duration-200;
  }

  .nav-link:hover {
    @apply text-kong-text-primary;
  }

  .nav-link.active {
    @apply text-kong-primary;
    text-shadow: 0 0px 30px theme(colors.kong.primary);
  }

  /* Dropdown positioning fix */
  .nav-dropdown {
    @apply relative;
  }
</style><|MERGE_RESOLUTION|>--- conflicted
+++ resolved
@@ -18,13 +18,8 @@
     PiggyBank,
     TrendingUpDown,
     Search,
-<<<<<<< HEAD
-    ChevronDown,
-    Gamepad as Joystick,
-=======
     Trophy,
     Bell,
->>>>>>> 06b833eb
   } from "lucide-svelte";
   import { TokenService } from "$lib/services/tokens/TokenService";
   import { loadBalances } from "$lib/stores/tokenStore";
@@ -35,9 +30,6 @@
   import MobileNavGroup from "./MobileNavGroup.svelte";
   import MobileMenuItem from "./MobileMenuItem.svelte";
   import { searchStore } from "$lib/stores/searchStore";
-<<<<<<< HEAD
-  import { swapModeService } from "$lib/services/settings/swapModeService";
-=======
   import { userTokens } from "$lib/stores/userTokens";
   import WalletSidebar from "$lib/components/common/WalletSidebar.svelte";
   import { getThemeById } from "$lib/themes/themeRegistry";
@@ -82,17 +74,12 @@
       logoSrcStore.set(cssLogoPath || '/titles/logo-white-wide.png');
     }
   }
->>>>>>> 06b833eb
 
   let showSettings = false;
   let isMobile = false;
   let activeTab: "swap" | "predict" | "earn" | "stats" | "launch" = "swap";
   let navOpen = false;
   let closeTimeout: ReturnType<typeof setTimeout>;
-<<<<<<< HEAD
-  let activeDropdown: 'swap' | 'earn' | 'stats' | 'launch' | 'predict' | null = null;
-  
-=======
   let activeDropdown: "swap" | "earn" | "stats" | null = null;
   let showWalletSidebar = false;
   let showWalletProvider = false;
@@ -113,7 +100,6 @@
     showWalletProvider = false;
   }
 
->>>>>>> 06b833eb
   // Filter tabs based on DFX_NETWORK
   const allTabs = ["swap", "predict", "earn", "stats", "launch"] as const;
   $: tabs =
@@ -338,18 +324,12 @@
           <Menu size={20} color={shouldInvertLogo ? "black" : "white"} />
         </button>
       {:else}
-<<<<<<< HEAD
-        <button class="flex items-center transition-opacity hover:opacity-90" on:click={() => goto("/swap")}>
-          <img 
-            src="/titles/logo-white-wide.png"
-=======
         <button
           class="flex items-center hover:opacity-90 transition-opacity"
           on:click={() => goto("/swap")}
         >
           <img
             src={$logoSrcStore}
->>>>>>> 06b833eb
             alt="Kong Logo"
             class="h-[30px] transition-all duration-200 navbar-logo"
             class:light-logo={shouldInvertLogo}
@@ -616,12 +596,6 @@
     </div>
 
     {#if isMobile}
-<<<<<<< HEAD
-      <div class="absolute flex items-center justify-center -translate-x-1/2 left-1/2">
-        <button class="flex items-center transition-opacity hover:opacity-90" on:click={() => goto("/")}>
-          <img 
-            src="/titles/logo-white-wide.png"
-=======
       <div
         class="absolute left-1/2 -translate-x-1/2 flex items-center justify-center"
       >
@@ -631,7 +605,6 @@
         >
           <img
             src={$logoSrcStore}
->>>>>>> 06b833eb
             alt="Kong Logo"
             class="h-6 transition-all duration-200 navbar-logo"
             class:light-logo={shouldInvertLogo}
@@ -649,15 +622,6 @@
 
     <div class="flex items-center gap-1.5">
       {#if !isMobile}
-<<<<<<< HEAD
-        <button
-          class="h-[34px] px-3 flex items-center gap-1.5 rounded-md text-sm font-medium text-kong-text-secondary bg-kong-text-primary/5 border border-kong-border light:border-gray-800/20 transition-all duration-50 hover:text-kong-text-primary hover:bg-kong-text-primary/10 hover:border-kong-border-light"
-          on:click={handleOpenSettings}
-          use:tooltip={{ text: "Settings", direction: "bottom" }}
-        >
-          <SettingsIcon size={18} />
-        </button>
-=======
         <NavbarButton
           icon={SettingsIcon}
           onClick={() => goto("/settings")}
@@ -684,55 +648,9 @@
           customShadow={buttonShadow}
         />
 
->>>>>>> 06b833eb
 
         {#if $auth.isConnected}
           {#if process.env.DFX_NETWORK === "local" || process.env.DFX_NETWORK === "staging"}
-<<<<<<< HEAD
-            <button
-              class="h-[34px] px-3 flex items-center gap-1.5 rounded-md text-sm font-medium text-kong-text-secondary bg-kong-text-primary/5 border border-kong-border light:border-gray-800/20 transition-all duration-50 hover:text-kong-text-primary hover:bg-kong-text-primary/10 hover:border-kong-border-light"
-              on:click={claimTokens}
-              use:tooltip={{ text: "Claim test tokens", direction: "bottom" }}
-            >
-              <Droplet size={18} />
-            </button>
-          {/if}
-
-          <button
-            class="h-[34px] px-3 flex items-center gap-1.5 rounded-md text-sm font-medium text-kong-text-secondary bg-kong-text-primary/5 border border-kong-border light:border-gray-800/20 transition-all duration-50 hover:text-kong-text-primary hover:bg-kong-text-primary/10 hover:border-kong-border-light"
-            on:click={() => copyToClipboard(auth.pnp?.account?.owner)}
-            use:tooltip={{ text: "Copy Principal ID", direction: "bottom" }}
-          >
-            <Copy size={18} />
-            <span>PID</span>
-          </button>
-        {/if}
-
-        <button
-          class="h-[34px] px-3.5 flex items-center gap-1.5 rounded-md text-sm font-semibold text-kong-text-primary/95 bg-kong-primary/40 border border-kong-primary/80 transition-all duration-50 hover:bg-kong-primary/60 hover:border-kong-primary/90"
-          class:selected={$sidebarStore.isOpen}
-          on:click={handleConnect}
-        >
-          <Wallet size={18} />
-          <span>{$auth.isConnected ? "Wallet" : "Connect"}</span>
-        </button>
-      {:else}
-        <button
-          class="h-[34px] w-[34px] flex items-center justify-center rounded-md text-kong-text-primary bg-kong-primary/15 border border-kong-primary/30 transition-all duration-50 hover:bg-kong-primary/20 hover:border-kong-primary/40"
-          class:selected={$sidebarStore.isOpen}
-          on:click={handleOpenSearch}
-        >
-          <Search size={18} />
-        </button>
-        
-        <button
-          class="h-[34px] w-[34px] flex items-center justify-center rounded-md text-kong-text-primary bg-kong-primary/15 border border-kong-primary/30 transition-all duration-150 hover:bg-kong-primary/20 hover:border-kong-primary/40"
-          class:selected={$sidebarStore.isOpen}
-          on:click={handleConnect}
-        >
-          <Wallet size={18} />
-        </button>
-=======
             <NavbarButton
               icon={Droplet}
               onClick={claimTokens}
@@ -806,7 +724,6 @@
           isWalletButton={true}
           badgeCount={$notificationsStore.unreadCount}
         />
->>>>>>> 06b833eb
       {/if}
     </div>
   </div>
@@ -833,115 +750,6 @@
 
       <nav class="mobile-nav">
         <div class="mobile-nav-section">
-<<<<<<< HEAD
-          {#each tabs as tab}
-            {#if tab === 'launch'}
-              <div class="mobile-nav-group">
-                <div class="mobile-nav-group-title">LAUNCH</div>
-                {#each launchOptions as option}
-                  <MobileMenuItem
-                    label={option.label}
-                    icon={option.icon}
-                    onClick={() => {
-                      if (!option.comingSoon) {
-                        navOpen = false;
-                        goto(option.path);
-                      }
-                    }}
-                    isActive={$page.url.pathname === option.path}
-                    iconBackground="bg-kong-text-primary/5"
-                    comingSoon={option.comingSoon}
-                  />
-                {/each}
-              </div>
-            {:else if tab === 'earn'}
-              <div class="mobile-nav-group">
-                <div class="mobile-nav-group-title">EARN</div>
-                {#each earnOptions as option}
-                  <MobileMenuItem
-                    label={option.label}
-                    icon={option.icon}
-                    onClick={() => {
-                      if (!option.comingSoon) {
-                        onTabChange('earn');
-                        goto(option.path);
-                        navOpen = false;
-                      }
-                    }}
-                    isActive={activeTab === 'earn' && option.path === '/pools'}
-                    iconBackground="bg-kong-text-primary/5"
-                    comingSoon={option.comingSoon}
-                  />
-                {/each}
-              </div>
-            {:else if tab === 'swap'}
-              <div class="mb-0 mobile-nav-group">
-                <div class="mobile-nav-group-title">SWAP</div>
-                {#each swapOptions as option}
-                  <MobileMenuItem
-                    label={option.label}
-                    icon={option.icon}
-                    onClick={() => {
-                      if (!option.comingSoon) {
-                        handleSwapOptionClick(option);
-                        navOpen = false;
-                      }
-                    }}
-                    isActive={activeTab === 'swap' && $page.url.pathname === option.path}
-                    iconBackground="bg-kong-text-primary/5"
-                    comingSoon={option.comingSoon}
-                  />
-                {/each}
-              </div>
-            {:else if tab === 'stats'}
-              <div class="mobile-nav-group">
-                <div class="mobile-nav-group-title">STATS</div>
-                {#each dataOptions as option}
-                  <MobileMenuItem
-                    label={option.label}
-                    icon={option.icon}
-                    onClick={() => {
-                      if (!option.comingSoon) {
-                        onTabChange('stats');
-                        goto(option.path);
-                        navOpen = false;
-                      }
-                    }}
-                    isActive={activeTab === 'stats' && $page.url.pathname === option.path}
-                    iconBackground="bg-kong-text-primary/5"
-                    comingSoon={option.comingSoon}
-                  />
-                {/each}
-              </div>
-            {:else if tab === 'predict'}
-              <div class="mobile-nav-group">
-                <div class="mobile-nav-group-title">PREDICT</div>
-                {#each [
-                  {
-                    label: "Prediction Markets",
-                    description: "Trade on future outcomes",
-                    path: "/predict",
-                    icon: TrendingUpDown,
-                    comingSoon: false,
-                  },
-                ] as option}
-                  <MobileMenuItem
-                    label={option.label}
-                    icon={option.icon}
-                    onClick={() => {
-                      hideDropdown();
-                      goto(option.path);
-                      navOpen = false;
-                    }}
-                    isActive={activeTab === 'predict' && $page.url.pathname === option.path}
-                    iconBackground="bg-kong-text-primary/5"
-                    comingSoon={option.comingSoon}
-                  />
-                {/each}
-              </div>
-            {/if}
-          {/each}
-=======
           <MobileNavGroup
             title="SWAP"
             options={swapOptions}
@@ -981,7 +789,6 @@
             {onTabChange}
             onClose={() => (navOpen = false)}
           />
->>>>>>> 06b833eb
         </div>
 
         <div class="mobile-nav-section">
@@ -1071,28 +878,6 @@
   </div>
 {/if}
 
-<<<<<<< HEAD
-{#if showSettings}
-  <Modal
-    isOpen={true}
-    title="Settings"
-    height="auto"
-    variant="transparent"
-    on:close={() => (showSettings = false)}
-  >
-    <Settings on:close={() => (showSettings = false)} />
-  </Modal>
-{/if}
-
-{#if $sidebarStore.isOpen}
-  <div class="sidebar-portal">
-    <div
-      class="sidebar-backdrop"
-      on:click={() => sidebarStore.close()}
-    />
-    <Sidebar onClose={() => sidebarStore.close()} />
-  </div>
-=======
 <WalletSidebar isOpen={showWalletSidebar} activeTab={walletSidebarActiveTab} onClose={closeWalletSidebar} />
 {#if browser}
   <WalletProvider 
@@ -1102,7 +887,6 @@
       // Handle login if needed
     }}
   />
->>>>>>> 06b833eb
 {/if}
 
 <style scoped lang="postcss">
