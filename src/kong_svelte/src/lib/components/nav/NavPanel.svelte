--- conflicted
+++ resolved
@@ -283,11 +283,7 @@
 
 <style scoped lang="postcss">
   .nav-panel-button {
-<<<<<<< HEAD
-    @apply h-[34px] px-3 flex items-center gap-1.5 text-xs font-medium text-kong-text-secondary bg-transparent border-none transition-all duration-150 relative overflow-hidden;
-=======
     @apply h-[34px] px-3 flex items-center gap-1 text-xs font-medium text-kong-text-secondary bg-kong-bg-primary border-none transition-all duration-150 relative overflow-visible rounded-xl;
->>>>>>> ed5bc052
   }
 
   .nav-panel-button:not(:last-child):not(.last-button) {
@@ -310,15 +306,7 @@
   }
 
   .nav-panel-button:hover {
-<<<<<<< HEAD
-    @apply text-kong-text-on-primary;
-  }
-
-  .nav-panel-button.selected::before {
-    @apply bg-kong-primary/40;
-=======
     @apply bg-kong-primary text-kong-text-on-primary rounded-xl;
->>>>>>> ed5bc052
   }
 
   .nav-panel-button.selected {
