--- conflicted
+++ resolved
@@ -17,12 +17,8 @@
     swapPanelShadow, 
     swapPanelBorderStyle, 
     swapPanelInputsRounded, 
-<<<<<<< HEAD
-    transparentSwapPanel 
-=======
     transparentSwapPanel,
     panelRoundness
->>>>>>> d8be0daf
   } from "$lib/stores/derivedThemeStore";
   
   let isWin95Border = $derived($swapPanelBorderStyle === 'win95');
@@ -363,11 +359,7 @@
         <div class="flex items-center gap-2">
           {#if panelType === "pay"}
             <button
-<<<<<<< HEAD
-              class="onramp-button font-semibold text-xs text-kong-text-primary/70 hover:text-kong-text-primary/90 bg-kong-primary/40 hover:bg-kong-primary/60 px-4 py-0.5 border border-kong-primary/80 cursor-pointer transition-all duration-200 ease-in-out sm:text-sm sm:py-1.5 sm:px-3"
-=======
               class="onramp-button {$panelRoundness} font-semibold text-xs text-kong-text-primary/70 hover:text-kong-text-primary/90 bg-kong-primary/40 hover:bg-kong-primary/60 px-4 py-0.5 border border-kong-primary/80 cursor-pointer transition-all duration-200 ease-in-out sm:text-sm sm:py-1.5 sm:px-3"
->>>>>>> d8be0daf
               on:click={(e) => {
                 e.preventDefault();
                 window.open("https://buy.onramper.com/?apikey=pk_prod_01JHJ6KCSBFD6NEN8Q9PWRBKXZ&mode=buy&defaultCrypto=icp_icp", '_blank', 'width=500,height=650');
