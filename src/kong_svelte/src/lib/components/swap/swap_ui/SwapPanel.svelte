--- conflicted
+++ resolved
@@ -4,11 +4,7 @@
   import { tweened } from "svelte/motion";
   import { cubicOut } from "svelte/easing";
   import { tokenStore, loadBalance, liveTokens, storedBalancesStore } from "$lib/services/tokens/tokenStore";
-<<<<<<< HEAD
-  import { formatBalance, formatToNonZeroDecimal } from "$lib/utils/numberFormatUtils";
-=======
   import { formatToNonZeroDecimal } from "$lib/utils/numberFormatUtils";
->>>>>>> 381a3b48
   import { toastStore } from "$lib/stores/toastStore";
   import { swapState } from "$lib/services/swap/SwapStateService";
   import TokenImages from "$lib/components/common/TokenImages.svelte";
@@ -57,11 +53,6 @@
   let calculatedUsdValue = $state(0);
   let previousValue = $state("0");
   let isMobile = $state(false);
-<<<<<<< HEAD
-  let formattedBalance = $state("0");
-  let displayBalance = $state("0");
-=======
->>>>>>> 381a3b48
   let lastBalanceCheck = $state<Record<string, number>>({});
   const DEBOUNCE_DELAY = 1000; // 1 second between balance checks
 
@@ -152,66 +143,6 @@
   // Watch for token and balance changes using $effect
   $effect.pre(() => {
     if (!tokenInfo || panelType !== "pay") return;
-<<<<<<< HEAD
-
-    const canisterId = tokenInfo.canister_id;
-    const balance = $storedBalancesStore[canisterId]?.in_tokens;
-    const isPending = $tokenStore.pendingBalanceRequests.has(canisterId);
-    const now = Date.now();
-    const lastCheck = lastBalanceCheck[canisterId] || 0;
-    
-    if (balance !== undefined) {
-      // Update display values without triggering another effect
-      queueMicrotask(() => {
-        displayBalance = formatTokenBalance(
-          balance.toString(),
-          tokenInfo.decimals
-        );
-        formattedBalance = calculateAvailableBalance(balance);
-      });
-    } else if (!isPending && 
-               (now - lastCheck) > DEBOUNCE_DELAY) {
-      
-      // Update last check time
-      lastBalanceCheck[canisterId] = now;
-      
-      // Load balance
-      queueMicrotask(() => {
-        if (!$tokenStore.pendingBalanceRequests.has(canisterId)) {
-          loadBalance(canisterId, false);
-        }
-      });
-    }
-  });
-
-  function calculateAvailableBalance(balance: bigint): string {
-    if (!balance || !tokenInfo) return "0";
-
-    try {
-      // Get the fee amount
-      const feesInTokens = tokenInfo.fee_fixed
-        ? BigInt(tokenInfo.fee_fixed.toString().replace(/_/g, '')) * (isIcrc1 ? 1n : 2n)
-        : 0n;
-
-      // Convert to BigNumber for safer math
-      const balanceBN = new BigNumber(balance.toString());
-      const amountBN = new BigNumber(amount || "0");
-      const feesBN = new BigNumber(feesInTokens.toString());
-
-      // Calculate available balance
-      const availableBalance = balanceBN
-        .minus(amountBN)
-        .minus(feesBN);
-
-      // Format with proper decimals
-      return formatBalance(
-        availableBalance.toString(),
-        tokenInfo.decimals
-      );
-    } catch (error) {
-      console.error("Error calculating available balance:", error);
-      return "0";
-=======
 
     const canisterId = tokenInfo.canister_id;
     const isPending = $tokenStore.pendingBalanceRequests.has(canisterId);
@@ -230,7 +161,6 @@
           loadBalance(canisterId, false);
         }
       });
->>>>>>> 381a3b48
     }
   });
 
