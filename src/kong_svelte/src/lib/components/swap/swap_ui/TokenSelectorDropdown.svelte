<script lang="ts">
  import { onDestroy, onMount } from "svelte";
  import { formattedTokens, storedBalancesStore, tokenStore } from "$lib/services/tokens/tokenStore";
  import { scale, fade } from "svelte/transition";
  import { flip } from "svelte/animate";
  import { cubicOut } from "svelte/easing";
  import { browser } from "$app/environment";
  import Portal from "svelte-portal";
  import { Star } from "lucide-svelte";
  import TokenImages from "$lib/components/common/TokenImages.svelte";
  import { formatUsdValue, formatTokenBalance } from "$lib/utils/tokenFormatters";
  import { swapState } from "$lib/services/swap/SwapStateService";
    import { FavoriteService } from "$lib/services/tokens/favoriteService";

  const props = $props();
  const {
    show = false,
    onSelect,
    onClose,
    currentToken,
    otherPanelToken = null,
    expandDirection = "down",
    allowedCanisterIds = [],
    restrictToSecondaryTokens = false,
    tokens = $formattedTokens,
  } = props;

  let searchQuery = $state("");
  let searchInput: HTMLInputElement;
  let dropdownElement: HTMLDivElement;
  let hideZeroBalances = $state(false);
  let isMobile = $state(false);
  let sortDirection = $state("desc");
  let sortColumn = $state("value");
  let standardFilter = $state("all");

<<<<<<< HEAD
=======
  function setStandardFilter(filter: "all" | "ck" | "favorites") {
    standardFilter = filter;
    searchQuery = ""; // Reset search when changing filters
  }

>>>>>>> 381a3b48
  // First, create a reactive store for favorites
  let favoriteTokens = $state(new Map<string, boolean>());

  // Update favorites when baseFilteredTokens changes
  $effect(() => {
    void updateFavorites();
  });

  function toggleSort() {
    sortDirection = sortDirection === 'desc' ? 'asc' : 'desc';
  }

  async function updateFavorites() {
    const newFavorites = new Map<string, boolean>();
    await Promise.all(
      baseFilteredTokens.map(async (token) => {
        newFavorites.set(token.canister_id, await FavoriteService.isFavorite(token.canister_id));
      })
    );
    favoriteTokens = newFavorites;
  }

  // Get filtered tokens before any UI filters (search, favorites, etc)
  let baseFilteredTokens = $derived(
    tokens.filter((token) => {
      // First validate the token
      if (!token?.canister_id) {
        console.warn("Invalid token found:", token);
        return false;
      }

      // Then check if we should restrict to secondary tokens
      if (restrictToSecondaryTokens) {
        return SECONDARY_TOKEN_IDS.includes(token.canister_id);
      }

      // Then check allowed canister IDs if provided
      if (allowedCanisterIds.length > 0) {
        return allowedCanisterIds.includes(token.canister_id);
      }

      // Apply hide zero balances filter
      if (hideZeroBalances) {
        const balance = $tokenStore.balances[token.canister_id]?.in_tokens || BigInt(0);
        if (balance <= 0n) {
          return false;
        }
      }

      return true;
    })
  );

  // Get counts based on the base filtered tokens
  let allTokensCount = $derived(baseFilteredTokens.length);
  let ckTokensCount = $derived(
    baseFilteredTokens.filter((t) => t.symbol.toLowerCase().startsWith("ck"))
      .length
  );

  // Then apply UI filters for display
  let filteredTokens = $derived(
    baseFilteredTokens
      .map((token): TokenMatch | null => {
        if (!token?.canister_id || !token?.symbol || !token?.name) {
          console.warn("Incomplete token data:", token);
          return null;
        }

        const searchLower = searchQuery.toLowerCase();
        const matches = findMatches(token, searchLower);

        return matches.length > 0 ? { token, matches } : null;
      })
      .filter((match): match is TokenMatch => {
        if (!match?.token?.canister_id) return false;

        // Apply standard filter
        switch (standardFilter) {
          case "ck":
            return match.token.symbol.toLowerCase().startsWith("ck");
          case "favorites":
            return favoriteTokens.get(match.token.canister_id) || false;
          case "all":
          default:
            if (hideZeroBalances) {
              const balance = getTokenBalance(match.token);
              return balance > BigInt(0);
            }
            return true;
        }
      })
      .sort((a, b) => {
        // Sort by favorites
        const aFavorite = favoriteTokens.get(a.token.canister_id) || false;
        const bFavorite = favoriteTokens.get(b.token.canister_id) || false;
        if (aFavorite !== bFavorite) return bFavorite ? 1 : -1;

                // Secondary token sorting
                const isASecondary = SECONDARY_TOKEN_IDS.includes(a.token.canister_id);
        const isBSecondary = SECONDARY_TOKEN_IDS.includes(b.token.canister_id);
        
        if (isASecondary || isBSecondary) {
          if (isASecondary && !isBSecondary) return -1;
          if (!isASecondary && isBSecondary) return 1;
          return SECONDARY_TOKEN_IDS.indexOf(a.token.canister_id) - SECONDARY_TOKEN_IDS.indexOf(b.token.canister_id);
<<<<<<< HEAD
        }

        // Get USD values from tokenStore balances
        const aBalance = $storedBalancesStore[a.token.canister_id]?.in_usd || 0n;
        const bBalance = $storedBalancesStore[b.token.canister_id]?.in_usd || 0n;
        
        // Convert BigInts to numbers for comparison
        const aValue = Number(aBalance);
        const bValue = Number(bBalance);

        // Sort based on direction
        if (sortColumn === 'value') {
          return sortDirection === 'desc' ? bValue - aValue : aValue - bValue;
        }

=======
        }

        // Get USD values from tokenStore balances
        const aBalance = $storedBalancesStore[a.token.canister_id]?.in_usd || 0n;
        const bBalance = $storedBalancesStore[b.token.canister_id]?.in_usd || 0n;
        
        // Convert BigInts to numbers for comparison
        const aValue = Number(aBalance);
        const bValue = Number(bBalance);

        // Sort based on direction
        if (sortColumn === 'value') {
          return sortDirection === 'desc' ? bValue - aValue : aValue - bValue;
        }

>>>>>>> 381a3b48
        // Sort by volume if that's selected
        const volumeA = Number(a.token.metrics?.volume_24h || 0);
        const volumeB = Number(b.token.metrics?.volume_24h || 0);
        return sortDirection === 'desc' ? volumeB - volumeA : volumeA - volumeB;
      })
  );

  const SECONDARY_TOKEN_IDS = [
    "ryjl3-tyaaa-aaaaa-aaaba-cai", // ICP
    "cngnf-vqaaa-aaaar-qag4q-cai", // ckUSDT
  ];

  // Check if we're on mobile
  $effect(() => {
    if (browser) {
      isMobile = window.innerWidth <= 768;
      const handleResize = () => {
        isMobile = window.innerWidth <= 768;
      };
      window.addEventListener("resize", handleResize);
      return () => window.removeEventListener("resize", handleResize);
    }
  });

  async function handleFavoriteClick(e: MouseEvent, token: FE.Token) {
    e.preventDefault();
    e.stopPropagation();
    const isFavorite = favoriteTokens.get(token.canister_id) || false;
    
    if (isFavorite) {
      await FavoriteService.removeFavorite(token.canister_id);
    } else {
      await FavoriteService.addFavorite(token.canister_id);
    }
    
    // Update the local state immediately
    favoriteTokens.set(token.canister_id, !isFavorite);
    favoriteTokens = new Map(favoriteTokens); // Trigger reactivity
    
    // Then refresh all favorites to ensure sync
    void updateFavorites();
  }

  type TokenMatch = {
    token: FE.Token;
    matches: {
      type: "symbol" | "name" | "canister" | "standard";
      text: string;
      index: number;
    }[];
  };

  function findMatches(
    token: FE.Token,
    searchLower: string,
  ): TokenMatch["matches"] {
    const matches: TokenMatch["matches"] = [];

    if (token.symbol?.toLowerCase().includes(searchLower)) {
      matches.push({
        type: "symbol",
        text: token.symbol,
        index: token.symbol.toLowerCase().indexOf(searchLower),
      });
    }

    if (token.name?.toLowerCase().includes(searchLower)) {
      matches.push({
        type: "name",
        text: token.name,
        index: token.name.toLowerCase().indexOf(searchLower),
      });
    }

    if (token.canister_id?.toLowerCase().includes(searchLower)) {
      matches.push({
        type: "canister",
        text: token.canister_id,
        index: token.canister_id.toLowerCase().indexOf(searchLower),
      });
    }

    return matches;
  }

  function getStaggerDelay(index: number) {
    return index * 30; // 30ms delay between each item
  }

  function handleSelect(token: FE.Token) {
    const balance = getTokenBalance(token);
    onSelect({
      ...token,
      balance
    });
    searchQuery = "";
  }

  function handleTokenClick(e: MouseEvent | TouchEvent, token: FE.Token) {
    // Only stop propagation, don't prevent default to allow scrolling
    e.stopPropagation();

    if (otherPanelToken?.canister_id !== token.canister_id) {
      handleSelect(token);
      onClose();
    }
  }

  function handleClickOutside(event: MouseEvent) {
    if (dropdownElement && !dropdownElement.contains(event.target as Node)) {
      onClose();
    }
  }

  function handleKeydown(event: KeyboardEvent) {
    if (event.key === "Escape") {
      onClose();
    }
  }

  // Focus search input when dropdown opens
  $effect(() => {
    if (show && browser) {
      setTimeout(() => {
        searchInput?.focus();
        window.addEventListener("click", handleClickOutside);
        window.addEventListener("keydown", handleKeydown);
      }, 0);
    }
  });

  // Cleanup event listeners
  function cleanup() {
    if (browser) {
      window.removeEventListener("click", handleClickOutside);
      window.removeEventListener("keydown", handleKeydown);
    }
  }

  onDestroy(cleanup);

  onMount(async () => {
    await FavoriteService.loadFavorites();
  });

  function getTokenBalance(token: FE.Token): bigint {
    const balance = $storedBalancesStore[token.canister_id];
    return balance?.in_tokens || BigInt(0);
  }

  let favoritesCount = $derived(Array.from(favoriteTokens.values()).filter(Boolean).length);
</script>

{#if show}
  <Portal target="body">
    <!-- svelte-ignore a11y-click-events-have-key-events -->
    <!-- svelte-ignore a11y-no-static-element-interactions -->
    <div
      class="modal-backdrop"
      on:click|self={() => {
        swapState.closeTokenSelector();
        onClose();
      }}
      role="dialog"
    >
      <!-- svelte-ignore a11y-click-events-have-key-events -->
      <!-- svelte-ignore a11y-no-static-element-interactions -->
      <div
        class="dropdown-container {expandDirection} {isMobile ? 'mobile' : ''}"
        bind:this={dropdownElement}
        on:click|stopPropagation
        transition:scale={{
          duration: 200,
          start: 0.95,
          opacity: 0,
          easing: cubicOut,
        }}
      >
        <div class="modal-content">
          <header class="modal-header">
            <h2 class="modal-title">Select Token</h2>
            <!-- svelte-ignore a11y-click-events-have-key-events -->
            <button
              class="close-button"
              on:click={(e) => {
                e.stopPropagation();
                swapState.closeTokenSelector();
                onClose();
              }}
            >
              <svg
                xmlns="http://www.w3.org/2000/svg"
                width="20"
                height="20"
                viewBox="0 0 24 24"
                fill="none"
                stroke="currentColor"
                stroke-width="2"
                stroke-linecap="round"
                stroke-linejoin="round"
              >
                <line x1="18" y1="6" x2="6" y2="18"></line>
                <line x1="6" y1="6" x2="18" y2="18"></line>
              </svg>
            </button>
          </header>

          <div class="modal-body">
            <div class="fixed-section">
              <div class="search-section">
                <div class="search-input-wrapper">
                  <input
                    bind:this={searchInput}
                    bind:value={searchQuery}
                    type="text"
                    placeholder="Search by name, symbol, canister ID, or standard"
                    class="search-input"
                    on:click={(e) => e.stopPropagation()}
                  />
                </div>
              </div>

              <div class="filter-bar">
                <div class="filter-buttons">
                  {#each [{ id: "all", label: "All", count: allTokensCount }, { id: "ck", label: "CK", count: ckTokensCount }, { id: "favorites", label: "Favorites", count: favoritesCount }] as tab}
                    <!-- svelte-ignore a11y-click-events-have-key-events -->
                    <button
                      on:click={() => setStandardFilter(tab.id)}
                      class="filter-btn"
                      class:active={standardFilter === tab.id}
                      aria-label="Show {tab.label.toLowerCase()} tokens"
                    >
                      <span class="tab-label">{tab.label}</span>
                      <span class="tab-count" class:has-items={tab.count > 0}>
                        {tab.count}
                      </span>
                    </button>
                  {/each}
                </div>

                <div class="filter-options">
                  <label class="filter-toggle">
                    <input
                      type="checkbox"
                      bind:checked={hideZeroBalances}
                    />
                    <span class="toggle-label">Hide zero balances</span>
                  </label>

                  <div
                    class="sort-toggle"
                    on:click={toggleSort}
                  >
                    <span class="toggle-label">Sort by value</span>
                    <svg
                      xmlns="http://www.w3.org/2000/svg"
                      width="16"
                      height="16"
                      viewBox="0 0 24 24"
                      fill="none"
                      stroke="currentColor"
                      stroke-width="2"
                      class="sort-arrow"
                      class:ascending={sortDirection === "asc"}
                    >
                      <path d="M12 20V4M5 13l7 7 7-7" />
                    </svg>
                  </div>
                </div>
              </div>
            </div>

            <div class="scrollable-section">
              <div class="tokens-container">
                {#each filteredTokens as { token, matches }, i (token.canister_id)}
                  {@const balance = $storedBalancesStore[token?.canister_id]}

                  <!-- svelte-ignore a11y-click-events-have-key-events -->
                  <!-- svelte-ignore a11y-no-static-element-interactions -->
                  <div
                    animate:flip={{ duration: 200 }}
                    in:fade={{
                      delay: getStaggerDelay(i),
                      duration: 150,
                      easing: cubicOut,
                    }}
                    class="token-item"
                    class:selected={currentToken?.canister_id ===
                      token.canister_id}
                    class:disabled={otherPanelToken?.canister_id ===
                      token.canister_id}
                    on:click={(e) => handleTokenClick(e, token)}
                  >
                    <div class="token-info">
                      <TokenImages
                        tokens={[token]}
                        size={40}
                        containerClass="token-logo-container"
                      />
                      <div class="token-details">
                        <div class="token-symbol-row">
                          <!-- svelte-ignore a11y-click-events-have-key-events -->
                          <!-- svelte-ignore a11y-no-static-element-interactions -->
                          <button
                            class="favorite-button"
                            class:active={favoriteTokens.get(token.canister_id)}
                            on:click={(e) => handleFavoriteClick(e, token)}
                            title={favoriteTokens.get(token.canister_id)
                              ? "Remove from favorites"
                              : "Add to favorites"}
                          >
                            <Star
                              size={14}
                              fill={favoriteTokens.get(token.canister_id)
                                ? "#ffd700"
                                : "none"}
                            />
                          </button>
                          <span class="token-symbol">{token.symbol}</span>
                        </div>
                        <span class="token-name">{token.name}</span>
                        {#if searchQuery && matches.length > 0}
                          <div class="match-indicators">
                            {#each matches as match}
                              <span class="match-indicator">
                                Matched {match.type}: {match.text}
                              </span>
                            {/each}
                          </div>
                        {/if}
                      </div>
                    </div>
                    <div class="token-right text-white text-sm">
                      <span class="token-balance flex flex-col text-right">
                        {formatTokenBalance(balance?.in_tokens?.toString() || "0", token.decimals)}
                        <span class="token-balance-label text-xs">
                          {formatUsdValue(balance?.in_usd || "0")}
                        </span>
                      </span>
                      {#if currentToken?.canister_id === token.canister_id}
                        <div class="selected-indicator">
                          <svg
                            xmlns="http://www.w3.org/2000/svg"
                            width="20"
                            height="20"
                            viewBox="0 0 24 24"
                            fill="none"
                            stroke="currentColor"
                            stroke-width="2"
                            stroke-linecap="round"
                            stroke-linejoin="round"
                          >
                            <polyline points="20 6 9 17 4 12"></polyline>
                          </svg>
                        </div>
                      {/if}
                    </div>
                  </div>
                {/each}
              </div>
            </div>
          </div>
        </div>
      </div>
    </div>
  </Portal>
{/if}

<style scoped lang="postcss">
  .modal-backdrop {
    position: fixed;
    inset: 0;
    background-color: rgba(0, 0, 0, 0.75);
    z-index: 9999;
    display: grid;
    place-items: center;
    padding: 1.5rem;
    overflow-y: auto;
  }

  .dropdown-container {
    position: relative;
    background: rgba(26, 29, 46, 0.4);
    backdrop-filter: blur(11px);
    border: 1px solid rgba(255, 255, 255, 0.03);
    box-shadow: 0 4px 12px rgba(0, 0, 0, 0.08);
    transition: all 0.2s cubic-bezier(0.4, 0, 0.2, 1);
    overflow: hidden;
    width: 480px;
    height: min(600px, 85vh);
    border-radius: 16px;
  }

  .dropdown-container.mobile {
    position: fixed;
    inset: 0;
    width: 100%;
    height: 100vh;
    border-radius: 0;
    border: none;
  }

  .modal-content {
    position: relative;
    display: flex;
    flex-direction: column;
    height: 100%;
  }

  .modal-header {
    @apply p-4 border-b border-white/10;
    display: flex;
    justify-content: space-between;
    align-items: center;
    border-bottom: 1px solid rgba(255, 255, 255, 0.03);
  }

  .modal-title {
    @apply text-lg font-semibold text-white;
  }

  .close-button {
    display: flex;
    align-items: center;
    justify-content: center;
    width: 2.0rem;
    height: 2.0rem;
    border-radius: 0.5rem;
    color: white;
    transition: all 0.2s;
  }

  .close-button:hover {
    transform: translateY(-2px);
  }

  .modal-body {
    flex: 1;
    display: flex;
    flex-direction: column;
    overflow: hidden;
  }

  .fixed-section {
    flex-shrink: 0;
  }

  .scrollable-section {
    flex: 1;
    overflow-y: auto;
    -webkit-overflow-scrolling: touch;
    touch-action: pan-y;
    overscroll-behavior-y: contain;
  }

  .scrollable-section::-webkit-scrollbar {
    width: 0.375rem;
  }

  .scrollable-section::-webkit-scrollbar-track {
    background: rgba(26, 29, 46, 0.4);
    border-radius: 0.25rem;
  }

  .scrollable-section::-webkit-scrollbar-thumb {
    background: rgba(255, 255, 255, 0.06);
    border-radius: 0.25rem;
  }

  .search-section {
    z-index: 10;
    border-bottom: 1px solid rgba(255, 255, 255, 0.03);
  }

  .search-input-wrapper {
    position: relative;
    display: flex;
    align-items: center;
    padding: 1rem;
  }

  .search-input {
    flex: 1;
    background-color: transparent;
    border: none;
    color: white;
    font-size: 1rem;
  }

  .search-input::placeholder {
    color: rgba(255, 255, 255, 0.5);
  }

  .search-input:focus {
    outline: none;
  }

  .filter-bar {
    @apply pb-1 border-b border-white/10;
  }

  .filter-buttons {
    display: flex;
    width: 100%;
    margin-bottom: 0.5rem;
    border-bottom: 1px solid rgba(255, 255, 255, 0.03);
  }

  .filter-btn {
    flex: 1;
    padding: 0.75rem 0;
    display: flex;
    align-items: center;
    justify-content: center;
    gap: 0.5rem;
    color: rgba(255, 255, 255, 0.7);
    font-size: 0.875rem;
    position: relative;
    transition: all 0.2s;
    font-weight: 500;
  }

  .filter-btn:hover {
    background-color: rgba(255, 255, 255, 0.05);
  }

  .tab-label {
    position: relative;
    z-index: 10;
  }

  .tab-count {
    font-size: 0.75rem;
    padding: 0.125rem 0.5rem;
    border-radius: 9999px;
    background-color: rgba(255, 255, 255, 0.05);
    color: rgba(255, 255, 255, 0.5);
    min-width: 1.5rem;
    text-align: center;
    transition: all 0.2s;
  }

  .tab-count.has-items {
    background-color: rgba(255, 255, 255, 0.1);
    color: rgba(255, 255, 255, 0.8);
  }

  .filter-btn.active {
    @apply text-kong-primary bg-kong-primary/10;
  }

  .filter-btn::after {
    @apply absolute bottom-0 left-0 w-full h-px;
    @apply bg-kong-primary;
    content: "";
    width: 100%;
    transform: scaleX(0);
    transition: transform 0.2s;
    transform-origin: center;
  }

  .filter-btn.active::after {
    transform: scaleX(1);
  }

  .filter-options {
    display: flex;
    align-items: center;
    justify-content: space-between;
    padding: 0 1rem 0.4rem;
  }

  .sort-toggle {
    display: flex;
    align-items: center;
    gap: 0.5rem;
    font-size: 0.875rem;
    color: rgba(255, 255, 255, 0.7);
    cursor: pointer;
    user-select: none;
  }

  .sort-toggle:hover {
    color: white;
  }

  .sort-arrow {
    transition: transform 0.2s;
  }

  .sort-arrow.ascending {
    transform: rotate(180deg);
  }

  .filter-toggle {
    display: flex;
    align-items: center;
    gap: 0.5rem;
    font-size: 0.875rem;
    color: rgba(255, 255, 255, 0.7);
    cursor: pointer;
  }

  .filter-toggle:hover {
    color: white;
  }

  .filter-toggle input[type="checkbox"] {
    width: 1rem;
    height: 1rem;
    border-radius: 0.25rem;
    border: 1px solid #2a2d3d;
    background-color: transparent;
    appearance: none;
    -webkit-appearance: none;
    cursor: pointer;
    position: relative;
    margin: 0;
  }

  .filter-toggle input[type="checkbox"]:checked {
    background-color: #3b82f6;
    border-color: #3b82f6;
  }

  .filter-toggle input[type="checkbox"]:checked::after {
    content: "";
    position: absolute;
    left: 4px;
    top: 1px;
    width: 4px;
    height: 8px;
    border: solid white;
    border-width: 0 2px 2px 0;
    transform: rotate(45deg);
  }

  .filter-toggle input[type="checkbox"]:focus {
    outline: none;
    box-shadow: 0 0 0 2px rgba(59, 130, 246, 0.5);
  }

  .tokens-container {
    display: flex;
    flex-direction: column;
    gap: 0.5rem;
    padding: 0.5rem;
    touch-action: pan-y;
  }

  .token-item {
    display: flex;
    align-items: center;
    justify-content: space-between;
    padding: 0.75rem;
    border-radius: 0.5rem;
    background-color: var(--color-background-secondary);
    cursor: pointer;
    transition: all 0.2s ease;
    touch-action: pan-y;
    user-select: none;
  }

  .token-item:hover {
    background-color: rgba(255, 255, 255, 0.05);
  }

  .token-item.selected {
    background-color: rgba(255, 255, 255, 0.1);
  }

  .token-item.selected:hover {
    background-color: rgba(255, 255, 255, 0.1);
  }

  .token-item.disabled {
    opacity: 0.5;
    cursor: not-allowed;
    position: relative;
  }

  .token-item.disabled .token-right {
    /* Hide the balance info when disabled */
    visibility: hidden;
  }

  .token-item.disabled::after {
    content: "Selected in other panel";
    position: absolute;
    right: 1rem;
    top: 50%;
    transform: translateY(-50%);
    font-size: 0.75rem;
    color: rgba(255, 255, 255, 0.5);
    background-color: rgb(37, 41, 62); /* Match dropdown background */
    padding: 0.25rem 0.5rem;
    border-radius: 0.25rem;
  }

  .token-item.disabled:hover {
    background-color: transparent;
  }

  .token-info {
    display: flex;
    align-items: center;
    gap: 0.75rem;
  }

  .token-logo-container {
    width: 2.5rem;
    height: 2.5rem;
  }

  .token-details {
    display: flex;
    flex-direction: column;
    gap: 0.125rem;
  }

  .token-symbol-row {
    display: flex;
    align-items: center;
    gap: 0.5rem;
  }

  .favorite-button {
    padding: 0.25rem;
    border-radius: 0.375rem;
    color: rgba(255, 255, 255, 0.5);
    background-color: rgba(255, 255, 255, 0.05);
    transition: all 0.2s;
  }

  .favorite-button:hover {
    background-color: rgba(255, 255, 255, 0.1);
    color: white;
  }

  .favorite-button.active {
    color: #fde047;
    background-color: rgba(253, 224, 71, 0.1);
  }

  .token-symbol {
    font-size: 1rem;
    font-weight: 600;
    color: white;
  }

  .token-name {
    font-size: 0.875rem;
    color: rgba(255, 255, 255, 0.5);
  }

  .token-right {
    display: flex;
    align-items: center;
    gap: 1rem;
  }

  .selected-indicator {
    color: #4ade80;
  }

  .match-indicators {
    display: flex;
    flex-direction: column;
    gap: 0.125rem;
    margin-top: 0.25rem;
  }

  .match-indicator {
    font-size: 0.75rem;
    color: rgba(255, 255, 255, 0.5);
    background-color: rgba(255, 255, 255, 0.05);
    border-radius: 0.25rem;
    padding: 0.125rem 0.375rem;
  }

  @media (max-width: 768px) {
    .modal-backdrop {
      padding: 0;
    }

    .dropdown-container {
      width: 100%;
      height: 100%;
      max-height: 100vh;
    }
  }
</style><|MERGE_RESOLUTION|>--- conflicted
+++ resolved
@@ -34,14 +34,11 @@
   let sortColumn = $state("value");
   let standardFilter = $state("all");
 
-<<<<<<< HEAD
-=======
   function setStandardFilter(filter: "all" | "ck" | "favorites") {
     standardFilter = filter;
     searchQuery = ""; // Reset search when changing filters
   }
 
->>>>>>> 381a3b48
   // First, create a reactive store for favorites
   let favoriteTokens = $state(new Map<string, boolean>());
 
@@ -148,7 +145,6 @@
           if (isASecondary && !isBSecondary) return -1;
           if (!isASecondary && isBSecondary) return 1;
           return SECONDARY_TOKEN_IDS.indexOf(a.token.canister_id) - SECONDARY_TOKEN_IDS.indexOf(b.token.canister_id);
-<<<<<<< HEAD
         }
 
         // Get USD values from tokenStore balances
@@ -164,23 +160,6 @@
           return sortDirection === 'desc' ? bValue - aValue : aValue - bValue;
         }
 
-=======
-        }
-
-        // Get USD values from tokenStore balances
-        const aBalance = $storedBalancesStore[a.token.canister_id]?.in_usd || 0n;
-        const bBalance = $storedBalancesStore[b.token.canister_id]?.in_usd || 0n;
-        
-        // Convert BigInts to numbers for comparison
-        const aValue = Number(aBalance);
-        const bValue = Number(bBalance);
-
-        // Sort based on direction
-        if (sortColumn === 'value') {
-          return sortDirection === 'desc' ? bValue - aValue : aValue - bValue;
-        }
-
->>>>>>> 381a3b48
         // Sort by volume if that's selected
         const volumeA = Number(a.token.metrics?.volume_24h || 0);
         const volumeB = Number(b.token.metrics?.volume_24h || 0);
