<script lang="ts">
  import { formatUsdValue } from "$lib/utils/tokenFormatters";
  import { onDestroy } from "svelte";
  import {
    loadBalances,
    currentUserBalancesStore,
    loadBalance,
  } from "$lib/stores/tokenStore";
  import { scale, fade } from "svelte/transition";
  import { cubicOut } from "svelte/easing";
  import { browser } from "$app/environment";
  import { swapState } from "$lib/services/swap/SwapStateService";
  import { FavoriteService } from "$lib/services/tokens/favoriteService";
  import { toastStore } from "$lib/stores/toastStore";
  import { userTokens } from "$lib/stores/userTokens";
  import { auth } from "$lib/services/auth";
  import { get } from "svelte/store";
  import { fetchTokens } from "$lib/api/tokens/TokenApiClient";
  import { debounce } from "$lib/utils/debounce";
  import TokenItem from "./TokenItem.svelte";
  import { virtualScroll } from "$lib/utils/virtualScroll";
<<<<<<< HEAD
  import { formatBalance } from "$lib/utils/numberFormatUtils";
=======
  import AddNewTokenModal from "$lib/components/sidebar/AddNewTokenModal.svelte";
>>>>>>> 8a4bbf6d

  const props = $props();
  const {
    show = false,
    onSelect,
    onClose,
    currentToken,
    otherPanelToken = null,
    expandDirection = "down",
    allowedCanisterIds = [],
    restrictToSecondaryTokens = false,
  } = props;

  // Helper for extracting and validating token ID
  function getTokenId(token: any): string | null {
    if (!token || typeof token !== "object" || !("canister_id" in token)) {
      console.warn("Invalid token format:", token);
      return null;
    }
    return token.canister_id;
  }

  // Make tokens reactive to userTokens store changes with better validation
  let tokens = $derived(
    Object.values($userTokens.tokens).filter((token) => {
      const tokenId = getTokenId(token);
      return tokenId && $userTokens.enabledTokens[tokenId];
    }) as FE.Token[],
  );

  const BLOCKED_TOKEN_IDS = [];
  const DEFAULT_ICP_ID = "ryjl3-tyaaa-aaaaa-aaaba-cai"; // ICP canister ID
  const TOKEN_ITEM_HEIGHT = 72; // Increased height to accommodate borders and padding

  let searchQuery = $state("");
  let searchInput: HTMLInputElement;
  let dropdownElement: HTMLDivElement;
  let scrollContainer: HTMLDivElement;
  let scrollTop = $state(0);
  let containerHeight = $state(0);
  let hideZeroBalances = $state(false);
  let isMobile = $state(false);
  let sortDirection = $state("desc");
  let sortColumn = $state("value");
  let standardFilter = $state<"all" | "ck" | "favorites">("all");
  let isSearching = $state(false);
  let apiSearchResults = $state<FE.Token[]>([]);

  // Add a state to track which token is being enabled
  let enablingTokenId = $state<string | null>(null);

  // Add a state to track which tokens have had balance loading attempts
  let balanceLoadAttempts = $state(new Set<string>());
<<<<<<< HEAD

=======
  
  // Add a state to control the visibility of the AddNewTokenModal
  let isAddNewTokenModalOpen = $state(false);
  
>>>>>>> 8a4bbf6d
  type FilterType = "all" | "ck" | "favorites";

  // Define filter tabs constant
  const FILTER_TABS = [
    { id: "all" as const, label: "All" },
    { id: "ck" as const, label: "CK" },
    { id: "favorites" as const, label: "Favorites" },
  ];

  function setStandardFilter(filter: FilterType) {
    standardFilter = filter;
    searchQuery = ""; // Reset search when changing filters
    scrollTop = 0; // Reset scroll position
  }

  // First, create a reactive store for favorites
  let favoriteTokens = $state(new Map<string, boolean>());
  let favoritesLoaded = $state(false);

  // Filter functions moved from TokenFilterService
  function filterBySearchQuery(token: FE.Token, query: string): boolean {
    if (!query) return true;
    
    const searchLower = query.toLowerCase();
    return token.symbol.toLowerCase().includes(searchLower) ||
           token.name.toLowerCase().includes(searchLower) ||
           token.canister_id.toLowerCase().includes(searchLower);
  }

  function filterByStandardFilter(token: FE.Token, filter: "all" | "ck" | "favorites", favorites: Map<string, boolean>): boolean {
    switch (filter) {
      case "ck":
        return token.symbol.toLowerCase().startsWith("ck");
      case "favorites":
        return favorites.get(token.canister_id) || false;
      case "all":
      default:
        return true;
    }
  }

  function filterByBalance(token: FE.Token, hideZeroBalances: boolean, balances: Record<string, { in_tokens: bigint }>): boolean {
    if (!hideZeroBalances) return true;
    
    const balance = balances[token.canister_id]?.in_tokens;
    return balance ? balance > BigInt(0) : false;
  }

  function sortTokens(a: FE.Token, b: FE.Token, sortColumn: string, sortDirection: string, favorites: Map<string, boolean>, balances: Record<string, { in_usd: string }>): number {
    // Sort by favorites first
    const aFavorite = favorites.get(a.canister_id) || false;
    const bFavorite = favorites.get(b.canister_id) || false;
    if (aFavorite !== bFavorite) return bFavorite ? 1 : -1;

    // Then sort by value if that's selected
    if (sortColumn === 'value') {
      const aBalance = balances[a.canister_id]?.in_usd || "0";
      const bBalance = balances[b.canister_id]?.in_usd || "0";
      const aValue = Number(aBalance);
      const bValue = Number(bBalance);
      return sortDirection === 'desc' ? bValue - aValue : aValue - bValue;
    }

    return 0;
  }

  // Create a function to handle all token filtering and sorting logic
  function getFilteredAndSortedTokens(
    allTokens: FE.Token[],
    searchQuery: string,
    standardFilter: FilterType,
    hideZeroBalances: boolean,
    favoriteTokens: Map<string, boolean>,
    sortColumn: string,
    sortDirection: string,
    apiTokens: FE.Token[],
    balances: Record<string, { in_tokens: bigint; in_usd: string }>
  ) {
    return Array.from(new Map(
      // Combine both sources and map by canister_id to deduplicate
      [...allTokens, ...apiTokens].map(token => [token.canister_id, token])
    ).values())
      .filter((token) => {
        if (!token?.canister_id || !token?.symbol || !token?.name) {
          console.warn("Incomplete token data:", token);
          return false;
        }
        
        // Apply all filters
        return filterBySearchQuery(token, searchQuery) && 
               filterByStandardFilter(token, standardFilter, favoriteTokens) &&
               filterByBalance(token, hideZeroBalances, balances);
      })
      .sort((a, b) => sortTokens(a, b, sortColumn, sortDirection, favoriteTokens, balances));
  }

  // Load favorites once on component mount
  async function loadFavorites() {
    if (!browser || favoritesLoaded) return;

    await FavoriteService.loadFavorites();

    const newFavorites = new Map<string, boolean>();
    const promises = baseFilteredTokens.map(async (token) => {
      const tokenId = getTokenId(token);
      if (tokenId) {
        newFavorites.set(tokenId, await FavoriteService.isFavorite(tokenId));
      }
    });

    // Use Promise.all to load all favorites in parallel
    await Promise.all(promises);
    favoriteTokens = newFavorites;
    favoritesLoaded = true;
  }

  function isFavoriteToken(tokenId: string): boolean {
    return favoriteTokens.get(tokenId) || false;
  }

  // Get filtered tokens before any UI filters (search, favorites, etc)
  let baseFilteredTokens = $derived(
    browser
      ? tokens.filter((token) => {
          const tokenId = getTokenId(token);
          if (!tokenId) return false;

          // Then check if we should restrict to secondary tokens
          if (restrictToSecondaryTokens) {
            return SECONDARY_TOKEN_IDS.includes(tokenId);
          }

          // Then check allowed canister IDs if provided
          if (allowedCanisterIds.length > 0) {
            return allowedCanisterIds.includes(tokenId);
          }

          return true;
        })
      : [],
  );

  // Get counts based on the base filtered tokens
  let allTokensCount = $derived(baseFilteredTokens.length);
  let ckTokensCount = $derived(
    baseFilteredTokens.filter((t) => t.symbol.toLowerCase().startsWith("ck"))
      .length,
  );

  // Create a memoized debounced search function
  const debouncedApiSearch = debounce(async (query: string) => {
    if (!browser || !query || query.length < 2) {
      apiSearchResults = [];
      return;
    }

    // Check if we already have items matching the search
    const matchingLocalTokens = baseFilteredTokens.filter(
      (token) =>
        (token.symbol.toLowerCase().includes(query.toLowerCase()) ||
          token.name.toLowerCase().includes(query.toLowerCase()) ||
          token.canister_id.toLowerCase().includes(query.toLowerCase())) &&
        $userTokens.enabledTokens[token.canister_id],
    );

    // If we have enough local matches, skip the API call
    if (matchingLocalTokens.length >= 10) {
      apiSearchResults = [];
      return;
    }

    isSearching = true;
    try {
      const { tokens } = await fetchTokens({
        search: query,
        limit: 20, // Limit API results to prevent overwhelming the UI
      });

      // Filter out tokens that are already enabled
      apiSearchResults = tokens.filter(
        (token) => !$userTokens.enabledTokens[token.canister_id],
      );
    } catch (error) {
      console.error("Error searching tokens:", error);
      apiSearchResults = [];
    } finally {
      isSearching = false;
    }
  }, 300);

  // Update search effect
  $effect(() => {
    if (!browser) return;
    if (searchQuery) {
      void debouncedApiSearch(searchQuery);
    } else {
      apiSearchResults = [];
    }
  });

  // Memoize filtered tokens to avoid recalculation
  let filteredTokens = $derived(
    browser
      ? getFilteredAndSortedTokens(
          baseFilteredTokens,
          searchQuery,
          standardFilter,
          hideZeroBalances,
          favoriteTokens,
          sortColumn,
          sortDirection,
          apiSearchResults,
          $currentUserBalancesStore,
        )
      : [],
  );

  // Separate enabled tokens from API tokens for virtual scrolling
  let enabledFilteredTokens = $derived(
    filteredTokens.filter((token) => isTokenEnabled(token)),
  );

  let apiFilteredTokens = $derived(
    filteredTokens.filter((token) => isApiToken(token)),
  );

  // Virtual scrolling state for enabled tokens
  let enabledTokensVirtualState = $derived(
    virtualScroll({
      items: enabledFilteredTokens,
      containerHeight,
      scrollTop,
      itemHeight: TOKEN_ITEM_HEIGHT,
      buffer: 5,
    }),
  );

  // Virtual scrolling state for API tokens
  let apiTokensVirtualState = $derived(
    virtualScroll({
      items: apiFilteredTokens,
      containerHeight,
      scrollTop,
      itemHeight: TOKEN_ITEM_HEIGHT,
      buffer: 5,
    }),
  );

  const SECONDARY_TOKEN_IDS = [
    "ryjl3-tyaaa-aaaaa-aaaba-cai", // ICP
    "cngnf-vqaaa-aaaar-qag4q-cai", // ckUSDT
  ];

  // Check if we're on mobile
  $effect(() => {
    if (browser) {
      isMobile = window.innerWidth <= 768;
      const handleResize = () => {
        isMobile = window.innerWidth <= 768;
      };
      window.addEventListener("resize", handleResize);
      return () => window.removeEventListener("resize", handleResize);
    }
  });

  async function handleFavoriteClick(e: MouseEvent, token: FE.Token) {
    e.preventDefault();
    e.stopPropagation();
    const isFavorite = favoriteTokens.get(token.canister_id) || false;

    if (isFavorite) {
      await FavoriteService.removeFavorite(token.canister_id);
    } else {
      await FavoriteService.addFavorite(token.canister_id);
    }

    // Update the local state immediately
    favoriteTokens.set(token.canister_id, !isFavorite);
    favoriteTokens = new Map(favoriteTokens); // Trigger reactivity
  }

  // Create tokens map once for TokenBalanceService
  let tokensMap = $derived(
    tokens.reduce(
      (acc, token) => {
        acc[token.canister_id] = token;
        return acc;
      },
      {} as Record<string, FE.Token>,
    ),
  );

  // Update balance functions to use TokenBalanceService with caching and error handling
  async function getTokenBalance(token: FE.Token): Promise<bigint> {
    try {
      const balance = await loadBalance(token.canister_id, true);
      return balance.in_tokens;
    } catch (error) {
      console.warn(`Error getting balance for ${token.symbol}:`, error);
      return 0n;
    }
  }

  // Optimized function to load balances in batch
  async function loadTokenBalances(
    principal: string,
    tokensToLoad: FE.Token[],
  ) {
    if (!browser || !principal || tokensToLoad.length === 0) return;

    // Filter out tokens that we've already attempted to load
    const unloadedTokens = tokensToLoad.filter((token) => {
      const canisterId = getTokenId(token);
      return canisterId && !balanceLoadAttempts.has(canisterId);
    });

    if (unloadedTokens.length === 0) return;

    // Mark these tokens as having had a load attempt
    unloadedTokens.forEach((token) => {
      const canisterId = getTokenId(token);
      if (canisterId) balanceLoadAttempts.add(canisterId);
    });

    try {
      // Load balances in batches to avoid overloading the network
      const BATCH_SIZE = 10;
      for (let i = 0; i < unloadedTokens.length; i += BATCH_SIZE) {
        const batch = unloadedTokens.slice(i, i + BATCH_SIZE);
        await loadBalances(principal, {
          tokens: batch,
          forceRefresh: false,
        });
      }
    } catch (error) {
      console.warn("Error loading token balances:", error);
    }
  }

  // Utility function to determine if a token is from API results and not yet enabled
  function isApiToken(token: FE.Token): boolean {
    return (
      apiSearchResults.includes(token) &&
      !$userTokens.enabledTokens[token.canister_id]
    );
  }

  // Helper for token selection
  function canSelectToken(token: FE.Token): boolean {
    // Can't select currently selected token on other panel
    if (otherPanelToken?.canister_id === token.canister_id) return false;
    // Can't select blocked tokens
    if (BLOCKED_TOKEN_IDS.includes(token.canister_id)) return false;
    // Can't directly select non-enabled tokens from API
    if (isApiToken(token)) return false;

    return true;
  }

  function handleSelect(token: FE.Token) {
    if (BLOCKED_TOKEN_IDS.includes(token.canister_id)) {
      toastStore.warning(
        "BIL token is currently in read-only mode. Trading will resume when the ledger is stable.",
        {
          title: "Token Temporarily Unavailable",
          duration: 8000,
        },
      );
      return;
    }

    // Check if token is from API results and not already enabled
    if (isApiToken(token)) {
      // Enable the token first
      userTokens.enableToken(token);
    }

    const balance = getTokenBalance(token);
    onSelect({
      ...token,
      balance,
    });
    searchQuery = "";
  }

  // Update the handleEnableToken function to avoid unnecessary balance loading
  async function handleEnableToken(e: MouseEvent, token: FE.Token) {
    e.preventDefault();
    e.stopPropagation();

    // Set loading state
    enablingTokenId = token.canister_id;

    try {
      // Enable the token
      userTokens.enableToken(token);

      // Load balance for the newly enabled token if user is connected
      const authStore = get(auth);
      const principal = authStore?.account?.owner?.toString();

      if (principal && !balanceLoadAttempts.has(token.canister_id)) {
        balanceLoadAttempts.add(token.canister_id);
        await loadBalances(principal, {
          tokens: [token],
          forceRefresh: false,
        });
      }
    } catch (error) {
      console.warn(`Error enabling token ${token.symbol}:`, error);
    } finally {
      // Clear loading state
      enablingTokenId = null;
    }
  }

  // Update the handleTokenClick function to use the canSelectToken helper
  function handleTokenClick(e: MouseEvent | TouchEvent, token: FE.Token) {
    e.stopPropagation();

    if (!canSelectToken(token)) return;

    handleSelect(token);
    onClose();
  }

  // Handle when a custom token is added through the modal
  function handleCustomTokenAdded(event: CustomEvent<FE.Token>) {
    const newToken = event.detail;
    
    // Close the modal
    isAddNewTokenModalOpen = false;
    
    // If the token was successfully added, select it
    if (newToken && canSelectToken(newToken)) {
      handleSelect(newToken);
      onClose();
    }
  }

  function handleClickOutside(event: MouseEvent) {
    if (dropdownElement && !dropdownElement.contains(event.target as Node)) {
      onClose();
    }
  }

  function handleKeydown(event: KeyboardEvent) {
    if (event.key === "Escape") {
      onClose();
    }
  }

  // Add a function to load balances for visible tokens
  function loadVisibleTokenBalances() {
    if (!browser) return;

    const authStore = get(auth);
    const principal = authStore?.account?.owner?.toString();
    if (!principal) return;

    // Get all currently visible tokens
    const visibleTokens = [
      ...enabledTokensVirtualState.visible.map((v) => v.item),
      ...apiTokensVirtualState.visible.map((v) => v.item),
    ];

    // Load balances for visible tokens
    void loadTokenBalances(principal, visibleTokens);
  }

  // Add an effect to load balances when visible tokens change
  $effect(() => {
    if (show && browser) {
      // When virtual scroll state changes, load balances for newly visible tokens
      loadVisibleTokenBalances();
    }
  });

  // Update the handleScroll function to load balances for newly visible tokens
  function handleScroll(e: Event) {
    const target = e.target as HTMLElement;
    scrollTop = target.scrollTop;

    // Debounce balance loading during scroll to avoid too many requests
    clearTimeout(scrollDebounceTimer);
    scrollDebounceTimer = setTimeout(() => {
      loadVisibleTokenBalances();
    }, 200);
  }

  // Add a debounce timer for scroll events
  let scrollDebounceTimer: ReturnType<typeof setTimeout>;

  // Clean up the timer on component destroy
  onDestroy(() => {
    cleanup();
    clearTimeout(scrollDebounceTimer);
  });

  // Focus search input when dropdown opens
  $effect(() => {
    if (show && browser) {
      // Only load balances if user is connected
      const authStore = get(auth);
      const principal = authStore?.account?.owner?.toString();

      if (principal && tokens.length > 0) {
        // Load balances for visible tokens only, to reduce network requests
        void loadTokenBalances(principal, tokens);
      }

      // Load favorites
      void loadFavorites();

      setTimeout(() => {
        searchInput?.focus();
        window.addEventListener("click", handleClickOutside);
        window.addEventListener("keydown", handleKeydown);
      }, 0);
    }
  });

  // Cleanup event listeners
  function cleanup() {
    if (browser) {
      window.removeEventListener("click", handleClickOutside);
      window.removeEventListener("keydown", handleKeydown);
    }
  }

  onDestroy(cleanup);

  let favoritesCount = $derived(
    Array.from(favoriteTokens.values()).filter(Boolean).length,
  );

  // Get counts for the tabs
  function getTabCount(tabId: string): number {
    switch (tabId) {
      case "all":
        return allTokensCount;
      case "ck":
        return ckTokensCount;
      case "favorites":
        return favoritesCount;
      default:
        return 0;
    }
  }

  // Remove the template string function
  function isTokenEnabled(token: FE.Token): boolean {
    return !isApiToken(token) || $userTokens.enabledTokens[token.canister_id];
  }
</script>

{#if show}
  <!-- svelte-ignore a11y-click-events-have-key-events -->
  <!-- svelte-ignore a11y-no-static-element-interactions -->
  <div
    class="modal-backdrop"
    on:click|self={() => {
      swapState.closeTokenSelector();
      onClose();
    }}
    role="dialog"
  >
    <!-- svelte-ignore a11y-click-events-have-key-events -->
    <!-- svelte-ignore a11y-no-static-element-interactions -->
    <div
      class="dropdown-container {expandDirection} {isMobile ? 'mobile' : ''}"
      bind:this={dropdownElement}
      on:click|stopPropagation
      transition:scale={{
        duration: 200,
        start: 0.95,
        opacity: 0,
        easing: cubicOut,
      }}
    >
      <div class="modal-content">
        <header class="modal-header">
          <h2 class="modal-title">Tokens</h2>
          <!-- svelte-ignore a11y-click-events-have-key-events -->
          <button
            class="close-button"
            on:click={(e) => {
              e.stopPropagation();
              swapState.closeTokenSelector();
              onClose();
            }}
          >
            <svg
              xmlns="http://www.w3.org/2000/svg"
              width="20"
              height="20"
              viewBox="0 0 24 24"
              fill="none"
              stroke="currentColor"
              stroke-width="2"
              stroke-linecap="round"
              stroke-linejoin="round"
            >
              <line x1="18" y1="6" x2="6" y2="18"></line>
              <line x1="6" y1="6" x2="18" y2="18"></line>
            </svg>
          </button>
        </header>

        <div class="modal-body">
          <div class="fixed-section">
            <div class="search-section">
              <div class="search-input-wrapper">
                <input
                  bind:this={searchInput}
                  bind:value={searchQuery}
                  type="text"
                  placeholder="Search by name, symbol, canister ID, or standard"
                  class="search-input"
                  on:click={(e) => e.stopPropagation()}
                />
              </div>
            </div>

            <div class="pb-2 shadow-md z-20">
              <div class="filter-buttons">
                {#each FILTER_TABS as tab}
                  <!-- svelte-ignore a11y-click-events-have-key-events -->
                  <button
                    on:click={() => setStandardFilter(tab.id as FilterType)}
                    class="filter-btn"
                    class:active={standardFilter === tab.id}
                    aria-label="Show {tab.label.toLowerCase()} tokens"
                  >
                    <span class="tab-label">{tab.label}</span>
                    <span
                      class="tab-count"
                      class:has-items={getTabCount(tab.id) > 0}
                    >
                      {getTabCount(tab.id)}
                    </span>
                  </button>
                {/each}
              </div>
            </div>
          </div>

          <div
            class="scrollable-section"
            bind:this={scrollContainer}
            bind:clientHeight={containerHeight}
            on:scroll={handleScroll}
          >
            <div class="tokens-container">
              <!-- Local tokens -->
              {#if enabledFilteredTokens.length > 0}
                <div class="token-section">
                  <div
                    style="height: {enabledFilteredTokens.length *
                      TOKEN_ITEM_HEIGHT}px; position: relative;"
                  >
                    {#each enabledTokensVirtualState.visible as { item: token, index }, i (token.canister_id)}
                      <div
                        style="position: absolute; top: {index *
                          TOKEN_ITEM_HEIGHT}px; width: 100%; height: {TOKEN_ITEM_HEIGHT}px; padding: 4px 0; box-sizing: border-box;"
                      >
                        <TokenItem
                          {token}
                          index={i}
                          {currentToken}
                          {otherPanelToken}
                          isApiToken={isApiToken(token)}
                          isFavorite={isFavoriteToken(token.canister_id)}
                          {enablingTokenId}
                          blockedTokenIds={BLOCKED_TOKEN_IDS}
                          balance={{
                            tokens: formatBalance(
                              $currentUserBalancesStore[token.canister_id]?.in_tokens || 0n,
                              token.decimals,
                            ),
                            usd: formatUsdValue(
                              $currentUserBalancesStore[token.canister_id]?.in_usd || "0",
                            ),
                          }}
                          onTokenClick={(e) => handleTokenClick(e, token)}
                          onFavoriteClick={(e) => handleFavoriteClick(e, token)}
                          onEnableClick={(e) => handleEnableToken(e, token)}
                        />
                      </div>
                    {/each}
                  </div>
                </div>
              {/if}

              <!-- API search results -->
              {#if apiFilteredTokens.length > 0 || isSearching}
                <div class="token-section">
                  <div class="token-section-header">
                    <span>Available Tokens</span>
                  </div>

                  {#if isSearching}
                    <div class="loading-indicator">
                      <span class="loading-spinner"></span>
                      <span>Searching...</span>
                    </div>
                  {:else}
                    <div
                      style="height: {apiFilteredTokens.length *
                        TOKEN_ITEM_HEIGHT}px; position: relative;"
                    >
                      {#each apiTokensVirtualState.visible as { item: token, index }, i (token.canister_id)}
                        <div
                          style="position: absolute; top: {index *
                            TOKEN_ITEM_HEIGHT}px; width: 100%; height: {TOKEN_ITEM_HEIGHT}px; padding: 4px 0; box-sizing: border-box;"
                        >
                          <TokenItem
                            {token}
                            index={i}
                            {currentToken}
                            {otherPanelToken}
                            isApiToken={true}
                            isFavorite={isFavoriteToken(token.canister_id)}
                            {enablingTokenId}
                            blockedTokenIds={BLOCKED_TOKEN_IDS}
                            onTokenClick={(e) => e.stopPropagation()}
                            onFavoriteClick={(e) =>
                              handleFavoriteClick(e, token)}
                            onEnableClick={(e) => handleEnableToken(e, token)}
                          />
                        </div>
                      {/each}
                    </div>
<<<<<<< HEAD
                  {/if}
                </div>
              {/if}

              {#if filteredTokens.length === 0}
                <div class="empty-state">
                  <span>No tokens found</span>
                </div>
              {/if}
=======
                  </div>
                {/if}
                
                <!-- API search results -->
                {#if apiFilteredTokens.length > 0 || isSearching}
                  <div class="token-section">
                    <div class="token-section-header">
                      <span>Available Tokens</span>
                    </div>
                    
                    {#if isSearching}
                      <div class="loading-indicator">
                        <span class="loading-spinner"></span>
                        <span>Searching...</span>
                      </div>
                    {:else}
                      <div style="height: {apiFilteredTokens.length * TOKEN_ITEM_HEIGHT}px; position: relative;">
                        {#each apiTokensVirtualState.visible as { item: token, index }, i (token.canister_id)}
                          <div
                            style="position: absolute; top: {index * TOKEN_ITEM_HEIGHT}px; width: 100%; height: {TOKEN_ITEM_HEIGHT}px; padding: 4px 0; box-sizing: border-box;"
                          >
                            <TokenItem
                              {token}
                              index={i}
                              currentToken={currentToken}
                              otherPanelToken={otherPanelToken}
                              isApiToken={true}
                              isFavorite={isFavoriteToken(token.canister_id)}
                              enablingTokenId={enablingTokenId}
                              blockedTokenIds={BLOCKED_TOKEN_IDS}
                              onTokenClick={(e) => e.stopPropagation()}
                              onFavoriteClick={(e) => handleFavoriteClick(e, token)}
                              onEnableClick={(e) => handleEnableToken(e, token)}
                            />
                          </div>
                        {/each}
                      </div>
                    {/if}
                  </div>
                {/if}
                
                <!-- Add New Token Button -->
                <div class="add-token-button-container">
                  <button 
                    class="add-token-button"
                    on:click={(e) => {
                      e.stopPropagation();
                      isAddNewTokenModalOpen = true;
                    }}
                  >
                    <div class="add-icon">+</div>
                    <span>Add New Token</span>
                  </button>
                </div>
                
                {#if filteredTokens.length === 0}
                  <div class="empty-state">
                    <span>No tokens found</span>
                  </div>
                {/if}
              </div>
>>>>>>> 8a4bbf6d
            </div>
          </div>
        </div>
      </div>
    </div>
  </div>
{/if}

<style scoped lang="postcss">
  .modal-backdrop {
    @apply fixed inset-0 bg-black/30 backdrop-blur-md z-[9999] grid place-items-center p-6 overflow-y-auto;
  }

  .dropdown-container {
    @apply relative bg-kong-bg-dark border border-kong-border rounded-xl shadow-lg transition-all duration-200 overflow-hidden;
    @apply w-[420px] h-[min(600px,85vh)];
  }

  .dropdown-container.mobile {
    @apply fixed inset-0 w-full h-screen rounded-none border-0;
  }

  .modal-content {
    position: relative;
    display: flex;
    flex-direction: column;
    height: 100%;
  }

  .modal-header {
    @apply px-4 py-3 bg-kong-bg-dark flex justify-between items-center;
  }

  .modal-title {
    @apply text-kong-text-primary text-xl font-semibold;
  }

  .close-button {
    @apply text-kong-text-secondary hover:bg-kong-border/10;
  }

  .modal-body {
    flex: 1;
    display: flex;
    flex-direction: column;
    overflow: hidden;
    position: relative;
  }

  .fixed-section {
    @apply relative;
    z-index: 20;
    flex-shrink: 0;
  }

  .scrollable-section {
    flex: 1;
    overflow-y: auto;
    -webkit-overflow-scrolling: touch;
    touch-action: pan-y;
    overscroll-behavior-y: contain;
    position: relative;
    z-index: 10;
    will-change: transform;
  }

  .scrollable-section::-webkit-scrollbar {
    width: 4px;
  }

  .scrollable-section::-webkit-scrollbar-track {
    background: rgba(26, 29, 46, 0.4);
    border-radius: 0.25rem;
  }

  .scrollable-section::-webkit-scrollbar-thumb {
    background: #e9e9f0;
    border-radius: 0.25rem;
  }

  .search-section {
    z-index: 10;
    @apply pb-3;
  }

  .search-input-wrapper {
    position: relative;
    display: flex;
    align-items: center;
    @apply px-4;
  }

  .search-input {
    @apply flex-1 bg-kong-bg-light border-none text-kong-text-primary text-base rounded-md px-4 py-3;
  }

  .search-input::placeholder {
    @apply text-kong-text-secondary;
  }

  .search-input:focus {
    outline: none;
  }

  .filter-buttons {
    @apply px-4;
    display: flex;
    width: 100%;
    margin-bottom: 0.25rem;
    border-bottom: none;
    gap: 8px;
  }

  .filter-btn {
    @apply flex-1 px-3 py-2 flex items-center justify-center gap-2 text-kong-text-secondary text-sm relative transition-all duration-200 font-medium;
    @apply bg-kong-bg-light/30 rounded-2xl;
  }

  .filter-btn:hover {
    @apply bg-kong-bg-light/60;
  }

  .filter-btn.active {
    @apply text-kong-primary bg-kong-primary/20;
  }

  .tab-label {
    position: relative;
    z-index: 10;
  }

  .tab-count {
    @apply text-kong-text-secondary text-xs;
    @apply px-2 py-1;
    @apply rounded-full;
    @apply bg-kong-border/10;
    @apply min-w-[1.5rem];
    @apply text-center;
    transition: all 0.2s;
  }

  .tab-count.has-items {
    @apply bg-kong-primary/10 text-kong-text-primary;
  }

  .tokens-container {
    display: flex;
    flex-direction: column;
    gap: 0.5rem;
    min-height: 100%;
    touch-action: pan-y;
    padding: 0.5rem;
  }

  .token-section {
    @apply space-y-2;
  }

  .token-section:not(:first-child) {
    @apply mt-4;
  }

  .token-section-header {
    @apply p-2 text-sm font-medium text-kong-text-secondary;
    @apply bg-kong-bg-light/50 rounded-lg border border-kong-border/10;
    @apply backdrop-blur-sm mx-2 my-2;
  }

  .loading-indicator {
    display: flex;
    align-items: center;
    justify-content: center;
    gap: 0.5rem;
    padding: 1rem;
    color: rgba(255, 255, 255, 0.7);
    font-size: 0.875rem;
  }

  .loading-spinner {
    @apply w-4 h-4;
    @apply border-2 border-white/20 border-t-white;
    @apply rounded-full;
    animation: spin 0.6s linear infinite;
  }

  @keyframes spin {
    to {
      transform: rotate(360deg);
    }
  }

  .empty-state {
    @apply flex items-center justify-center p-8 text-kong-text-secondary text-sm;
    @apply flex-col gap-4;
  }

  @media (max-width: 768px) {
    .modal-backdrop {
      padding: 0;
    }

    .dropdown-container {
      width: 100%;
      height: 100%;
      max-height: 100vh;
    }
  }

  .scrollable-section::after {
    content: "";
    position: absolute;
    bottom: 0;
    left: 0;
    right: 0;
    height: 32px;
    @apply px-2;
    pointer-events: none;
    z-index: 5;
  }
  
  /* Add Token Button Styles */
  .add-token-button-container {
    @apply px-2 py-3 mt-2;
  }
  
  .add-token-button {
    @apply w-full flex items-center justify-center gap-2 py-3 px-4 
           bg-kong-bg-light/50 hover:bg-kong-bg-light/80
           text-kong-text-primary font-medium rounded-lg
           border border-kong-border/30 transition-all duration-200;
  }
  
  .add-token-button:hover {
    @apply border-kong-primary/40 bg-kong-primary/10;
  }
  
  .add-icon {
    @apply flex items-center justify-center w-5 h-5 rounded-full
           bg-kong-primary/20 text-kong-primary font-bold;
  }
</style>

<!-- Add New Token Modal -->
<AddNewTokenModal 
  isOpen={isAddNewTokenModalOpen}
  onClose={() => isAddNewTokenModalOpen = false}
  on:tokenAdded={handleCustomTokenAdded}
/><|MERGE_RESOLUTION|>--- conflicted
+++ resolved
@@ -19,11 +19,7 @@
   import { debounce } from "$lib/utils/debounce";
   import TokenItem from "./TokenItem.svelte";
   import { virtualScroll } from "$lib/utils/virtualScroll";
-<<<<<<< HEAD
-  import { formatBalance } from "$lib/utils/numberFormatUtils";
-=======
   import AddNewTokenModal from "$lib/components/sidebar/AddNewTokenModal.svelte";
->>>>>>> 8a4bbf6d
 
   const props = $props();
   const {
@@ -77,14 +73,10 @@
 
   // Add a state to track which tokens have had balance loading attempts
   let balanceLoadAttempts = $state(new Set<string>());
-<<<<<<< HEAD
-
-=======
   
   // Add a state to control the visibility of the AddNewTokenModal
   let isAddNewTokenModalOpen = $state(false);
   
->>>>>>> 8a4bbf6d
   type FilterType = "all" | "ck" | "favorites";
 
   // Define filter tabs constant
@@ -818,17 +810,6 @@
                         </div>
                       {/each}
                     </div>
-<<<<<<< HEAD
-                  {/if}
-                </div>
-              {/if}
-
-              {#if filteredTokens.length === 0}
-                <div class="empty-state">
-                  <span>No tokens found</span>
-                </div>
-              {/if}
-=======
                   </div>
                 {/if}
                 
@@ -890,7 +871,6 @@
                   </div>
                 {/if}
               </div>
->>>>>>> 8a4bbf6d
             </div>
           </div>
         </div>
