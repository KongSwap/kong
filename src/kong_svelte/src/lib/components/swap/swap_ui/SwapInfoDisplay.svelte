--- conflicted
+++ resolved
@@ -4,11 +4,7 @@
   import { fade } from "svelte/transition";
   import { userTokens } from "$lib/stores/userTokens";
   import { onMount } from "svelte";
-<<<<<<< HEAD
   import { transparentSwapPanel } from "$lib/stores/derivedThemeStore";
-=======
-  import { app } from "$lib/state/app.state.svelte";
->>>>>>> 33292f37
 
   let {
     payToken = null,
@@ -277,28 +273,9 @@
   }
 
   .info-grid {
-<<<<<<< HEAD
-    @apply grid grid-cols-3 gap-4 p-4 
-           border border-kong-border
-           rounded-xl;
-  }
-  
-  /* Match swap panel background */
-  :global(.transparent-swap-panel) .info-grid {
-    @apply bg-transparent backdrop-blur-md;
-  }
-  
-  :global(:not(.transparent-swap-panel)) .info-grid {
-    @apply bg-kong-bg-secondary;
-=======
     @apply grid grid-cols-2 sm:grid-cols-3 gap-4 p-4 
            bg-kong-bg-tertiary border border-kong-border
            rounded-xl backdrop-blur-md shadow-lg;
->>>>>>> 33292f37
-  }
-
-  .info-item {
-    @apply flex flex-col gap-1.5 items-center justify-center text-center;
   }
 
   .info-label {
