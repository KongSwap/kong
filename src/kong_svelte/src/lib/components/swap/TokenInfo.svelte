<script lang="ts">
  import { formatUsdValue } from "$lib/utils/tokenFormatters";
  import Panel from "$lib/components/common/Panel.svelte";
  import { copyToClipboard } from "$lib/utils/clipboard";

  export let token: Kong.Token | null = null;
</script>

<Panel variant="transparent" type="main" className="token-info-panel">
  {#if token}
    <div class="token-info-content">
      <div class="token-header">
        <img src={token.logo_url} alt={token.symbol} class="token-logo" />
        <div class="token-title">
          <h3>{token.name}</h3>
          <span class="token-symbol">{token.symbol}</span>
        </div>
      </div>

      <div class="stats-grid">
        <div class="stat-item">
          <span class="stat-value">{formatUsdValue(token.metrics.tvl)}</span>
          <span class="stat-label">TVL</span>
        </div>
        <div class="stat-item">
          <span class="stat-value"
            >{formatUsdValue(token.metrics.market_cap)}</span
          >
          <span class="stat-label">Market Cap</span>
        </div>
        <div class="stat-item">
          <span class="stat-value"
            >{formatUsdValue(token.metrics.volume_24h)}</span
          >
          <span class="stat-label">24h Volume</span>
        </div>
        <div class="stat-item">
          <button
<<<<<<< HEAD
            class="truncate stat-value canister-id"
            on:click={() => copyToClipboard(token.canister_id)}
=======
            class="stat-value truncate canister-id"
            on:click={() => copyToClipboard(token.address)}
>>>>>>> d8be0daf
            title="Click to copy"
          >
            {token.address}
          </button>
          <span class="stat-label">Canister ID</span>
        </div>
      </div>
    </div>
  {:else}
    <div class="empty-state">Select a token to view details</div>
  {/if}
</Panel>

<style lang="postcss">
  .token-info-content {
    padding: 1rem;
  }

  .token-header {
    display: flex;
    align-items: center;
    gap: 1rem;
    padding-bottom: 0.75rem;
    border-bottom: 1px solid var(--color-border);
  }

  .token-logo {
    width: 2.25rem;
    height: 2.25rem;
    border-radius: 50%;
    box-shadow: 0 2px 8px rgba(0, 0, 0, 0.1);
  }

  .token-title {
    display: flex;
    flex-direction: row;
    align-items: center;
    gap: 0.5rem;
  }

  .token-title h3 {
    font-size: 1.125rem;
    font-weight: 600;
    color: var(--color-text-primary);
    margin: 0;
    line-height: 1.2;
  }

  .token-symbol {
    color: var(--color-text-secondary);
    font-size: 0.875rem;
    font-weight: 500;
  }

  .stats-grid {
    display: grid;
    grid-template-columns: repeat(2, 1fr);
    gap: 1rem;
  }

  .stat-item {
    display: flex;
    flex-direction: column;
    gap: 0.25rem;
    padding: 0.5rem;
    background: var(--color-background-secondary);
    border-radius: 0.5rem;
    transition: transform 0.2s ease;
  }

  .stat-item:hover {
    transform: translateY(-1px);
  }

  .stat-label {
    color: var(--color-text-secondary);
    @apply text-xs font-medium;
  }

  .stat-value {
    color: var(--color-text-primary);
    @apply text-xl font-medium;
  }

  .empty-state {
    padding: 1.5rem 1rem;
    text-align: center;
    color: var(--color-text-secondary);
    font-size: 0.875rem;
    font-weight: 500;
  }

  .truncate {
    overflow: hidden;
    text-overflow: ellipsis;
    white-space: nowrap;
  }

  .canister-id {
    background: none;
    border: none;
    padding: 0;
    text-align: left;
    width: 100%;
    cursor: pointer;
    transition: all 0.2s ease;
    font-family: var(--font-mono);
    font-size: 0.75rem;
  }

  .canister-id:hover {
    color: var(--color-primary);
  }

  .canister-id::after {
    content: "📋";
    font-size: 0.75rem;
    margin-left: 0.375rem;
    opacity: 0;
    transition: opacity 0.2s;
  }

  .canister-id:hover::after {
    opacity: 1;
  }
</style><|MERGE_RESOLUTION|>--- conflicted
+++ resolved
@@ -36,13 +36,8 @@
         </div>
         <div class="stat-item">
           <button
-<<<<<<< HEAD
-            class="truncate stat-value canister-id"
-            on:click={() => copyToClipboard(token.canister_id)}
-=======
             class="stat-value truncate canister-id"
             on:click={() => copyToClipboard(token.address)}
->>>>>>> d8be0daf
             title="Click to copy"
           >
             {token.address}
