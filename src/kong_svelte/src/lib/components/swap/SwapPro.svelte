--- conflicted
+++ resolved
@@ -125,10 +125,6 @@
         <div class="mobile-swap-section">
           <div class="swap-section">
             <Swap
-<<<<<<< HEAD
-              {currentMode}
-=======
->>>>>>> 8ab4fa65
               on:modeChange
               on:tokenChange={handleTokenChange}
             />
@@ -172,10 +168,6 @@
           <!-- Swap interface -->
           <div class="swap-section">
             <Swap
-<<<<<<< HEAD
-              {currentMode}
-=======
->>>>>>> 8ab4fa65
               on:modeChange
               on:tokenChange={handleTokenChange}
             />
