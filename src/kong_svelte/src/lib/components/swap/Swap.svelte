<script lang="ts">
  import { fade } from "svelte/transition";
  import { tweened } from "svelte/motion";
  import { cubicOut } from "svelte/easing";
  import { onMount, onDestroy } from "svelte";
  import debounce from "lodash/debounce";
  import { SwapService } from "$lib/services/SwapService";
  import { walletStore } from "$lib/stores/walletStore";
  import { tokenStore } from "$lib/stores/tokenStore";
  import { toastStore } from "$lib/stores/toastStore";
  import { getKongBackendPrincipal } from "$lib/utils/canisterIds";
  import SwapPanel from "$lib/components/swap/swap_ui/SwapPanel.svelte";
  import Button from "$lib/components/common/Button.svelte";
  import TokenSelector from "$lib/components/swap/swap_ui/TokenSelectorModal.svelte";
  import SwapConfirmation from "$lib/components/swap/swap_ui/SwapConfirmation.svelte";
  import { formatNumberCustom } from "$lib/utils/formatNumberCustom";
  import BigNumber from "bignumber.js";
  import { fly } from 'svelte/transition';
  import { flip } from 'svelte/animate';
  import { quintOut } from 'svelte/easing';

  const KONG_BACKEND_PRINCIPAL = getKongBackendPrincipal();
  const swapService = SwapService.getInstance();

  export let slippage = 2;
  export let initialPool: string | null = null;

  // Core state
  let payToken = initialPool?.split("_")[0] || "ICP";
  let receiveToken = initialPool?.split("_")[1] || "ckBTC";
  let payAmount = "";
  let receiveAmount = "0";
  let displayReceiveAmount = "0";

  // UI state
  let isCalculating = false;
  let error: string | null = null;
  let showPayTokenSelector = false;
  let showReceiveTokenSelector = false;
  let isProcessing = false;
  let isConfirmationOpen = false;

  // Swap details
  let price = "0";
  let usdValue = "0";
  let swapSlippage = 0;
  let gasFee = "0";
  let lpFee = "0";
  let tokenFee: string | undefined;

  // Transaction state
  let requestId: bigint | null = null;
  let transactionStateObject: any = null;
  let intervalId: any = null;

  let tweenedReceiveAmount = tweened(0, {
    duration: 400,
    easing: cubicOut,
  });

  let isAnimating = false;
  let panels = [
    { id: 'pay', type: 'pay', title: 'You Pay' },
    { id: 'receive', type: 'receive', title: 'You Receive' }
  ];

  onMount(async () => {
    if ($walletStore.isConnected) {
      await tokenStore.loadTokens();
      await tokenStore.loadBalances();
    }
  });

  onDestroy(() => {
    if (intervalId) {
      clearInterval(intervalId);
    }
  });

  $: isValidInput = payAmount && Number(payAmount) > 0 && !isCalculating;
  $: buttonText = getButtonText(
    isCalculating,
    isValidInput,
    isProcessing,
    error,
  );

  $: panelData = {
    pay: {
      token: payToken,
      amount: payAmount,
      balance: getTokenBalance(payToken),
      onTokenSelect: () => (showPayTokenSelector = true),
      onAmountChange: handleInputChange,
      disabled: isProcessing,
      showPrice: false,
    },
    receive: {
      token: receiveToken,
      amount: $tweenedReceiveAmount.toFixed(6),
      balance: getTokenBalance(receiveToken),
      onTokenSelect: () => (showReceiveTokenSelector = true),
      onAmountChange: () => {},
      disabled: isProcessing,
      showPrice: true,
      usdValue,
      slippage: swapSlippage,
      maxSlippage: slippage,
    },
  };

  function getButtonText(
    isCalculating: boolean,
    isValidInput: boolean,
    isProcessing: boolean,
    error: string | null,
  ): string {
    if (!$walletStore.isConnected) return "Connect Wallet";
    if (isCalculating) return "Calculating...";
    if (isProcessing) return "Processing...";
    if (!isValidInput) return "Enter Amount";
    if (error) return error;
    return "Swap";
  }

  function getTokenBalance(symbol: string): string {
    const token = $tokenStore.tokens?.find((t) => t.symbol === symbol);
    if (!token?.canister_id) return "0";
    return $tokenStore.balances[token.canister_id]?.toString() || "0";
  }

  function getTokenDecimals(symbol: string): number {
    const token = $tokenStore.tokens?.find((t) => t.symbol === symbol);
    return token?.decimals || 8;
  }

  async function getSwapQuote(amount: string) {
    if (!amount || Number(amount) <= 0 || isNaN(Number(amount))) {
      setReceiveAmount("0");
      return;
    }

    isCalculating = true;
    error = null;

    try {
      const payDecimals = getTokenDecimals(payToken);
      const payAmountBigInt = swapService.toBigInt(amount, payDecimals);

      const quote = await swapService.swap_amounts(
        payToken,
        payAmountBigInt,
        receiveToken,
      );

      if ("Ok" in quote) {
        const receiveDecimals = getTokenDecimals(receiveToken);
        const receivedAmount = swapService.fromBigInt(
          quote.Ok.receive_amount,
          receiveDecimals,
        );

        setReceiveAmount(receivedAmount);
        setDisplayAmount(formatNumberCustom(receivedAmount, 6));

        price = quote.Ok.price.toString();
        swapSlippage = quote.Ok.slippage;
        usdValue = new BigNumber(receivedAmount)
          .times(quote.Ok.price)
          .toFormat(2);

        if (quote.Ok.txs.length > 0) {
          const tx = quote.Ok.txs[0];
          lpFee = swapService.fromBigInt(tx.lp_fee, receiveDecimals);
          gasFee = swapService.fromBigInt(tx.gas_fee, receiveDecimals);
          tokenFee = tx.receive_symbol;
        }
      } else {
        toastStore.error(quote.Err);
        setReceiveAmount("0");
      }
    } catch (err) {
      toastStore.error(
        err instanceof Error ? err.message : "An error occurred",
      );
      setReceiveAmount("0");
    } finally {
      isCalculating = false;
    }
  }

  const debouncedGetQuote = debounce(getSwapQuote, 500);

  function setReceiveAmount(amount: string) {
    receiveAmount = amount;
    tweenedReceiveAmount.set(Number(amount));
  }

  function setDisplayAmount(amount: string) {
    displayReceiveAmount = amount;
    tweenedReceiveAmount.set(Number(amount));
  }

  async function handleTokenSwitch() {
    if (isAnimating) return;
    
    isAnimating = true;
    
    panels = panels.map((panel, i) => ({
        ...panel,
        direction: i === 0 ? 'topLeft' : 'bottomRight'
    })).reverse();
    
    [payToken, receiveToken] = [receiveToken, payToken];
    payAmount = "";
    setReceiveAmount("0");
    
    setTimeout(() => {
        isAnimating = false;
        panels = panels.reverse();
    }, 200);
  }

  function handleInputChange(event: Event | CustomEvent) {
    let input: string;

    if ("detail" in event && event.detail?.value) {
      input = event.detail.value;
    } else {
      input = (event.target as HTMLInputElement).value;
    }

    const cleanedInput = input.replace(/[^0-9.]/g, "");
    if (/^\d*\.?\d*$/.test(cleanedInput) || cleanedInput === "") {
      payAmount = cleanedInput;
      debouncedGetQuote(cleanedInput);
    }
  }

  function handleSelectToken(type: "pay" | "receive", token: string) {
    if (
      (type === "pay" && token === receiveToken) ||
      (type === "receive" && token === payToken)
    ) {
      toastStore.error("Cannot select the same token for both sides");
      return;
    }

    if (type === "pay") {
      payToken = token;
      showPayTokenSelector = false;
    } else {
      receiveToken = token;
      showReceiveTokenSelector = false;
    }

    if (payAmount) debouncedGetQuote(payAmount);
  }

  function startPolling(reqId: bigint) {
    intervalId = setInterval(async () => {
      try {
        const status = await swapService.requests([reqId]);
        if (!status.Ok?.[0]) return;

        const requestReply = status.Ok[0].reply;
        transactionStateObject = status;

        if (requestReply?.Pending) {
          return;
        } else if (requestReply?.Swap) {
          if (requestReply.Swap.status === "Success") {
            clearInterval(intervalId);
            handleSwapSuccess(requestReply.Swap);
          } else if (requestReply.Swap.status === "Failed") {
            clearInterval(intervalId);
            handleSwapFailure(requestReply.Swap);
          }
        }
      } catch (error) {
        clearInterval(intervalId);
        console.error("Error polling transaction:", error);
        handleSwapFailure(null);
      }
    }, 500);
  }

  async function handleSwap() {
    if (!isValidInput || isProcessing) {
        console.log('Invalid input or already processing');
        return;
    }

    isProcessing = true;
    error = null;

    try {
        console.log('Starting swap execution');
        const requestId = await swapService.executeSwap({
            payToken,
            payAmount,
            receiveToken,
            receiveAmount,
            slippage,
            backendPrincipal: KONG_BACKEND_PRINCIPAL,
        });

        console.log('Swap execution result:', requestId);

        if (requestId) {
            console.log('Starting polling with requestId:', requestId);
            startPolling(requestId);
        } else {
            throw new Error("Failed to execute swap - no requestId returned");
        }
    } catch (err) {
        console.error('Swap execution error:', err);
        toastStore.error(err instanceof Error ? err.message : "Swap failed");
        isProcessing = false;
        isConfirmationOpen = false;
    }
  }

  function handleSwapSuccess(reply: any) {
    isProcessing = false;
    isConfirmationOpen = false;

    if (reply.receive_amount) {
      const receiveDecimals = getTokenDecimals(receiveToken);
      const formattedAmount = swapService.fromBigInt(
        reply.receive_amount,
        receiveDecimals,
      );
      setReceiveAmount(formattedAmount);
      setDisplayAmount(formatNumberCustom(formattedAmount, 6));
    }

    clearInputs();
    toastStore.success("Swap successful");
    tokenStore.loadBalances(); // Refresh balances after successful swap
  }

  function handleSwapFailure(reply: any) {
    isProcessing = false;
    isConfirmationOpen = false;
    toastStore.error("Swap failed");
  }

  function clearInputs() {
    payAmount = "";
    setReceiveAmount("0");
    setDisplayAmount("0");
    price = "0";
    usdValue = "0";
    swapSlippage = 0;
    lpFee = "0";
    gasFee = "0";
    tokenFee = undefined;
    requestId = null;
    transactionStateObject = null;
  }
</script>

<div class="swap-wrapper">
  <div class="swap-container" in:fade={{ duration: 420 }}>
    <div class="panels-container">
      {#each panels as panel (panel.id)}
        <div 
          animate:flip={{
            duration: 169,
            easing: quintOut
          }}
          class="panel-wrapper"
        >
          <div class="panel-content">
            <SwapPanel
              title={panel.title}
              {...panelData[panel.type]}
            />
          </div>
        </div>
      {/each}

      <button 
        class="switch-button {isAnimating ? 'rotating' : ''}"
        on:click={handleTokenSwitch}
        disabled={isProcessing || isAnimating} 
      >
        <img src="/pxcomponents/arrow.svg" alt="swap" class="swap-arrow" />
      </button>
    </div>

    <div class="swap-footer mt-3">
      <Button
        variant="yellow"
        disabled={!isValidInput || isProcessing || isAnimating || !$walletStore.isConnected}
        onClick={() => {
          console.log('Button clicked, current isConfirmationOpen:', isConfirmationOpen);
          isConfirmationOpen = true;
          console.log('Set isConfirmationOpen to:', isConfirmationOpen);
        }}
        width="100%"
      >
        {buttonText}
      </Button>
    </div>
  </div>
</div>

{#if showPayTokenSelector}
  <div
    class="modal-overlay"
    transition:fade={{ duration: 100 }}
    on:click|self={() => (showPayTokenSelector = false)}
  >
    <div class="modal-content">
      <TokenSelector
        show={true}
        onSelect={(token) => handleSelectToken("pay", token)}
        onClose={() => (showPayTokenSelector = false)}
        currentToken={receiveToken}
      />
    </div>
  </div>
{/if}

{#if showReceiveTokenSelector}
  <div
    class="modal-overlay"
    transition:fade={{ duration: 100 }}
    on:click|self={() => (showReceiveTokenSelector = false)}
  >
    <div class="modal-content">
      <TokenSelector
        show={true}
        onSelect={(token) => handleSelectToken("receive", token)}
        onClose={() => (showReceiveTokenSelector = false)}
        currentToken={payToken}
      />
    </div>
  </div>
{/if}

{#if isConfirmationOpen}
  <div
    class="modal-overlay"
    transition:fade={{ duration: 200 }}
    on:click|self={() => {
      console.log('Closing modal from overlay click');
      isConfirmationOpen = false;
    }}
  >
    <div class="modal-content" on:click|stopPropagation>
      <SwapConfirmation
        {payToken}
        {payAmount}
        {receiveToken}
        receiveAmount={displayReceiveAmount}
        onConfirm={() => {
          console.log('Confirm clicked in SwapConfirmation');
          handleSwap();
        }}
        onClose={() => {
          console.log('Close clicked in SwapConfirmation');
          isConfirmationOpen = false;
        }}
        {price}
        {gasFee}
        {lpFee}
        slippage={swapSlippage}
      />
    </div>
  </div>
{/if}

<<<<<<< HEAD
<style lang="postcss">
  .swap-wrapper {
    width: 100%;
    margin: 0 auto;
    padding: 1rem;
  }

  .swap-container {
    display: flex;
    flex-direction: column;
    gap: 0.5rem;
  }

  .panels-container {
    position: relative;
    display: flex;
    flex-direction: column;
    gap: 1rem;
  }

  .panel-wrapper {
    position: relative;
    transition: all 0.15s ease;
    transform-style: preserve-3d;
  }

  .switch-button {
    position: absolute;
    left: 50%;
    top: 50%;
    transform: translate(-50%, -50%);
    width: 50px;
    height: 50px;
    background: #ffcd1f;
    border: 2px solid #368d00;
    border-radius: 50%;
    cursor: pointer;
    z-index: 1;
    padding: 6px;
    transition: all 0.2s ease;
    box-shadow: 0 2px 4px rgba(0, 0, 0, 0.1);
  }

  .switch-button:hover:not(:disabled) {
    background: #ffe077;
    transform: translate(-50%, -50%) scale(1.05);
  }

  .switch-button:disabled {
    opacity: 0.5;
    cursor: not-allowed;
  }

  .swap-arrow {
    width: 100%;
    height: 100%;
  }

  .modal-overlay {
    position: fixed;
    top: 0;
    left: 0;
    width: 100vw;
    height: 100vh;
    background: rgba(0, 0, 0, 0.75);
    backdrop-filter: blur(4px);
    display: flex;
    justify-content: center;
    align-items: center;
    z-index: 9999;
  }

  .modal-content {
    position: relative;
    width: 100%;
    max-width: 500px;
    margin: 1rem;
    border-radius: 1rem;
    overflow: hidden;
    z-index: 10000;
  }

  @media (max-width: 480px) {
    .swap-wrapper {
      padding: 0.5rem;
=======
<style>
    .swap-container {
        display: flex;
        flex-direction: column;
        min-height: 100vh;
>>>>>>> 2704f6ff
    }

    .switch-button {
      width: 32px;
      height: 32px;
      padding: 6px;
    }

    .modal-content {
      margin: 0.5rem;
    }
  }

  :global(.token-modal) {
    max-height: 80vh;
    overflow-y: auto;
  }

  :global(.swap-footer) {
    margin-top: 1.5rem;
  }

  .panel-content {
    transform-origin: center center;
    backface-visibility: hidden;
  }

  .rotating {
    animation: rotate 0.2s ease-in-out;
  }

  @keyframes rotate {
    from {
      transform: translate(-50%, -50%) rotate(0deg);
    }
    to {
      transform: translate(-50%, -50%) rotate(180deg);
    }
  }
</style><|MERGE_RESOLUTION|>--- conflicted
+++ resolved
@@ -473,7 +473,6 @@
   </div>
 {/if}
 
-<<<<<<< HEAD
 <style lang="postcss">
   .swap-wrapper {
     width: 100%;
@@ -559,13 +558,15 @@
   @media (max-width: 480px) {
     .swap-wrapper {
       padding: 0.5rem;
-=======
-<style>
+      display: flex;
+        flex-direction: column;
+        min-height: 100vh;
+    }
+
     .swap-container {
         display: flex;
         flex-direction: column;
         min-height: 100vh;
->>>>>>> 2704f6ff
     }
 
     .switch-button {
