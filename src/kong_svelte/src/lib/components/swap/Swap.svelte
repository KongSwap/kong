--- conflicted
+++ resolved
@@ -46,12 +46,6 @@
   import { walletProviderStore } from "$lib/stores/walletProviderStore";
   import { goto } from "$app/navigation";
   import { page } from "$app/stores";
-<<<<<<< HEAD
-
-  // Theme-specific styling data
-  // let theme = $derived(getThemeById($themeStore));
-=======
->>>>>>> d8be0daf
   
   // Types
   type PanelType = "pay" | "receive";
@@ -125,20 +119,12 @@
   );
 
   // More direct token lookup by canister ID
-<<<<<<< HEAD
-  async function findTokenByCanisterId(canisterId: string): Promise<FE.Token | null> {
-=======
   async function findTokenByCanisterId(canisterId: string): Promise<Kong.Token | null> {
->>>>>>> d8be0daf
     if (!canisterId) return null;
     
     // First check in userTokens
     if ($userTokens.tokens && $userTokens.tokens.length > 0) {
-<<<<<<< HEAD
-      const token = $userTokens.tokens.find(t => t.canister_id === canisterId);
-=======
       const token = $userTokens.tokens.find(t => t.address === canisterId);
->>>>>>> d8be0daf
       if (token) return token;
     }
     
@@ -170,13 +156,8 @@
       attempts++;
     }
 
-<<<<<<< HEAD
-    const currentPayTokenId = $swapState.payToken?.canister_id;
-    const currentReceiveTokenId = $swapState.receiveToken?.canister_id;
-=======
     const currentPayTokenId = $swapState.payToken?.address;
     const currentReceiveTokenId = $swapState.receiveToken?.address;
->>>>>>> d8be0daf
 
     // Find tokens only if params exist and are different from current state
     const [fromToken, toToken] = await Promise.all([
@@ -188,11 +169,7 @@
     const newReceiveToken = toParam ? (await findTokenByCanisterId(toParam)) : $swapState.receiveToken;
 
     // Update state only if tokens actually changed
-<<<<<<< HEAD
-    if (newPayToken?.canister_id !== currentPayTokenId || newReceiveToken?.canister_id !== currentReceiveTokenId) {
-=======
     if (newPayToken?.address !== currentPayTokenId || newReceiveToken?.address !== currentReceiveTokenId) {
->>>>>>> d8be0daf
       console.log('Updating tokens from URL params:', { fromParam, toParam, newPayToken, newReceiveToken });
       swapState.update(state => ({
         ...state,
@@ -219,11 +196,7 @@
   onMount(async () => {
     if (browser) {
       try {
-<<<<<<< HEAD
-        console.log('Swap.svelte onMount: Processing initial URL params.');
-=======
         console.debug('Swap.svelte onMount: Processing initial URL params.');
->>>>>>> d8be0daf
         // Process initial URL params
         const initialSearchParams = new URL(window.location.href).searchParams;
         await handleUrlTokenParams(initialSearchParams);
@@ -365,19 +338,7 @@
         return false;
       }
 
-<<<<<<< HEAD
-      // Show success toast with swap details
-      toastStore.success(
-        `Swapped ${paidAmountStr} ${paySymbol} for ${receivedAmountStr} ${receiveSymbol}`, 
-        { title: "Trade Completed" }
-      );
-
-      // Reset state after successful swap
       resetSwapState();
-
-=======
-      resetSwapState();
->>>>>>> d8be0daf
       return true;
     } catch (error) {
       console.error("Swap execution failed:", error);
