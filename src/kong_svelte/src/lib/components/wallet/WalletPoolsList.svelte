--- conflicted
+++ resolved
@@ -18,10 +18,7 @@
     // Optional callback function for refreshing data
     onRefresh = undefined,
     showUsdValues = true,
-<<<<<<< HEAD
-=======
     isRefreshing = false,
->>>>>>> d8be0daf
   } = $props<{
     liquidityPools?: Array<{
       id: string;
@@ -35,10 +32,7 @@
     isLoading?: boolean;
     onRefresh?: (() => void) | undefined;
     showUsdValues?: boolean;
-<<<<<<< HEAD
-=======
     isRefreshing?: boolean;
->>>>>>> d8be0daf
   }>();
   
   // State for user pools from store
@@ -75,11 +69,7 @@
   // Common function to refresh pools data
   async function refreshPoolsData(errorMsg = "Failed to refresh your liquidity positions. Please try again.") {
     try {
-<<<<<<< HEAD
-      currentUserPoolsStore.reset();
-=======
       // Don't reset the store until we have new data
->>>>>>> d8be0daf
       await currentUserPoolsStore.initialize();
       if (onRefresh) onRefresh();
       return true;
@@ -94,11 +84,7 @@
   async function handleRefresh() {
     if (hasCompletedInitialLoad && onRefresh) {
       errorMessage = null;
-<<<<<<< HEAD
-      await refreshPoolsData();
-=======
       onRefresh();
->>>>>>> d8be0daf
     }
   }
   
@@ -244,33 +230,6 @@
               </Badge>
             </div>
             
-<<<<<<< HEAD
-            <Badge variant="blue" size="xs" class="text-[10px] uppercase tracking-wide font-semibold">
-              {pool.token0?.chain || "Internet Computer"}
-            </Badge>
-          </div>
-          
-          <div class="grid grid-cols-3 gap-2 text-xs">
-            <div>
-              <div class="text-kong-text-secondary mb-1">Value</div>
-              <div class="text-kong-text-primary font-medium">
-                {#if showUsdValues}
-                  {formatCurrency(pool.usd_balance || "0")}
-                {:else}
-                  $ ****
-                {/if}
-              </div>
-            </div>
-            <div>
-              <div class="text-kong-text-secondary mb-1">Pool Share</div>
-              <div class="text-kong-text-primary font-medium">
-                <div class="flex items-center gap-1">
-                  <ChartPie size={12} class="text-kong-text-secondary/70" />
-                  {#if showUsdValues}
-                    <span>{formatToNonZeroDecimal(getPoolSharePercentage(pool))}%</span>
-                  {:else}
-                    <span>****%</span>
-=======
             <div class="grid grid-cols-3 gap-2 text-xs">
               <div>
                 <div class="text-kong-text-secondary mb-1">Value</div>
@@ -279,7 +238,6 @@
                     {formatCurrency(pool.usd_balance || "0")}
                   {:else}
                     $****
->>>>>>> d8be0daf
                   {/if}
                 </div>
               </div>
@@ -340,37 +298,6 @@
               </Badge>
             </div>
             
-<<<<<<< HEAD
-            <Badge variant="blue" size="xs" class="text-[10px] uppercase tracking-wide font-semibold">
-              {pool.chain}
-            </Badge>
-          </div>
-          
-          <div class="grid grid-cols-3 gap-2 text-xs">
-            <div>
-              <div class="text-kong-text-secondary mb-1">Value</div>
-              <div class="text-kong-text-primary font-medium">
-                {#if showUsdValues}
-                  {formatCurrency(pool.value)}
-                {:else}
-                  $ ****
-                {/if}
-              </div>
-            </div>
-            <div>
-              <div class="text-kong-text-secondary mb-1">Pool Share</div>
-              <div class="text-kong-text-primary font-medium">
-                {#if showUsdValues}
-                  {formatNumber(pool.share * 100, 4)}%
-                {:else}
-                  ****%
-                {/if}
-              </div>
-            </div>
-            <div>
-              <div class="text-kong-text-secondary mb-1">APR</div>
-              <div class="text-kong-accent-green font-medium">{pool.apr}%</div>
-=======
             <div class="grid grid-cols-3 gap-2 text-xs">
               <div>
                 <div class="text-kong-text-secondary mb-1">Value</div>
@@ -396,7 +323,6 @@
                 <div class="text-kong-text-secondary mb-1">APR</div>
                 <div class="text-kong-accent-green font-medium">{pool.apr}%</div>
               </div>
->>>>>>> d8be0daf
             </div>
           </div>
         {/each}
