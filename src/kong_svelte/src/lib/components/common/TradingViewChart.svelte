--- conflicted
+++ resolved
@@ -173,18 +173,10 @@
       // Use in-place update if possible
       if (chart && chart._ready && !hasTokenChange) {
         // If only pool changed but tokens are the same, we can do a lightweight update
-<<<<<<< HEAD
-        console.log("[Chart] Pool changed, updating in place");
-=======
->>>>>>> d8be0daf
         state.isUpdatingChart = true;
         updateChartData();
       } else if (chart && hasTokenChange) {
         // If tokens changed, we need to recreate the chart
-<<<<<<< HEAD
-        console.log("[Chart] Tokens changed, recreating chart");
-=======
->>>>>>> d8be0daf
         chart.remove();
         chartStore.set(null);
         debouncedFetchData();
@@ -365,8 +357,6 @@
       const now = Math.floor(Date.now() / 1000);
       const startTime = now - 90 * 24 * 60 * 60; // 90 days
       
-<<<<<<< HEAD
-=======
       // Ensure we have valid numeric IDs before fetching
       const quoteTokenNumericId = props.quoteToken?.id;
       const baseTokenNumericId = props.baseToken?.id;
@@ -378,7 +368,6 @@
         return; // Prevent API call with invalid IDs
       }
       
->>>>>>> d8be0daf
       const candleData = await fetchChartData(
         quoteTokenNumericId, // Pass numeric ID
         baseTokenNumericId,  // Pass numeric ID
