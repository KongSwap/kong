--- conflicted
+++ resolved
@@ -62,11 +62,7 @@
   };
 
   const outlineThemeClasses = {
-<<<<<<< HEAD
-    primary: "border border-kong-primary text-kong-text-primary hover:bg-kong-primary/10",
-=======
     primary: "border border-kong-primary text-kong-text-primary hover:bg-kong-primary/20",
->>>>>>> d8be0daf
     secondary: "border border-white/10 text-white/90 hover:bg-white/5",
     "accent-green": "border border-kong-accent-green text-kong-text-accent-green hover:bg-kong-accent-green/10",
     "accent-blue": "border border-kong-accent-blue text-kong-accent-blue hover:bg-kong-accent-blue/10",
