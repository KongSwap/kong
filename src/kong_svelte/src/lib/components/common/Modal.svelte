<script lang="ts">
  import { browser } from "$app/environment";
  import Panel from "./Panel.svelte";
  import { fade } from "svelte/transition";
  import { cubicOut } from "svelte/easing";
  import Portal from "svelte-portal";
  import Toast from "./Toast.svelte";
  import { tick } from "svelte";
  import { X } from "lucide-svelte";
  import { modalStack } from "$lib/stores/modalStore";
<<<<<<< HEAD
  import { transparentPanel, panelRoundness } from "$lib/stores/derivedThemeStore";
=======
  import { transparentPanel } from "$lib/stores/derivedThemeStore";
  import { app } from "$lib/state/app.state.svelte";
>>>>>>> cf4a538d

  // Props
  let {
    isOpen = $bindable(),
    modalKey = Math.random().toString(36).substr(2, 9),
    title = "",
    variant = transparentPanel ? "transparent" : "solid",
    width = "600px",
    height = "auto",
    minHeight = "auto",
    onClose = () => {},
    loading = false,
    closeOnEscape = true,
    closeOnClickOutside = true,
    className = "",
    isPadded = false,
    target = "#portal-target"
  } = $props<{
    isOpen?: boolean;
    modalKey?: string;
    title?: string | HTMLElement;
    variant?: "solid" | "transparent";
    width?: string;
    height?: string;
    minHeight?: string;
    onClose?: () => void;
    loading?: boolean;
    closeOnEscape?: boolean;
    closeOnClickOutside?: boolean;
    className?: string;
    isPadded?: boolean;
    target?: string;
  }>();

  // State
  let isMobile = $derived(app.isMobile);
  let modalWidth = $state(width);
  let modalHeight = $state(height);
  let startX = $state(0);
  let currentX = $state(0);
  let isDragging = $state(false);
  let modalElement: HTMLDivElement = $state(null);
  let zIndex = $state(100010);
  
  const SLIDE_THRESHOLD = 100; // pixels to trigger close

  // Update modal stack when isOpen changes
  $effect(() => {
    if (isOpen) {
      modalStack.update((stack) => ({
        ...stack,
        [modalKey]: { active: true, timestamp: Date.now() }
      }));
    } else {
      modalStack.update((stack) => {
        const { [modalKey]: _, ...rest } = stack;
        return rest;
      });
    }
  });

  // Subscribe to modalStack to update zIndex
  $effect(() => {
    const unsubscribe = modalStack.subscribe((stack) => {
      const modalEntries = Object.entries(stack);
      if (modalEntries.length === 0) return;

      // Sort modals by timestamp in descending order (newest first)
      modalEntries.sort((a, b) => b[1].timestamp - a[1].timestamp);
      
      // Find position of current modal
      const currentIndex = modalEntries.findIndex(([key]) => key === modalKey);
      if (currentIndex !== -1) {
        // Base z-index is 100010, each modal adds 10 to ensure proper stacking
        zIndex = 100010 + (currentIndex * 10);
      }
    });

    return unsubscribe;
  });

  // Setup mobile responsiveness
  $effect(() => {
    if (browser) {
        modalWidth = isMobile ? "100%" : width;
        modalHeight = height;
    }
  });

  // Handle HTML title when title is HTML string
  $effect(() => {
    if (isOpen && title && typeof title === "string" && title.includes("<")) {
      tick().then(() => {
        const titleElements = document.querySelectorAll('.modal-title');
        titleElements.forEach(element => {
          if (element) {
            element.innerHTML = title;
          }
        });
      });
    }
  });

  // Cleanup when component is destroyed
  $effect(() => {
    return () => {
      // Clean up modal stack
      modalStack.update((stack) => {
        const { [modalKey]: _, ...rest } = stack;
        return rest;
      });

      // Reset state variables
      isDragging = false;
      currentX = 0;
    };
  });

  function handleDragStart(event: MouseEvent | TouchEvent) {
    // Only enable dragging on mobile
    if (!isMobile) return;

    isDragging = true;
    startX = "touches" in event ? event.touches[0].clientX : event.clientX;
    currentX = 0;
    modalElement.style.transition = "none";
  }

  function handleDragMove(event: MouseEvent | TouchEvent) {
    // Only enable dragging on mobile
    if (!isMobile || !isDragging) return;

    const x = "touches" in event ? event.touches[0].clientX : event.clientX;
    currentX = x - startX;

    // Apply transform with some resistance
    const resistance = 0.5;
    modalElement.style.transform = `translateX(${currentX * resistance}px)`;
  }

  function handleDragEnd() {
    // Only enable dragging on mobile
    if (!isMobile || !isDragging) return;

    isDragging = false;
    modalElement.style.transition = "transform 0.3s ease-out";

    if (Math.abs(currentX) > SLIDE_THRESHOLD) {
      // Slide out completely before closing
      modalElement.style.transform = `translateX(${Math.sign(currentX) * window.innerWidth}px)`;
      setTimeout(handleClose, 300);
    } else {
      // Spring back to original position
      modalElement.style.transform = "translateX(0)";
    }
  }

  function handleClose(event?: Event) {
    if (event) {
      event.stopPropagation();
    }
    modalStack.update((stack) => {
      const { [modalKey]: _, ...rest } = stack;
      return rest;
    });
    isOpen = false;
    onClose();
  }

  function handleBackdropClick(event: MouseEvent) {
    event.stopPropagation();
    if (event.target === event.currentTarget && closeOnClickOutside) {
      handleClose();
    }
  }

  function handleEscape(event: KeyboardEvent) {
    if (event.key === "Escape" && closeOnEscape) {
      // Get all modals and sort by timestamp
      const modalEntries = Object.entries($modalStack);
      if (modalEntries.length === 0) return;
      
      // Sort modals by timestamp in descending order (newest first)
      modalEntries.sort((a, b) => b[1].timestamp - a[1].timestamp);
      
      // Only close if this is the topmost modal
      if (modalEntries[0][0] === modalKey) {
        handleClose();
      }
    }
  }
</script>

<svelte:window on:keydown={handleEscape} />
<Portal target={target}>
  <Toast />
  {#if isOpen}
    <div
      class="fixed inset-0 grid place-items-center"
      role="dialog"
      aria-modal="true"
      aria-labelledby="modal-title"
      style="z-index: {zIndex};"
    >
      <div
        class="fixed inset-0 bg-black/60 backdrop-blur-md"
        on:click={handleBackdropClick}
        style="z-index: {zIndex};"
        transition:fade={{ duration: 120, easing: cubicOut }}
      />

      <div
        bind:this={modalElement}
        class="relative px-4 will-change-transform max-w-full max-h-screen md:max-h-[calc(100vh-40px)] flex flex-col overflow-hidden"
        style="width: {modalWidth}; z-index: {zIndex + 1};"
        on:mousedown={handleDragStart}
        on:mousemove={handleDragMove}
        on:mouseup={handleDragEnd}
        on:mouseleave={handleDragEnd}
        on:touchstart={handleDragStart}
        on:touchmove={handleDragMove}
        on:touchend={handleDragEnd}
        on:click|stopPropagation
        transition:fade={{ duration: 150, delay: 100, easing: cubicOut }}
      >
        <Panel
          width="100%"
          height={modalHeight}
          className="flex flex-col overflow-hidden !{$panelRoundness} {className} {isPadded ? 'px-4' : ''}"
          zIndex={undefined}
        >
          <div
            class="modal-content flex flex-col overflow-hidden"
            style="min-height: {minHeight}; max-height: {modalHeight !== 'auto' ? modalHeight : 'none'};"
          >
            {#if loading}
              <div class="loading-overlay">
                <div class="spinner"></div>
              </div>
            {/if}

            <div class="drag-handle touch-pan-x"></div>

            <header
              class="flex justify-between items-center flex-shrink-0 pb-2"
            >
              <!-- Title can be provided via slot or prop -->
              <div class="flex-grow">
                <slot name="title">
                  <h2 class="text-lg font-semibold modal-title">
                    {#if typeof title === "string" && !title.includes("<")}
                      {title}
                    {/if}
                  </h2>
                </slot>
              </div>
              <button
                class="!flex !items-center hover:text-kong-error !border-0 !shadow-none group relative"
                on:click={(e) => handleClose(e)}
                aria-label="Close modal"
              >
                <X size={18} />
              </button>
            </header>

        
            <div
              class="flex-1 overflow-y-auto scrollbar-custom min-h-0 {className}"
            >
              <slot></slot>
            </div>
          </div>
        </Panel>
      </div>
    </div>
  {/if}
</Portal>

<style scoped>
  .action-button {
    cursor: pointer;
    display: flex;
    align-items: center;
    justify-content: center;
    transition: all 0.15s ease;
    box-shadow: 0 1px 2px rgba(0, 0, 0, 0.1);
    width: 40px;
  }
</style><|MERGE_RESOLUTION|>--- conflicted
+++ resolved
@@ -8,12 +8,8 @@
   import { tick } from "svelte";
   import { X } from "lucide-svelte";
   import { modalStack } from "$lib/stores/modalStore";
-<<<<<<< HEAD
   import { transparentPanel, panelRoundness } from "$lib/stores/derivedThemeStore";
-=======
-  import { transparentPanel } from "$lib/stores/derivedThemeStore";
   import { app } from "$lib/state/app.state.svelte";
->>>>>>> cf4a538d
 
   // Props
   let {
@@ -220,23 +216,23 @@
     >
       <div
         class="fixed inset-0 bg-black/60 backdrop-blur-md"
-        on:click={handleBackdropClick}
+        onclick={handleBackdropClick}
         style="z-index: {zIndex};"
         transition:fade={{ duration: 120, easing: cubicOut }}
-      />
+      ></div>
 
       <div
         bind:this={modalElement}
         class="relative px-4 will-change-transform max-w-full max-h-screen md:max-h-[calc(100vh-40px)] flex flex-col overflow-hidden"
         style="width: {modalWidth}; z-index: {zIndex + 1};"
-        on:mousedown={handleDragStart}
-        on:mousemove={handleDragMove}
-        on:mouseup={handleDragEnd}
-        on:mouseleave={handleDragEnd}
-        on:touchstart={handleDragStart}
-        on:touchmove={handleDragMove}
-        on:touchend={handleDragEnd}
-        on:click|stopPropagation
+        onmousedown={handleDragStart}
+        onmousemove={handleDragMove}
+        onmouseup={handleDragEnd}
+        onmouseleave={handleDragEnd}
+        ontouchstart={handleDragStart}
+        ontouchmove={handleDragMove}
+        ontouchend={handleDragEnd}
+        onclick={(e) => e.stopPropagation()}
         transition:fade={{ duration: 150, delay: 100, easing: cubicOut }}
       >
         <Panel
@@ -272,7 +268,7 @@
               </div>
               <button
                 class="!flex !items-center hover:text-kong-error !border-0 !shadow-none group relative"
-                on:click={(e) => handleClose(e)}
+                onclick={(e) => handleClose(e)}
                 aria-label="Close modal"
               >
                 <X size={18} />
