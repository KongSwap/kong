<script lang="ts">
  import { formattedTokens, tokenStore } from "$lib/services/tokens/tokenStore";
  import AddLiquidityForm from "$lib/components/liquidity/add_liquidity/AddLiquidityForm.svelte";
  import { onMount } from "svelte";
  import { page } from "$app/stores";
  import { goto } from "$app/navigation";
  import { swapState } from "$lib/services/swap/SwapStateService";

  let token0: FE.Token | null = null;
  let token1: FE.Token | null = null;
  let amount0 = "";
  let amount1 = "";
  let loading = false;
  let error: string | null = null;
  let token0Balance = "0";
  let token1Balance = "0";

  $: {
    // Update balances when tokens change
    if (token0) {
      token0Balance = $tokenStore.balances[token0.canister_id]?.in_tokens?.toString() || "0";
    }
    if (token1) {
      token1Balance = $tokenStore.balances[token1.canister_id]?.in_tokens?.toString() || "0";
    }
  }

<<<<<<< HEAD
  // Initialize swapState
  onMount(() => {
    // Check URL parameters for initial tokens
    const searchParams = $page.url.searchParams;
    const token0Address = searchParams.get("token0");
    const token1Address = searchParams.get("token1");

    if (token0Address && $formattedTokens) {
      token0 = $formattedTokens.find((t) => t.canister_id === token0Address) || null;
    }
    if (token1Address && $formattedTokens) {
      token1 = $formattedTokens.find((t) => t.canister_id === token1Address) || null;
=======
  onMount(async () => {
    try {
      await Promise.all([initializeFromParams()]);
      tokens = get(formattedTokens);
    } catch (err) {
      console.error("Error initializing:", err);
      error = "Failed to initialize tokens";
>>>>>>> 3d8d3adc
    }

    // Initialize swapState with current tokens
    swapState.update(s => ({
      ...s,
      payToken: token0,
      receiveToken: token1,
      showPayTokenSelector: false,
      showReceiveTokenSelector: false
    }));
  });

  // Subscribe to swapState changes
  $: {
    if ($swapState.payToken && $swapState.payToken !== token0) {
      token0 = $swapState.payToken;
      amount0 = "";
      updateURL();
    }
    if ($swapState.receiveToken && $swapState.receiveToken !== token1) {
      token1 = $swapState.receiveToken;
      amount1 = "";
      updateURL();
    }
  }

  function updateURL() {
    const searchParams = new URLSearchParams($page.url.searchParams);
    if (token0) searchParams.set("token0", token0.canister_id);
    if (token1) searchParams.set("token1", token1.canister_id);
    goto(`?${searchParams.toString()}`, { replaceState: true });
  }

  function handleTokenSelect(index: 0 | 1) {
    // Show the appropriate token selector
    swapState.update(s => ({
      ...s,
      showPayTokenSelector: index === 0,
      showReceiveTokenSelector: index === 1
    }));
  }

  function handleInput(index: 0 | 1, value: string) {
    if (index === 0) {
      amount0 = value;
    } else {
      amount1 = value;
    }
    error = null;
  }

  async function handleSubmit() {
    if (!token0 || !token1 || !amount0 || !amount1) {
      error = "Please fill in all fields";
      return;
    }
    
    try {
      loading = true;
      error = null;
      // Add your submission logic here
    } catch (err) {
      console.error('Error submitting liquidity:', err);
      error = err.message || 'Failed to add liquidity';
    } finally {
      loading = false;
    }
  }

  function handleBack() {
    goto("/earn");
  }
</script>

<div class="container">
  <div class="header">
    <button class="back-button" on:click={handleBack}>
      <svg xmlns="http://www.w3.org/2000/svg" width="20" height="20" viewBox="0 0 24 24" fill="none" stroke="currentColor" stroke-width="2" stroke-linecap="round" stroke-linejoin="round">
        <path d="M19 12H5M12 19l-7-7 7-7"/>
      </svg>
      <span>Back to Pools</span>
    </button>
    <h1>Add Liquidity</h1>
  </div>

  <div class="form-container">
    <AddLiquidityForm
      bind:token0
      bind:token1
      bind:amount0
      bind:amount1
      bind:loading
      bind:error
      {token0Balance}
      {token1Balance}
      onTokenSelect={handleTokenSelect}
      onInput={handleInput}
      onSubmit={handleSubmit}
      previewMode={false}
    />
  </div>
</div>

<style lang="postcss">
  .container {
    @apply max-w-2xl mx-auto px-4 py-6 w-full;
  }

  .header {
    @apply mb-8 flex flex-col gap-4;
  }

  .back-button {
    @apply flex items-center gap-2 text-white/60 hover:text-white 
             transition-colors duration-200 w-fit;
  }

  h1 {
    @apply text-2xl font-semibold text-white;
  }

  @media (max-width: 640px) {
    .container {
      @apply px-2 py-4;
    }

    .header {
      @apply mb-4;
    }
  }
</style><|MERGE_RESOLUTION|>--- conflicted
+++ resolved
@@ -4,7 +4,7 @@
   import { onMount } from "svelte";
   import { page } from "$app/stores";
   import { goto } from "$app/navigation";
-  import { swapState } from "$lib/services/swap/SwapStateService";
+  import { get } from "svelte/store";
 
   let token0: FE.Token | null = null;
   let token1: FE.Token | null = null;
@@ -25,10 +25,7 @@
     }
   }
 
-<<<<<<< HEAD
-  // Initialize swapState
-  onMount(() => {
-    // Check URL parameters for initial tokens
+  async function initializeFromParams() {
     const searchParams = $page.url.searchParams;
     const token0Address = searchParams.get("token0");
     const token1Address = searchParams.get("token1");
@@ -38,40 +35,17 @@
     }
     if (token1Address && $formattedTokens) {
       token1 = $formattedTokens.find((t) => t.canister_id === token1Address) || null;
-=======
+    }
+  }
+
   onMount(async () => {
     try {
-      await Promise.all([initializeFromParams()]);
-      tokens = get(formattedTokens);
+      await initializeFromParams();
     } catch (err) {
       console.error("Error initializing:", err);
       error = "Failed to initialize tokens";
->>>>>>> 3d8d3adc
     }
-
-    // Initialize swapState with current tokens
-    swapState.update(s => ({
-      ...s,
-      payToken: token0,
-      receiveToken: token1,
-      showPayTokenSelector: false,
-      showReceiveTokenSelector: false
-    }));
   });
-
-  // Subscribe to swapState changes
-  $: {
-    if ($swapState.payToken && $swapState.payToken !== token0) {
-      token0 = $swapState.payToken;
-      amount0 = "";
-      updateURL();
-    }
-    if ($swapState.receiveToken && $swapState.receiveToken !== token1) {
-      token1 = $swapState.receiveToken;
-      amount1 = "";
-      updateURL();
-    }
-  }
 
   function updateURL() {
     const searchParams = new URLSearchParams($page.url.searchParams);
@@ -81,12 +55,7 @@
   }
 
   function handleTokenSelect(index: 0 | 1) {
-    // Show the appropriate token selector
-    swapState.update(s => ({
-      ...s,
-      showPayTokenSelector: index === 0,
-      showReceiveTokenSelector: index === 1
-    }));
+    // Token selection is now handled in AddLiquidityForm
   }
 
   function handleInput(index: 0 | 1, value: string) {
