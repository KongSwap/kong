--- conflicted
+++ resolved
@@ -138,43 +138,6 @@
     return $sortDirection === "asc" ? ArrowUp : ArrowDown;
   }
 
-<<<<<<< HEAD
-  $: sortedPools = [...filteredPools].sort((a: BE.Pool, b: BE.Pool) => {
-    // Only prioritize Kong/ICP pool
-    const isKongIcpA = (a.address_0 === KONG_CANISTER_ID && a.symbol_1 === 'ICP') || 
-                      (a.address_1 === KONG_CANISTER_ID && a.symbol_0 === 'ICP');
-    const isKongIcpB = (b.address_0 === KONG_CANISTER_ID && b.symbol_1 === 'ICP') || 
-                      (b.address_1 === KONG_CANISTER_ID && b.symbol_0 === 'ICP');
-    
-    if (isKongIcpA && !isKongIcpB) return -1;
-    if (!isKongIcpA && isKongIcpB) return 1;
-
-    if ($activePoolView !== "all") return 0;
-
-    const direction = $sortDirection === "asc" ? 1 : -1;
-    const column = $sortColumn;
-
-    if (column === "rolling_24h_volume") {
-      return direction * (Number(a.rolling_24h_volume) - Number(b.rolling_24h_volume));
-    }
-    if (column === "tvl") {
-      return direction * (Number(a.tvl || 0) - Number(b.tvl || 0));
-    }
-    if (column === "rolling_24h_apy") {
-      return direction * (Number(a.rolling_24h_apy) - Number(b.rolling_24h_apy));
-    }
-    if (column === "price") {
-      return direction * (Number(a.price) - Number(b.price));
-    }
-    return 0;
-  }).map(pool => ({
-    ...pool,
-    tvl: Number(pool.tvl),
-    displayTvl: Number(pool.tvl),
-  }));
-
-=======
->>>>>>> 58a08eb4
   function handlePoolClick(event) {
     const pool = event.detail;
     const fullPool = $poolsList.find(
