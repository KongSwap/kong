<script lang="ts">
  import { writable, derived } from "svelte/store";
  import {
    poolsList,
    poolStore,
    userPoolBalances,
    displayPools,
  } from "$lib/services/pools/poolStore";
  import { formattedTokens } from "$lib/services/tokens/tokenStore";
  import Panel from "$lib/components/common/Panel.svelte";
  import PoolRow from "$lib/components/liquidity/pools/PoolRow.svelte";
  import { onMount } from "svelte";
  import { goto } from "$app/navigation";
  import {
    ArrowUp,
    ArrowDown,
    ArrowUpDown,
    Droplets,
    Lock,
    Wallet,
  } from "lucide-svelte";
  import PoolDetails from "$lib/components/liquidity/pools/PoolDetails.svelte";
  import { auth } from "$lib/services/auth";
  import TokenImages from "$lib/components/common/TokenImages.svelte";
  import UserPoolList from "$lib/components/earn/UserPoolList.svelte";
  import { toastStore } from "$lib/stores/toastStore";
    import { browser } from "$app/environment";

  // Navigation state
  const activeSection = writable("pools");
  // activePoolView: "all" or "user"
  const activePoolView = writable("all");

  // Modal state
  let showPoolDetails = false;
  let selectedPool = null;
  let selectedUserPool = null;

  // Sort state
  const sortColumn = writable("rolling_24h_volume");
  const sortDirection = writable<"asc" | "desc">("desc");

  let isMobile = writable(false);
  let searchTerm = "";
  let searchDebounceTimer: NodeJS.Timeout;
  let debouncedSearchTerm = "";
  const KONG_CANISTER_ID = 'o7oak-iyaaa-aaaaq-aadzq-cai';

  onMount(() => {
    window.addEventListener("resize", checkMobile);
    checkMobile();

    return () => {
      window.removeEventListener("resize", checkMobile);
    };
  });


  const checkMobile = () => {
    $isMobile = window.innerWidth < 768;
  };

  $: if (browser) {
    checkMobile();
  }
  
  const tokenMap = derived(formattedTokens, ($tokens) => {
    const map = new Map();
    if ($tokens) {
      $tokens.forEach((token) => {
        map.set(token.canister_id, token);
      });
    }
    return map;
  });

  const highestApr = derived(poolsList, ($pools) => {
    if (!$pools || $pools.length === 0) return 0;
    return Math.max(...$pools.map((pool) => Number(pool.rolling_24h_apy)));
  });

  function handleAddLiquidity(token0: string, token1: string) {
    goto(`/earn/add?token0=${token0}&token1=${token1}`);
  }

  function handleShowDetails(pool) {
    selectedPool = pool;
    showPoolDetails = true;
  }

  // Debounce search input
  $: {
    clearTimeout(searchDebounceTimer);
    searchDebounceTimer = setTimeout(() => {
      debouncedSearchTerm = searchTerm.trim().toLowerCase();
    }, 300);
  }

  // Filter pools by search (only when viewing all pools)
  $: filteredPools = $displayPools.filter((pool) => {
    // Filter out pools with price < $0.15 when viewing user pools
    if ($activePoolView === "user" && Number(pool.price) < 0.15) {
      return false;
    }

    if ($activePoolView !== "all") return true; // no search filtering when on user view

    if (!debouncedSearchTerm) return true;

    const token0 = $tokenMap.get(pool.address_0);
    const token1 = $tokenMap.get(pool.address_1);

    const searchMatches = [
      pool.symbol_0.toLowerCase(),
      pool.symbol_1.toLowerCase(),
      `${pool.symbol_0}/${pool.symbol_1}`.toLowerCase(),
      `${pool.symbol_1}/${pool.symbol_0}`.toLowerCase(),
      pool.address_0?.toLowerCase() || "",
      pool.address_1?.toLowerCase() || "",
      token0?.name?.toLowerCase() || "",
      token1?.name?.toLowerCase() || "",
    ];

    return searchMatches.some((match) => match.includes(debouncedSearchTerm));
  });

  function toggleSort(column: string) {
    if ($sortColumn === column) {
      sortDirection.update((d) => (d === "asc" ? "desc" : "asc"));
    } else {
      sortColumn.set(column);
      sortDirection.set("asc");
    }
  }

  function getSortIcon(column: string) {
    if ($sortColumn !== column) return ArrowUpDown;
    return $sortDirection === "asc" ? ArrowUp : ArrowDown;
  }

  $: sortedPools = [...filteredPools].sort((a: BE.Pool, b: BE.Pool) => {
    // Always put Kong pools first
    const aHasKong = a.address_0 === KONG_CANISTER_ID || a.address_1 === KONG_CANISTER_ID;
    const bHasKong = b.address_0 === KONG_CANISTER_ID || b.address_1 === KONG_CANISTER_ID;
    
    if (aHasKong && !bHasKong) return -1;
    if (!aHasKong && bHasKong) return 1;
    if ($activePoolView !== "all") return 0;

    const direction = $sortDirection === "asc" ? 1 : -1;
    const column = $sortColumn;

    if (column === "rolling_24h_volume") {
      return direction * (Number(a.rolling_24h_volume) - Number(b.rolling_24h_volume));
    }
    if (column === "tvl") {
      return direction * (Number(a.tvl || 0) - Number(b.tvl || 0));
    }
    if (column === "rolling_24h_apy") {
      return direction * (Number(a.rolling_24h_apy) - Number(b.rolling_24h_apy));
    }
    if (column === "price") {
      return direction * (Number(a.price) - Number(b.price));
    }
    return 0;
  }).map(pool => ({
    ...pool,
    tvl: Number(pool.tvl),
    displayTvl: Number(pool.tvl),
  }));

  function handlePoolClick(event) {
    const pool = event.detail;
    const fullPool = $poolsList.find(
      (p) =>
        p.symbol_0 === pool.symbol_0 &&
        p.symbol_1 === pool.symbol_1 &&
        p.pool_id,
    );
    if (fullPool && typeof fullPool.pool_id === "number") {
      selectedUserPool = fullPool;
    } else {
      console.error("[Earn] Could not find matching pool with valid ID");
    }
  }

  function formatLargeNumber(
    rawNum: number,
    isPreFormatted: boolean = false,
  ): string {
    const num = isPreFormatted ? Number(rawNum) : Number(rawNum) / 1e6;

    if (num >= 1e9) {
      return (num / 1e9).toFixed(2) + "B";
    } else if (num >= 1e6) {
      return (num / 1e6).toFixed(2) + "M";
    } else if (num >= 1e3) {
      return (num / 1e3).toFixed(2) + "K";
    }
    return num.toFixed(2);
  }

  function handleSearch() {
    clearTimeout(searchDebounceTimer);
    searchDebounceTimer = setTimeout(() => {
      debouncedSearchTerm = searchTerm.trim().toLowerCase();
    }, 300);
  }
</script>

<section
  class="flex flex-col w-full h-full px-4 pb-4 {$isMobile ? 'pb-24' : ''}"
>
  <div class="z-10 flex flex-col w-full h-full mx-auto gap-4 max-w-[1300px]">
    {#if !$isMobile}
      <div class="earn-cards">
        <div
          class="earn-card"
          class:active={$activeSection === "pools"}
          on:click={() => activeSection.set("pools")}
        >
          <div class="card-content">
            <h3>Pools</h3>
            <div class="apy">Up to {$highestApr.toFixed(2)}% APY</div>
          </div>
          <div class="stat-icon-wrapper">
            <Droplets class="stat-icon" />
          </div>
        </div>

        <div class="earn-card" aria-disabled="true">
          <div class="card-content">
            <h3>Staking</h3>
            <div class="coming-soon-label">
              <span class="coming-soon-icon">🚀</span>
              <span class="coming-soon-text">Coming Soon</span>
            </div>
          </div>
          <div class="stat-icon-wrapper">
            <Lock class="stat-icon" />
          </div>
        </div>

        <div class="earn-card" aria-disabled="true">
          <div class="card-content">
            <h3>Borrowing & Lending</h3>
            <div class="coming-soon-label">
              <span class="coming-soon-icon">🚀</span>
              <span class="coming-soon-text">Coming Soon</span>
            </div>
          </div>
          <div class="stat-icon-wrapper">
            <Wallet class="stat-icon" />
          </div>
        </div>
      </div>
    {/if}

    {#if $activeSection === "pools"}
      <Panel className="flex-1 {$isMobile ? '' : '!p-0'}">
        <div class="overflow-hidden flex flex-col">
          <!-- Header with full-width search and "My Pools" button -->
          <div class="flex flex-col sticky top-0 z-20">
            <div class="flex flex-col gap-3 sm:gap-0 sticky top-0 z-10">
              <!-- Mobile-only buttons -->
              <div class="flex flex-col gap-3 sm:hidden">
                <div class="w-full">
                  <div class="bg-[#1A1B24] border border-[#2a2d3d] rounded-lg w-full">
                    <div class="flex items-center w-full">
                      <div class="flex w-full border-r border-[#2a2d3d]">
                        <button
                          class="px-4 py-2 w-1/2 transition-colors duration-200 {$activePoolView === 'all'
                            ? 'text-white'
                            : 'text-[#8890a4] hover:text-white'}"
                          on:click={() => ($activePoolView = "all")}
                        >
                          All Pools
                        </button>
                        <button
                          class="px-4 py-2 w-1/2 transition-colors duration-200 {$activePoolView === 'user'
                            ? 'text-white'
                            : 'text-[#8890a4] hover:text-white'}"
                          on:click={() => ($activePoolView = "user")}
                        >
                        My Pools <span class="text-xs ml-1 font-bold py-0 text-black bg-blue-400/90 px-1.5 rounded">{$userPoolBalances.length}</span>
                        </button>
                      </div>
                    </div>
                  </div>
                </div>

                <div class="w-full bg-[#1a1b23] border border-[#2a2d3d] rounded-lg px-4 py-2">
                  <input
                    type="text"
                    placeholder={$isMobile == true ? "Search pools..." : "Search pools by name, symbol, or canister ID"}
                    class="w-full bg-transparent text-white placeholder-[#8890a4] focus:outline-none"
                    bind:value={searchTerm}
                    on:input={handleSearch}
                  />
                </div>
                <div class="w-full">
                  <div class="">
                    <button class="primary-button bg-transparent border border-blue-500/40" on:click={() => goto("/earn/add")}>
                      Add Position
                    </button>
                  </div>
                </div>
              </div>
              <!-- Desktop view -->
              <div class="hidden sm:flex items-center gap-3 pb-1 border-b border-[#2a2d3d] pt-2">
                <div class="flex-1">
                  <div class="flex items-center">
                    <div class="flex bg-transparent">
                      <button
                        class="px-4 py-2 transition-colors duration-200 {$activePoolView === 'all'
                          ? 'text-white'
                          : 'text-[#8890a4] hover:text-white'}"
                        on:click={() => ($activePoolView = "all")}
                      >
                        All Pools
                      </button>
                      <button
                        class="px-4 py-2 transition-colors duration-200 {$activePoolView === 'user'
                          ? 'text-white'
                          : 'text-[#8890a4] hover:text-white'}"
                        on:click={() => ($activePoolView = "user")}
                      >
                        My Pools <span class="text-xs ml-1 font-bold py-0.5 text-white/80 bg-blue-400/60 px-1.5 rounded">{$userPoolBalances.length}</span>
                      </button>
                    </div>

                    <div class="flex-1 px-4 py-2">
                      <input
                        type="text"
                        placeholder={$isMobile == true ? "Search pools..." : "Search pools by name, symbol, or canister ID"}
                        class="w-full bg-transparent text-white placeholder-[#8890a4] focus:outline-none"
                        bind:value={searchTerm}
                        on:input={handleSearch}
                      />
                    </div>
                  </div>
                </div>

                <button
                  class="flex items-center gap-2 rounded-none !rounded-tr-lg px-4 py-2 text-white/80 hover:text-primary-blue"
                  on:click={() => goto("/earn/add")}
                >
                  <svg
                    xmlns="http://www.w3.org/2000/svg"
                    width="20"
                    height="20"
                    viewBox="0 0 24 24"
                    fill="none"
                    stroke="currentColor"
                    stroke-width="2"
                    stroke-linecap="round"
                    stroke-linejoin="round"
                  >
                    <path d="M12 5v14M5 12h14" />
                  </svg>
                  <span>Add Position</span>
                </button>
              </div>
            </div>

            <!-- Mobile Sort Controls -->
            {#if $isMobile && $activePoolView === "all"}
              <div
                class="flex items-center justify-between mt-2 py-1 rounded-lg"
              >
                <select
                  bind:value={$sortColumn}
                  class="bg-transparent text-white text-sm focus:outline-none"
                >
                  <option value="rolling_24h_volume">Volume 24H</option>
                  <option value="tvl">TVL</option>
                  <option value="rolling_24h_apy">APY</option>
                  <option value="price">Price</option>
                </select>

                <button
                  on:click={() =>
                    sortDirection.update((d) => (d === "asc" ? "desc" : "asc"))}
                  class="flex items-center gap-1 text-[#60A5FA] text-sm"
                >
                  {$sortDirection === "asc" ? "Ascending" : "Descending"}
                  <svelte:component
                    this={$sortDirection === "asc" ? ArrowUp : ArrowDown}
                    class="w-4 h-4"
                  />
                </button>
              </div>
            {/if}
          </div>

          <div class="overflow-auto flex-1 custom-scrollbar">
            {#if $activePoolView === "all"}
              <!-- All Pools View -->
              <div
                class="overflow-auto flex-1 max-h-[calc(100vh-20.5rem)] {$isMobile
                  ? 'max-h-[calc(97vh-16.5rem)]'
                  : ''} custom-scrollbar"
              >
                <!-- Desktop Table View -->
                <table class="pools-table w-full hidden md:table relative">
                  <thead class="sticky top-0 z-10 bg-[#1E1F2A]">
                    <tr class="h-10 border-b border-[#2a2d3d]">
                      <th class="text-left text-sm font-medium text-[#8890a4]">Pool</th>
                      <th
                        class="text-left text-sm font-medium text-[#8890a4] cursor-pointer"
                        on:click={() => toggleSort("price")}
                      >
                        Price
                        <svelte:component this={getSortIcon("price")} class="inline w-3.5 h-3.5 ml-1" />
                      </th>
                      <th
                        class="text-left text-sm font-medium text-[#8890a4] cursor-pointer"
                        on:click={() => toggleSort("tvl")}
                      >
                        TVL
                        <svelte:component this={getSortIcon("tvl")} class="inline w-3.5 h-3.5 ml-1" />
                      </th>
                      <th
                        class="text-left text-sm font-medium text-[#8890a4] cursor-pointer"
                        on:click={() => toggleSort("rolling_24h_volume")}
                      >
                        Volume 24H
                        <svelte:component this={getSortIcon("rolling_24h_volume")} class="inline w-3.5 h-3.5 ml-1" />
                      </th>
                      <th
                        class="text-left text-sm font-medium text-[#8890a4] cursor-pointer"
                        on:click={() => toggleSort("rolling_24h_apy")}
                      >
                        APY
                        <svelte:component this={getSortIcon("rolling_24h_apy")} class="inline w-3.5 h-3.5 ml-1" />
                      </th>
                      <th class="text-left text-sm font-medium text-[#8890a4]">Actions</th>
                    </tr>
                  </thead>
                  <tbody class="!px-4">
                    {#each sortedPools as pool, i (pool.address_0 + pool.address_1)}
                      <PoolRow
                        pool={{
                          ...pool,
                          tvl: Number(pool.tvl),
                          rolling_24h_volume: BigInt(pool.rolling_24h_volume)
                        }}
                        tokenMap={$tokenMap}
                        isEven={i % 2 === 0}
                        isKongPool={pool.address_0 === KONG_CANISTER_ID || pool.address_1 === KONG_CANISTER_ID}
                        onAddLiquidity={handleAddLiquidity}
                        onShowDetails={() => handleShowDetails(pool)}
                      />
                    {/each}
                  </tbody>
                </table>

                <!-- Mobile/Tablet Card View -->
                <div class="md:hidden space-y-4 mt-2">
                  {#each sortedPools as pool, i (pool.address_0 + pool.address_1)}
                    <div
                      class="bg-[#1a1b23] p-4 rounded-lg border border-[#2a2d3d] hover:border-[#60A5FA]/30 transition-all duration-200 
                            {(pool.address_0 === KONG_CANISTER_ID || pool.address_1 === KONG_CANISTER_ID) ? 'kong-special-card' : ''}"
                    >
                      <div class="flex items-center justify-between mb-4">
                        <div class="flex items-center space-x-2">
                          <TokenImages
                            tokens={[
                              $tokenMap.get(pool.address_0),
                              $tokenMap.get(pool.address_1),
                            ]}
                            size={32}
                          />
                          <div>
                            <div class="text-xs text-white">
                              {pool.symbol_0}/{pool.symbol_1}
                            </div>
                            <div class="text-xs text-[#8890a4]">
                              Pool Tokens
                            </div>
                          </div>
                        </div>
                        <div class="flex items-center gap-2">
                          <button
                            on:click={() => handleShowDetails(pool)}
                            class="px-4 py-2 text-sm bg-[#2a2d3d] text-white rounded-lg hover:bg-[#2a2d3d]/90 transition-colors duration-200"
                          >
                            Details
                          </button>
                        </div>
                      </div>

                      <div class="grid grid-cols-2 gap-4">
                        <div class="bg-[#2a2d3d]/50 p-3 rounded-lg">
                          <div class="text-sm text-[#8890a4] mb-1">Price</div>
                          <div class="font-medium text-white">
                            ${Number(pool.price) < 0.01
                              ? Number(pool.price).toFixed(6)
                              : Number(pool.price).toFixed(2)}
                          </div>
                        </div>
                        <div class="bg-[#2a2d3d]/50 p-3 rounded-lg">
                          <div class="text-sm text-[#8890a4] mb-1">TVL</div>
                          <div class="font-medium text-white">
                            ${formatLargeNumber(Number(pool.tvl), false)}
                          </div>
                        </div>
                        <div class="bg-[#2a2d3d]/50 p-3 rounded-lg">
                          <div class="text-sm text-[#8890a4] mb-1">
                            Volume 24H
                          </div>
                          <div class="font-medium text-white">
                            ${formatLargeNumber(
                              Number(pool.rolling_24h_volume),
                            )}
                          </div>
                        </div>
                        <div class="bg-[#2a2d3d]/50 p-3 rounded-lg">
                          <div class="text-sm text-[#8890a4] mb-1">APY</div>
                          <div class="font-medium text-[#60A5FA]">
                            {Number(pool.rolling_24h_apy).toFixed(2)}%
                          </div>
                        </div>
                      </div>
                    </div>
                  {/each}
                </div>
              </div>
            {:else if $activePoolView === "user"}
              <!-- User Pools View -->
              {#if $auth.isConnected}
                <div class="h-full custom-scrollbar">
                  <UserPoolList 
                    on:poolClick={handlePoolClick}
                    searchQuery={searchTerm}
                  />
                </div>
              {:else}
                <div
                  class="flex flex-col items-center justify-center h-64 text-center"
                >
                  <p class="text-gray-400 mb-4">
                    Connect your wallet to view your liquidity positions
                  </p>
                  <button
                    class="px-6 py-2 bg-primary-blue text-white rounded-lg hover:bg-[#60A5FA]/90 transition-colors duration-200"
                    on:click={() => {
                      toastStore.info(
                        "Connect your wallet to view your liquidity positions",
                        undefined,
                        "Connect Wallet",
                      );
                    }}
                  >
                    Connect Wallet
                  </button>
                </div>
              {/if}
            {/if}
          </div>
        </div>
      </Panel>
    {/if}
  </div>
</section>

{#if $isMobile}
  <nav class="mobile-nav">
    <div class="mobile-nav-container">
      <button
        class="mobile-nav-item"
        class:active={$activeSection === "pools"}
        on:click={() => activeSection.set("pools")}
      >
        <span class="nav-icon">💧</span>
        <span class="nav-label">Pools</span>
      </button>

      <button class="mobile-nav-item disabled" disabled>
        <span class="nav-icon">🔒</span>
        <span class="nav-label">Staking</span>
        <span class="soon-label">Soon</span>
      </button>

      <button class="mobile-nav-item disabled" disabled>
        <span class="nav-icon">💰</span>
        <span class="nav-label">Borrow & Lend</span>
        <span class="soon-label">Soon</span>
      </button>
    </div>
  </nav>
{/if}

{#if showPoolDetails && selectedPool}
  <PoolDetails
    pool={selectedPool}
    tokenMap={$tokenMap}
    showModal={showPoolDetails}
    positions={[]}
    onClose={() => {
      showPoolDetails = false;
      selectedPool = null;
    }}
  />
{/if}

<<<<<<< HEAD
<style scoped>
=======
<style scoped lang="postcss">
>>>>>>> 6ce76773
  .earn-cards {
    @apply grid grid-cols-1 md:grid-cols-3 gap-4;
    max-width: 100%;
  }

  .earn-card {
    @apply relative flex items-center justify-between p-4 lg:p-6 rounded-lg transition-all duration-200
           bg-[#1a1b23]/60 border border-[#2a2d3d] text-left
           hover:bg-[#1e1f2a]/80 hover:border-[#60A5FA]/30 
           hover:shadow-[0_0_10px_rgba(96,165,250,0.1)]
           backdrop-blur-sm;
    min-width: 0; /* Prevent flex items from growing beyond container */
  }

  .earn-card[disabled] {
    @apply opacity-75 cursor-not-allowed hover:border-[#2a2d3d] hover:bg-[#1a1b23]/60 hover:shadow-none;
  }

  .card-content {
    @apply flex-1 min-w-0; /* Allow content to shrink */
  }

  .card-content h3 {
    @apply text-[#8890a4] text-xs lg:text-sm font-medium;
    white-space: nowrap;
  }

  .apy {
    @apply text-[#60A5FA] font-medium text-lg lg:text-2xl mt-2;
  }

  .stat-icon-wrapper {
    @apply p-3 lg:p-4 rounded-lg bg-[#2a2d3d] text-[#60A5FA] ml-3 flex-shrink-0;
  }

  .coming-soon-label {
    @apply flex items-center gap-1 lg:gap-2 mt-2;
  }

  .coming-soon-text {
    @apply text-[#60A5FA] text-sm lg:text-base;
    white-space: nowrap;
  }

  .coming-soon-icon {
    @apply text-lg lg:text-xl;
  }

  .mobile-nav {
    position: fixed;
    bottom: 0;
    left: 0;
    right: 0;
    border-top: 1px solid #2a2d3d;
    z-index: 50;
    backdrop-filter: blur(8px);
    box-shadow: 0 -4px 6px -1px rgba(0, 0, 0, 0.1);
    border-color: rgb(42 45 61 / var(--tw-border-opacity, 1));
    background-color: rgb(26 27 35 / 0.9);
  }

  .mobile-nav-container {
    display: grid;
    grid-template-columns: repeat(3, 1fr);
    height: 4rem;
  }

  .mobile-nav-item {
    position: relative;
    display: flex;
    flex-direction: column;
    align-items: center;
    justify-content: center;
    gap: 0.25rem;
    color: #8890a4;
    transition: color 0.2s;
  }

  .mobile-nav-item.active {
    color: #60a5fa;
  }

  .mobile-nav-item.disabled {
    opacity: 0.6;
  }

  .nav-icon {
    font-size: 1.25rem;
  }

  .nav-label {
    font-size: 0.71rem;
    font-weight: 500;
  }

  .soon-label {
    position: absolute;
    top: 0.75rem;
    font-size: 0.625rem;
    color: #60a5fa;
  }

  table th {
    padding: 0.5rem 0.5rem;
    color: #8890a4;
    font-weight: 500;
    font-size: 0.875rem;
    background-color: #1a1b23;
  }

  /* Custom Scrollbar */
  .custom-scrollbar::-webkit-scrollbar {
    width: 8px;
    height: 8px;
  }

  .custom-scrollbar::-webkit-scrollbar-track {
    background: #1a1b23; /* Match the background color for a subtle look */
  }

  .custom-scrollbar::-webkit-scrollbar-thumb {
    background: #60a5fa; /* Use the theme's accent blue */
    border-radius: 4px;
    border: 2px solid #1a1b23; /* Ensures the thumb stands out slightly */
  }

  .custom-scrollbar::-webkit-scrollbar-thumb:hover {
    background: #3b82f6; /* A slightly darker shade when hovered */
  }

  .custom-scrollbar {
    scrollbar-width: thin;
    scrollbar-color: #60a5fa #1a1b23;
  }

  /* For Firefox */
  /* The above scrollbar-color property supports Firefox. The first color is the thumb, the second is the track. */

  @media (max-width: 350px) {
    .mobile-nav-container {
      height: 5rem;
    }
    
    .nav-label {
      font-size: 0.65rem;
    }
  }

  .kong-special-card {
    background: rgba(0, 255, 128, 0.02);

    &:hover {
      background: rgba(0, 255, 128, 0.04);
    }
  }

  .pools-table {
    th, td {
      padding: 0.5rem 0.5rem;
      
      &:first-child {
        padding-left: 1rem;
      }
      
      &:last-child {
        padding-right: 1rem;
      }
    }
  }
</style><|MERGE_RESOLUTION|>--- conflicted
+++ resolved
@@ -604,11 +604,7 @@
   />
 {/if}
 
-<<<<<<< HEAD
-<style scoped>
-=======
 <style scoped lang="postcss">
->>>>>>> 6ce76773
   .earn-cards {
     @apply grid grid-cols-1 md:grid-cols-3 gap-4;
     max-width: 100%;
