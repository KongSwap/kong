<script lang="ts">
  import { writable, derived } from "svelte/store";
  import {
    poolsList,
    poolStore,
    userPoolBalances,
    displayPools,
  } from "$lib/services/pools/poolStore";
  import { formattedTokens } from "$lib/services/tokens/tokenStore";
  import Panel from "$lib/components/common/Panel.svelte";
  import PoolRow from "$lib/components/liquidity/pools/PoolRow.svelte";
  import { onMount } from "svelte";
  import { goto } from "$app/navigation";
  import {
    ArrowUp,
    ArrowDown,
    ArrowUpDown,
    Droplets,
    Lock,
    Wallet,
  } from "lucide-svelte";
  import PoolDetails from "$lib/components/liquidity/pools/PoolDetails.svelte";
  import { auth } from "$lib/services/auth";
  import TokenImages from "$lib/components/common/TokenImages.svelte";
  import UserPoolList from "$lib/components/earn/UserPoolList.svelte";
  import { toastStore } from "$lib/stores/toastStore";
    import { browser } from "$app/environment";

  // Navigation state
  const activeSection = writable("pools");
  // activePoolView: "all" or "user"
  const activePoolView = writable("all");

  // Modal state
  let showPoolDetails = false;
  let selectedPool = null;
  let selectedUserPool = null;

  // Sort state
  const sortColumn = writable("rolling_24h_volume");
  const sortDirection = writable<"asc" | "desc">("desc");

  let isMobile = writable(false);
  let searchTerm = "";
  let searchDebounceTimer: NodeJS.Timeout;
  let debouncedSearchTerm = "";
  const KONG_CANISTER_ID = 'o7oak-iyaaa-aaaaq-aadzq-cai';

<<<<<<< HEAD
  // Add type for cleanup function
  type Cleanup = () => void;

  onMount(async (): Promise<Cleanup> => {
    if ($auth.isConnected) {
      await poolStore.loadUserPoolBalances();
    }

=======
  onMount(() => {
>>>>>>> 36b2adde
    window.addEventListener("resize", checkMobile);
    checkMobile();

    return () => {
      window.removeEventListener("resize", checkMobile);
    };
  });

<<<<<<< HEAD

  const checkMobile = () => {
    $isMobile = window.innerWidth < 768;
  };

  $: if (browser) {
    checkMobile();
  }
=======
>>>>>>> 36b2adde

  const checkMobile = () => {
    $isMobile = window.innerWidth < 768;
  };

  $: if (browser) {
    checkMobile();
  }
  
  const tokenMap = derived(formattedTokens, ($tokens) => {
    const map = new Map();
    if ($tokens) {
      $tokens.forEach((token) => {
        map.set(token.canister_id, token);
      });
    }
    return map;
  });

  const highestApr = derived(poolsList, ($pools) => {
    if (!$pools || $pools.length === 0) return 0;
    return Math.max(...$pools.map((pool) => Number(pool.rolling_24h_apy)));
  });

  function handleAddLiquidity(token0: string, token1: string) {
    goto(`/earn/add?token0=${token0}&token1=${token1}`);
  }

  function handleShowDetails(pool) {
    selectedPool = pool;
    showPoolDetails = true;
  }

  // Debounce search input
  $: {
    clearTimeout(searchDebounceTimer);
    searchDebounceTimer = setTimeout(() => {
      debouncedSearchTerm = searchTerm.trim().toLowerCase();
    }, 300);
  }

  // Filter pools by search (only when viewing all pools)
  $: filteredPools = $displayPools.filter((pool) => {
    // Filter out pools with price < $0.15 when viewing user pools
    if ($activePoolView === "user" && Number(pool.price) < 0.15) {
      return false;
    }

    if ($activePoolView !== "all") return true; // no search filtering when on user view

    if (!debouncedSearchTerm) return true;

    const token0 = $tokenMap.get(pool.address_0);
    const token1 = $tokenMap.get(pool.address_1);

    const searchMatches = [
      pool.symbol_0.toLowerCase(),
      pool.symbol_1.toLowerCase(),
      `${pool.symbol_0}/${pool.symbol_1}`.toLowerCase(),
      `${pool.symbol_1}/${pool.symbol_0}`.toLowerCase(),
      pool.address_0?.toLowerCase() || "",
      pool.address_1?.toLowerCase() || "",
      token0?.name?.toLowerCase() || "",
      token1?.name?.toLowerCase() || "",
    ];

    return searchMatches.some((match) => match.includes(debouncedSearchTerm));
  });

  function toggleSort(column: string) {
    if ($sortColumn === column) {
      sortDirection.update((d) => (d === "asc" ? "desc" : "asc"));
    } else {
      sortColumn.set(column);
      sortDirection.set("asc");
    }
  }

  function getSortIcon(column: string) {
    if ($sortColumn !== column) return ArrowUpDown;
    return $sortDirection === "asc" ? ArrowUp : ArrowDown;
  }

  $: sortedPools = [...filteredPools].sort((a: BE.Pool, b: BE.Pool) => {
    // Always put Kong pools first
    const aHasKong = a.address_0 === KONG_CANISTER_ID || a.address_1 === KONG_CANISTER_ID;
    const bHasKong = b.address_0 === KONG_CANISTER_ID || b.address_1 === KONG_CANISTER_ID;
    
    if (aHasKong && !bHasKong) return -1;
    if (!aHasKong && bHasKong) return 1;
<<<<<<< HEAD

=======
>>>>>>> 36b2adde
    if ($activePoolView !== "all") return 0;

    const direction = $sortDirection === "asc" ? 1 : -1;
    const column = $sortColumn;

    if (column === "rolling_24h_volume") {
      return direction * (Number(a.rolling_24h_volume) - Number(b.rolling_24h_volume));
    }
    if (column === "tvl") {
      return direction * (Number(a.tvl || 0) - Number(b.tvl || 0));
    }
    if (column === "rolling_24h_apy") {
      return direction * (Number(a.rolling_24h_apy) - Number(b.rolling_24h_apy));
    }
    if (column === "price") {
      return direction * (Number(a.price) - Number(b.price));
    }
    return 0;
  }).map(pool => ({
    ...pool,
    tvl: Number(pool.tvl),
    displayTvl: Number(pool.tvl),
  }));

  function handlePoolClick(event) {
    const pool = event.detail;
    const fullPool = $poolsList.find(
      (p) =>
        p.symbol_0 === pool.symbol_0 &&
        p.symbol_1 === pool.symbol_1 &&
        p.pool_id,
    );
    if (fullPool && typeof fullPool.pool_id === "number") {
      selectedUserPool = fullPool;
    } else {
      console.error("[Earn] Could not find matching pool with valid ID");
    }
  }

  function formatLargeNumber(
    rawNum: number,
    isPreFormatted: boolean = false,
  ): string {
    const num = isPreFormatted ? Number(rawNum) : Number(rawNum) / 1e6;

    if (num >= 1e9) {
      return (num / 1e9).toFixed(2) + "B";
    } else if (num >= 1e6) {
      return (num / 1e6).toFixed(2) + "M";
    } else if (num >= 1e3) {
      return (num / 1e3).toFixed(2) + "K";
    }
    return num.toFixed(2);
  }

  function handleSearch() {
    clearTimeout(searchDebounceTimer);
    searchDebounceTimer = setTimeout(() => {
      debouncedSearchTerm = searchTerm.trim().toLowerCase();
    }, 300);
  }
</script>

<section
  class="flex flex-col w-full h-full px-4 pb-4 {$isMobile ? 'pb-24' : ''}"
>
  <div class="z-10 flex flex-col w-full h-full mx-auto gap-4 max-w-[1300px]">
    {#if !$isMobile}
      <div class="earn-cards">
        <div
          class="earn-card"
          class:active={$activeSection === "pools"}
          on:click={() => activeSection.set("pools")}
        >
          <div class="card-content">
            <h3>Pools</h3>
            <div class="apy">Up to {$highestApr.toFixed(2)}% APY</div>
          </div>
          <div class="stat-icon-wrapper">
            <Droplets class="stat-icon" />
          </div>
        </div>

        <div class="earn-card" aria-disabled="true">
          <div class="card-content">
            <h3>Staking</h3>
            <div class="coming-soon-label">
              <span class="coming-soon-icon">🚀</span>
              <span class="coming-soon-text">Coming Soon</span>
            </div>
          </div>
          <div class="stat-icon-wrapper">
            <Lock class="stat-icon" />
          </div>
        </div>

        <div class="earn-card" aria-disabled="true">
          <div class="card-content">
            <h3>Borrowing & Lending</h3>
            <div class="coming-soon-label">
              <span class="coming-soon-icon">🚀</span>
              <span class="coming-soon-text">Coming Soon</span>
            </div>
          </div>
          <div class="stat-icon-wrapper">
            <Wallet class="stat-icon" />
          </div>
        </div>
      </div>
    {/if}

    {#if $activeSection === "pools"}
      <Panel className="flex-1 {$isMobile ? '' : '!p-0'}">
        <div class="overflow-hidden flex flex-col">
          <!-- Header with full-width search and "My Pools" button -->
          <div class="flex flex-col sticky top-0 z-20">
            <div class="flex flex-col gap-3 sm:gap-0 sticky top-0 z-10">
              <!-- Mobile-only buttons -->
              <div class="flex flex-col gap-3 sm:hidden">
                <div class="w-full">
                  <div class="bg-[#1A1B24] border border-[#2a2d3d] rounded-lg w-full">
                    <div class="flex items-center w-full">
                      <div class="flex w-full border-r border-[#2a2d3d]">
                        <button
                          class="px-4 py-2 w-1/2 transition-colors duration-200 {$activePoolView === 'all'
                            ? 'text-white'
                            : 'text-[#8890a4] hover:text-white'}"
                          on:click={() => ($activePoolView = "all")}
                        >
                          All Pools
                        </button>
                        <button
                          class="px-4 py-2 w-1/2 transition-colors duration-200 {$activePoolView === 'user'
                            ? 'text-white'
                            : 'text-[#8890a4] hover:text-white'}"
                          on:click={() => ($activePoolView = "user")}
                        >
                        My Pools <span class="text-xs ml-1 font-bold py-0 text-black bg-blue-400/90 px-1.5 rounded">{$userPoolBalances.length}</span>
                        </button>
                      </div>
                    </div>
                  </div>
                </div>

                <div class="w-full bg-[#1a1b23] border border-[#2a2d3d] rounded-lg px-4 py-2">
                  <input
                    type="text"
                    placeholder={$isMobile == true ? "Search pools..." : "Search pools by name, symbol, or canister ID"}
                    class="w-full bg-transparent text-white placeholder-[#8890a4] focus:outline-none"
                    bind:value={searchTerm}
                    on:input={handleSearch}
                  />
                </div>
                <div class="w-full">
                  <div class="">
                    <button class="primary-button bg-transparent border border-blue-500/40" on:click={() => goto("/earn/add")}>
                      Add Position
                    </button>
                  </div>
                </div>
              </div>
<<<<<<< HEAD

              <div class="hidden sm:flex items-center gap-3 pb-1 border-b border-[#2a2d3d]">
=======
              <!-- Desktop view -->
              <div class="hidden sm:flex items-center gap-3 pb-1 border-b border-[#2a2d3d] pt-2">
>>>>>>> 36b2adde
                <div class="flex-1">
                  <div class="flex items-center">
                    <div class="flex bg-transparent">
                      <button
                        class="px-4 py-2 transition-colors duration-200 {$activePoolView === 'all'
                          ? 'text-white'
                          : 'text-[#8890a4] hover:text-white'}"
                        on:click={() => ($activePoolView = "all")}
                      >
                        All Pools
                      </button>
                      <button
                        class="px-4 py-2 transition-colors duration-200 {$activePoolView === 'user'
                          ? 'text-white'
                          : 'text-[#8890a4] hover:text-white'}"
                        on:click={() => ($activePoolView = "user")}
                      >
                        My Pools <span class="text-xs ml-1 font-bold py-0.5 text-white/80 bg-blue-400/60 px-1.5 rounded">{$userPoolBalances.length}</span>
                      </button>
                    </div>

                    <div class="flex-1 px-4 py-2">
                      <input
                        type="text"
                        placeholder={$isMobile == true ? "Search pools..." : "Search pools by name, symbol, or canister ID"}
                        class="w-full bg-transparent text-white placeholder-[#8890a4] focus:outline-none"
                        bind:value={searchTerm}
                        on:input={handleSearch}
                      />
                    </div>
                  </div>
                </div>

                <button
                  class="flex items-center gap-2 rounded-none !rounded-tr-lg px-4 py-2 text-white/80 hover:text-primary-blue"
                  on:click={() => goto("/earn/add")}
                >
                  <svg
                    xmlns="http://www.w3.org/2000/svg"
                    width="20"
                    height="20"
                    viewBox="0 0 24 24"
                    fill="none"
                    stroke="currentColor"
                    stroke-width="2"
                    stroke-linecap="round"
                    stroke-linejoin="round"
                  >
                    <path d="M12 5v14M5 12h14" />
                  </svg>
                  <span>Add Position</span>
                </button>
              </div>
            </div>

            <!-- Mobile Sort Controls -->
            {#if $isMobile && $activePoolView === "all"}
              <div
                class="flex items-center justify-between mt-2 py-1 rounded-lg"
              >
                <select
                  bind:value={$sortColumn}
                  class="bg-transparent text-white text-sm focus:outline-none"
                >
                  <option value="rolling_24h_volume">Volume 24H</option>
                  <option value="tvl">TVL</option>
                  <option value="rolling_24h_apy">APY</option>
                  <option value="price">Price</option>
                </select>

                <button
                  on:click={() =>
                    sortDirection.update((d) => (d === "asc" ? "desc" : "asc"))}
                  class="flex items-center gap-1 text-[#60A5FA] text-sm"
                >
                  {$sortDirection === "asc" ? "Ascending" : "Descending"}
                  <svelte:component
                    this={$sortDirection === "asc" ? ArrowUp : ArrowDown}
                    class="w-4 h-4"
                  />
                </button>
              </div>
            {/if}
          </div>

          <div class="overflow-auto flex-1 custom-scrollbar">
            {#if $activePoolView === "all"}
              <!-- All Pools View -->
              <div
                class="overflow-auto flex-1 max-h-[calc(100vh-20.5rem)] {$isMobile
                  ? 'max-h-[calc(97vh-16.5rem)]'
                  : ''} custom-scrollbar"
              >
                <!-- Desktop Table View -->
                <table class="pools-table w-full hidden md:table relative">
                  <thead class="sticky top-0 z-10 bg-[#1E1F2A]">
                    <tr class="h-10 border-b border-[#2a2d3d]">
                      <th class="text-left text-sm font-medium text-[#8890a4]">Pool</th>
                      <th
                        class="text-left text-sm font-medium text-[#8890a4] cursor-pointer"
                        on:click={() => toggleSort("price")}
                      >
                        Price
                        <svelte:component this={getSortIcon("price")} class="inline w-3.5 h-3.5 ml-1" />
                      </th>
                      <th
                        class="text-left text-sm font-medium text-[#8890a4] cursor-pointer"
                        on:click={() => toggleSort("tvl")}
                      >
                        TVL
                        <svelte:component this={getSortIcon("tvl")} class="inline w-3.5 h-3.5 ml-1" />
                      </th>
                      <th
                        class="text-left text-sm font-medium text-[#8890a4] cursor-pointer"
                        on:click={() => toggleSort("rolling_24h_volume")}
                      >
                        Volume 24H
                        <svelte:component this={getSortIcon("rolling_24h_volume")} class="inline w-3.5 h-3.5 ml-1" />
                      </th>
                      <th
                        class="text-left text-sm font-medium text-[#8890a4] cursor-pointer"
                        on:click={() => toggleSort("rolling_24h_apy")}
                      >
                        APY
                        <svelte:component this={getSortIcon("rolling_24h_apy")} class="inline w-3.5 h-3.5 ml-1" />
                      </th>
                      <th class="text-left text-sm font-medium text-[#8890a4]">Actions</th>
                    </tr>
                  </thead>
                  <tbody class="!px-4">
                    {#each sortedPools as pool, i (pool.address_0 + pool.address_1)}
                      <PoolRow
                        pool={{
                          ...pool,
                          tvl: Number(pool.tvl),
                          rolling_24h_volume: BigInt(pool.rolling_24h_volume)
                        }}
                        tokenMap={$tokenMap}
                        isEven={i % 2 === 0}
                        isKongPool={pool.address_0 === KONG_CANISTER_ID || pool.address_1 === KONG_CANISTER_ID}
                        onAddLiquidity={handleAddLiquidity}
                        onShowDetails={() => handleShowDetails(pool)}
                      />
                    {/each}
                  </tbody>
                </table>

                <!-- Mobile/Tablet Card View -->
                <div class="md:hidden space-y-4 mt-2">
                  {#each sortedPools as pool, i (pool.address_0 + pool.address_1)}
                    <div
                      class="bg-[#1a1b23] p-4 rounded-lg border border-[#2a2d3d] hover:border-[#60A5FA]/30 transition-all duration-200 
                            {(pool.address_0 === KONG_CANISTER_ID || pool.address_1 === KONG_CANISTER_ID) ? 'kong-special-card' : ''}"
                    >
                      <div class="flex items-center justify-between mb-4">
                        <div class="flex items-center space-x-2">
                          <TokenImages
                            tokens={[
                              $tokenMap.get(pool.address_0),
                              $tokenMap.get(pool.address_1),
                            ]}
                            size={32}
                          />
                          <div>
                            <div class="text-xs text-white">
                              {pool.symbol_0}/{pool.symbol_1}
                            </div>
                            <div class="text-xs text-[#8890a4]">
                              Pool Tokens
                            </div>
                          </div>
                        </div>
                        <div class="flex items-center gap-2">
                          <button
                            on:click={() => handleShowDetails(pool)}
                            class="px-4 py-2 text-sm bg-[#2a2d3d] text-white rounded-lg hover:bg-[#2a2d3d]/90 transition-colors duration-200"
                          >
                            Details
                          </button>
                        </div>
                      </div>

                      <div class="grid grid-cols-2 gap-4">
                        <div class="bg-[#2a2d3d]/50 p-3 rounded-lg">
                          <div class="text-sm text-[#8890a4] mb-1">Price</div>
                          <div class="font-medium text-white">
                            ${Number(pool.price) < 0.01
                              ? Number(pool.price).toFixed(6)
                              : Number(pool.price).toFixed(2)}
                          </div>
                        </div>
                        <div class="bg-[#2a2d3d]/50 p-3 rounded-lg">
                          <div class="text-sm text-[#8890a4] mb-1">TVL</div>
                          <div class="font-medium text-white">
                            ${formatLargeNumber(Number(pool.tvl), false)}
                          </div>
                        </div>
                        <div class="bg-[#2a2d3d]/50 p-3 rounded-lg">
                          <div class="text-sm text-[#8890a4] mb-1">
                            Volume 24H
                          </div>
                          <div class="font-medium text-white">
                            ${formatLargeNumber(
                              Number(pool.rolling_24h_volume),
                            )}
                          </div>
                        </div>
                        <div class="bg-[#2a2d3d]/50 p-3 rounded-lg">
                          <div class="text-sm text-[#8890a4] mb-1">APY</div>
                          <div class="font-medium text-[#60A5FA]">
                            {Number(pool.rolling_24h_apy).toFixed(2)}%
                          </div>
                        </div>
                      </div>
                    </div>
                  {/each}
                </div>
              </div>
            {:else if $activePoolView === "user"}
              <!-- User Pools View -->
              {#if $auth.isConnected}
                <div class="h-full custom-scrollbar">
                  <UserPoolList 
                    on:poolClick={handlePoolClick}
                    searchQuery={searchTerm}
                  />
                </div>
              {:else}
                <div
                  class="flex flex-col items-center justify-center h-64 text-center"
                >
                  <p class="text-gray-400 mb-4">
                    Connect your wallet to view your liquidity positions
                  </p>
                  <button
                    class="px-6 py-2 bg-primary-blue text-white rounded-lg hover:bg-[#60A5FA]/90 transition-colors duration-200"
                    on:click={() => {
                      toastStore.info(
                        "Connect your wallet to view your liquidity positions",
                        undefined,
                        "Connect Wallet",
                      );
                    }}
                  >
                    Connect Wallet
                  </button>
                </div>
              {/if}
            {/if}
          </div>
        </div>
      </Panel>
    {/if}
  </div>
</section>

{#if $isMobile}
  <nav class="mobile-nav">
    <div class="mobile-nav-container">
      <button
        class="mobile-nav-item"
        class:active={$activeSection === "pools"}
        on:click={() => activeSection.set("pools")}
      >
        <span class="nav-icon">💧</span>
        <span class="nav-label">Pools</span>
      </button>

      <button class="mobile-nav-item disabled" disabled>
        <span class="nav-icon">🔒</span>
        <span class="nav-label">Staking</span>
        <span class="soon-label">Soon</span>
      </button>

      <button class="mobile-nav-item disabled" disabled>
        <span class="nav-icon">💰</span>
        <span class="nav-label">Borrow & Lend</span>
        <span class="soon-label">Soon</span>
      </button>
    </div>
  </nav>
{/if}

{#if showPoolDetails && selectedPool}
  <PoolDetails
    pool={selectedPool}
    tokenMap={$tokenMap}
    showModal={showPoolDetails}
    positions={[]}
    onClose={() => {
      showPoolDetails = false;
      selectedPool = null;
    }}
  />
{/if}

<style scoped>
  .earn-cards {
    @apply grid grid-cols-1 md:grid-cols-3 gap-4;
    max-width: 100%;
  }

  .earn-card {
    @apply relative flex items-center justify-between p-4 lg:p-6 rounded-lg transition-all duration-200
           bg-[#1a1b23]/60 border border-[#2a2d3d] text-left
           hover:bg-[#1e1f2a]/80 hover:border-[#60A5FA]/30 
           hover:shadow-[0_0_10px_rgba(96,165,250,0.1)]
           backdrop-blur-sm;
    min-width: 0; /* Prevent flex items from growing beyond container */
  }

  .earn-card[disabled] {
    @apply opacity-75 cursor-not-allowed hover:border-[#2a2d3d] hover:bg-[#1a1b23]/60 hover:shadow-none;
  }

  .card-content {
    @apply flex-1 min-w-0; /* Allow content to shrink */
  }

  .card-content h3 {
    @apply text-[#8890a4] text-xs lg:text-sm font-medium;
    white-space: nowrap;
  }

  .apy {
    @apply text-[#60A5FA] font-medium text-lg lg:text-2xl mt-2;
  }

  .stat-icon-wrapper {
    @apply p-3 lg:p-4 rounded-lg bg-[#2a2d3d] text-[#60A5FA] ml-3 flex-shrink-0;
  }

  .coming-soon-label {
    @apply flex items-center gap-1 lg:gap-2 mt-2;
  }

  .coming-soon-text {
    @apply text-[#60A5FA] text-sm lg:text-base;
    white-space: nowrap;
  }

  .coming-soon-icon {
    @apply text-lg lg:text-xl;
  }

  .mobile-nav {
    position: fixed;
    bottom: 0;
    left: 0;
    right: 0;
    border-top: 1px solid #2a2d3d;
    z-index: 50;
    backdrop-filter: blur(8px);
    box-shadow: 0 -4px 6px -1px rgba(0, 0, 0, 0.1);
    border-color: rgb(42 45 61 / var(--tw-border-opacity, 1));
    background-color: rgb(26 27 35 / 0.9);
  }

  .mobile-nav-container {
    display: grid;
    grid-template-columns: repeat(3, 1fr);
    height: 4rem;
  }

  .mobile-nav-item {
    position: relative;
    display: flex;
    flex-direction: column;
    align-items: center;
    justify-content: center;
    gap: 0.25rem;
    color: #8890a4;
    transition: color 0.2s;
  }

  .mobile-nav-item.active {
    color: #60a5fa;
  }

  .mobile-nav-item.disabled {
    opacity: 0.6;
  }

  .nav-icon {
    font-size: 1.25rem;
  }

  .nav-label {
    font-size: 0.71rem;
    font-weight: 500;
  }

  .soon-label {
    position: absolute;
    top: 0.75rem;
    font-size: 0.625rem;
    color: #60a5fa;
  }

  table th {
    padding: 0.5rem 0.5rem;
    color: #8890a4;
    font-weight: 500;
    font-size: 0.875rem;
    background-color: #1a1b23;
  }

  /* Custom Scrollbar */
  .custom-scrollbar::-webkit-scrollbar {
    width: 8px;
    height: 8px;
  }

  .custom-scrollbar::-webkit-scrollbar-track {
    background: #1a1b23; /* Match the background color for a subtle look */
  }

  .custom-scrollbar::-webkit-scrollbar-thumb {
    background: #60a5fa; /* Use the theme's accent blue */
    border-radius: 4px;
    border: 2px solid #1a1b23; /* Ensures the thumb stands out slightly */
  }

  .custom-scrollbar::-webkit-scrollbar-thumb:hover {
    background: #3b82f6; /* A slightly darker shade when hovered */
  }

  .custom-scrollbar {
    scrollbar-width: thin;
    scrollbar-color: #60a5fa #1a1b23;
  }

  /* For Firefox */
  /* The above scrollbar-color property supports Firefox. The first color is the thumb, the second is the track. */

  @media (max-width: 350px) {
    .mobile-nav-container {
      height: 5rem;
    }
    
    .nav-label {
      font-size: 0.65rem;
    }
  }

  /* Custom breakpoint for extra small screens */
  @media (min-width: 350px) {
    .xs\:flex-row {
      flex-direction: row;
    }
    
    .xs\:w-auto {
      width: auto;
    }
    
    .xs\:flex-1 {
      flex: 1 1 0%;
    }
  }
  
  .kong-special-card {
    background: rgba(0, 255, 128, 0.02);
    
    .token-info {
      font-weight: 500;
    }

    &:hover {
      background: rgba(0, 255, 128, 0.04);
    }
  }

  .pools-table {
    th, td {
      padding: 0.5rem 0.5rem;
      
      &:first-child {
        padding-left: 1rem;
      }
      
      &:last-child {
        padding-right: 1rem;
      }
    }
  }
</style><|MERGE_RESOLUTION|>--- conflicted
+++ resolved
@@ -46,18 +46,7 @@
   let debouncedSearchTerm = "";
   const KONG_CANISTER_ID = 'o7oak-iyaaa-aaaaq-aadzq-cai';
 
-<<<<<<< HEAD
-  // Add type for cleanup function
-  type Cleanup = () => void;
-
-  onMount(async (): Promise<Cleanup> => {
-    if ($auth.isConnected) {
-      await poolStore.loadUserPoolBalances();
-    }
-
-=======
   onMount(() => {
->>>>>>> 36b2adde
     window.addEventListener("resize", checkMobile);
     checkMobile();
 
@@ -66,17 +55,6 @@
     };
   });
 
-<<<<<<< HEAD
-
-  const checkMobile = () => {
-    $isMobile = window.innerWidth < 768;
-  };
-
-  $: if (browser) {
-    checkMobile();
-  }
-=======
->>>>>>> 36b2adde
 
   const checkMobile = () => {
     $isMobile = window.innerWidth < 768;
@@ -167,10 +145,6 @@
     
     if (aHasKong && !bHasKong) return -1;
     if (!aHasKong && bHasKong) return 1;
-<<<<<<< HEAD
-
-=======
->>>>>>> 36b2adde
     if ($activePoolView !== "all") return 0;
 
     const direction = $sortDirection === "asc" ? 1 : -1;
@@ -332,13 +306,8 @@
                   </div>
                 </div>
               </div>
-<<<<<<< HEAD
-
-              <div class="hidden sm:flex items-center gap-3 pb-1 border-b border-[#2a2d3d]">
-=======
               <!-- Desktop view -->
               <div class="hidden sm:flex items-center gap-3 pb-1 border-b border-[#2a2d3d] pt-2">
->>>>>>> 36b2adde
                 <div class="flex-1">
                   <div class="flex items-center">
                     <div class="flex bg-transparent">
