--- conflicted
+++ resolved
@@ -16,16 +16,10 @@
   import { searchStore } from "$lib/stores/searchStore";
   import { keyboardShortcuts } from "$lib/services/keyboardShortcuts";
   import KeyboardShortcutsHelp from "$lib/components/common/KeyboardShortcutsHelp.svelte";
-<<<<<<< HEAD
-  import { connectWebSocket } from "$lib/api/canisters";
-  import DeploymentNotification from "$lib/components/common/DeploymentNotification.svelte";
-  import { onMount } from "svelte";
-=======
   import { configureStorage } from "$lib/config/localForage.config";
   import { allowanceStore } from "$lib/stores/allowanceStore";
   import { DEFAULT_TOKENS } from "$lib/constants/canisterConstants";
   import { fetchTokensByCanisterId } from "$lib/api/tokens";
->>>>>>> 8ab4fa65
   
   const pageTitle = $state(
     process.env.DFX_NETWORK === "ic" ? "KongSwap" : "KongSwap [DEV]",
