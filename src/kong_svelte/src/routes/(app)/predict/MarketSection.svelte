--- conflicted
+++ resolved
@@ -56,100 +56,6 @@
     }
   });
 
-<<<<<<< HEAD
-=======
-  // Check if market is expired but not resolved
-  function isMarketExpiredUnresolved(market: any): boolean {
-    if (!market) return false;
-    if (market.status && "Closed" in market.status) return false;
-    return BigInt(market.end_time) <= BigInt(Date.now()) * BigInt(1_000_000);
-  }
-
-  // Check if market is resolved
-  function isMarketResolved(market: any): boolean {
-    return market && market.status && "Closed" in market.status;
-  }
-
-  // Check if market needs admin action (open or expired)
-  function showResolveVoid(market: any): boolean {
-    if (!market || !market.status) return false;
-    // Show admin controls for open markets or expired markets that haven't been resolved
-    return "Open" in market.status || isMarketExpiredUnresolved(market);
-  }
-
-  // Check if market is voided
-  function isMarketVoided(market: any): boolean {
-    return market && market.status && "Voided" in market.status;
-  }
-
-  // Helper function to check if an outcome is a winner
-  function isWinningOutcome(market: any, outcomeIndex: number): boolean {
-    try {
-      // Case 1: Direct winning_outcomes array at the top level (MarketResult format)
-      if (market.winning_outcomes) {
-        return market.winning_outcomes.some(
-          (winningIndex: any) => Number(winningIndex) === outcomeIndex,
-        );
-      }
-
-      // Case 2: Market within MarketResult
-      if (market.market) {
-        // Case 2.1: If market has status with Closed variant containing winner array
-        if (market.market.status && typeof market.market.status === "object") {
-          const status = market.market.status;
-
-          if ("Closed" in status && Array.isArray(status.Closed)) {
-            return status.Closed.some(
-              (winningIndex: any) => Number(winningIndex) === outcomeIndex,
-            );
-          }
-        }
-
-        // Case 2.2: If market has winning_outcomes property
-        if (market.market.winning_outcomes) {
-          return market.market.winning_outcomes.some(
-            (winningIndex: any) => Number(winningIndex) === outcomeIndex,
-          );
-        }
-      }
-
-      // Case 3: Status directly on the market object
-      if (market.status && typeof market.status === "object") {
-        if ("Closed" in market.status && Array.isArray(market.status.Closed)) {
-          return market.status.Closed.some(
-            (winningIndex: any) => Number(winningIndex) === outcomeIndex,
-          );
-        }
-      }
-
-      // Log error for debugging if none of the expected formats are found
-      if (outcomeIndex === 0) {
-        console.warn(
-          "Could not determine winning outcome. Market structure:",
-          market,
-        );
-      }
-
-      return false;
-    } catch (error) {
-      console.error("Error in isWinningOutcome:", error, market);
-      return false;
-    }
-  }
-
-  function openResolutionModal(market: any) {
-    // Reset state first
-    showResolutionModal = false;
-    selectedMarket = null;
-    
-    // Then set new state after a brief delay
-    setTimeout(() => {
-      selectedMarket = market;
-      showResolutionModal = true;
-    }, 50);
-  }
-
->>>>>>> f0d85476
   async function handleResolved() {
     await onMarketResolved();
   }
@@ -193,21 +99,12 @@
       No markets in this category
     </div>
   {:else}
-<<<<<<< HEAD
     <!-- Featured Markets Section -->
     {#if markets.some(m => m.featured)}
       <div>
         <!-- Featured Markets List -->
         <div
           class="flex gap-4 overflow-x-auto pb-2 snap-x snap-mandatory lg:grid {gridColumnClasses} lg:gap-4 lg:overflow-visible"
-=======
-    <div class="grid grid-cols-1 md:grid-cols-2 lg:grid-cols-3 gap-3 sm:gap-4">
-      {#each markets as market, index (`${market.id}-${index}`)}
-        <Panel
-          className="relative {isMarketResolved(market)
-            ? 'opacity-100'
-            : ''} group hover:bg-kong-bg-dark/10 transition-all duration-200 flex flex-col !min-h-[270px]"
->>>>>>> f0d85476
         >
           {#each markets.filter(m => m.featured) as market (market.id)}
             <div
