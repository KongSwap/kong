<script lang="ts">
  import { page } from "$app/stores";
  import { onDestroy } from "svelte";
  import TradingViewChart from "$lib/components/common/TradingViewChart.svelte";
  import TokenImages from "$lib/components/common/TokenImages.svelte";
  import { formattedTokens } from "$lib/services/tokens/tokenStore";
<<<<<<< HEAD
  import {type Pool } from "$lib/services/pools";
=======
>>>>>>> 381a3b48
  import { livePools } from "$lib/services/pools/poolStore";
  import Panel from "$lib/components/common/Panel.svelte";
  import TransactionFeed from "$lib/components/stats/TransactionFeed.svelte";
  import { goto } from "$app/navigation";
  import { ICP_CANISTER_ID } from "$lib/constants/canisterConstants";
  import PoolSelector from "$lib/components/stats/PoolSelector.svelte";
  import TokenStatistics from "$lib/components/stats/TokenStatistics.svelte";
  import ButtonV2 from "$lib/components/common/ButtonV2.svelte";
  import { Droplets, ArrowLeftRight } from "lucide-svelte";
    import { kongDB } from "$lib/services/db";

  if (!formattedTokens || !livePools) {
    throw new Error("Stores are not initialized");
  }

  // Add back the necessary state variables at the top
  let token = $state<FE.Token | undefined>(undefined);
  let refreshInterval: number;

  // Derived values
  let ckusdtToken = $state<FE.Token | undefined>(undefined);
  $effect(() => {
    const found = $formattedTokens?.find((t) => t.symbol === "ckUSDT");
    if (found) {
      ckusdtToken = found;
    }
  });

  let icpToken = $state<FE.Token | undefined>(undefined);
  $effect(() => {
    const found = $formattedTokens?.find(
      (t) => t.canister_id === ICP_CANISTER_ID,
    );
    if (found) {
      icpToken = found;
    }
  });

  // Remove the duplicate state declarations and keep only one effect
  $effect(async () => {
    const pageId = $page.params.id;
    const foundToken = await kongDB.tokens.get(pageId);

    if (foundToken) {
      const converted = foundToken;
      token = converted;
      hasManualSelection = false;
      initialPoolSet = false;
    } else {
      console.warn("Token not found:", $page.params.id);
      token = undefined;
      hasManualSelection = false;
      initialPoolSet = false;
    }
  });

  // First try to find CKUSDT pool with non-zero TVL, then fallback to largest pool
<<<<<<< HEAD
  let selectedPool = $state<Pool | undefined>(undefined);
=======
  let selectedPool = $state<BE.Pool | undefined>(undefined);
>>>>>>> 381a3b48
  let hasManualSelection = $state(false);
  let initialPoolSet = $state(false);

  $effect(() => {
    if (!token?.canister_id || !$livePools) return;
    if (hasManualSelection) return;
    if (initialPoolSet) return;

    // Get all pools containing this token
    const relevantPools = $livePools.filter((p) => {
      const hasToken =
        p.address_0 === token.canister_id || p.address_1 === token.canister_id;
      const hasTVL = Number(p.tvl) > 0;
      const hasVolume = Number(p.volume_24h) > 0;
      return hasToken && hasTVL && hasVolume;
    });

    if (relevantPools.length === 0) {
      // If no pools with volume, fall back to pools with just TVL
      const poolsWithTvl = $livePools.filter((p) => {
        const hasToken =
          p.address_0 === token.canister_id ||
          p.address_1 === token.canister_id;
        const hasTVL = Number(p.tvl) > 0;
        return hasToken && hasTVL;
      });

      if (poolsWithTvl.length > 0) {
        const sortedByTvl = poolsWithTvl.sort(
          (a, b) => Number(b.tvl) - Number(a.tvl),
        );
        const highestTvlPool = sortedByTvl[0];
        selectedPool = {
          ...highestTvlPool,
          pool_id: String(highestTvlPool.pool_id),
          tvl: String(highestTvlPool.tvl),
          lp_token_supply: String(highestTvlPool.lp_token_supply),
<<<<<<< HEAD
        } as unknown as Pool;
=======
        } as unknown as BE.Pool;
>>>>>>> 381a3b48
        initialPoolSet = true;
      }
      return;
    }

    // Sort by 24h volume descending
    const sortedPools = relevantPools.sort(
      (a, b) => Number(b.volume_24h) - Number(a.volume_24h),
    );
    const highestVolumePool = sortedPools[0];

    if (highestVolumePool) {
      selectedPool = {
        ...highestVolumePool,
        pool_id: String(highestVolumePool.pool_id),
        tvl: String(highestVolumePool.tvl),
        lp_token_supply: String(highestVolumePool.lp_token_supply),
<<<<<<< HEAD
      } as unknown as Pool;
=======
      } as unknown as BE.Pool;
>>>>>>> 381a3b48
      initialPoolSet = true;
    }
  });

  let observer: IntersectionObserver;

  onDestroy(() => {
    if (observer) observer.disconnect();
    if (refreshInterval) {
      clearInterval(refreshInterval);
    }
  });

  // Add derived store for market cap rank
  let marketCapRank = $state<number | null>(null);
  $effect(() => {
    if (!$formattedTokens) return;
    const foundToken = $formattedTokens.find(
      (t) => t.address === $page.params.id || t.canister_id === $page.params.id,
    );
    if (!foundToken) {
      marketCapRank = null;
      return;
    }
    const sortedTokens = [...$formattedTokens].sort(
      (a, b) =>
        (Number(b.metrics.market_cap) || 0) -
        (Number(a.metrics.market_cap) || 0),
    );
    const rank = sortedTokens.findIndex(
      (t) => t.canister_id === foundToken.canister_id,
    );
    marketCapRank = rank !== -1 ? rank + 1 : null;
  });

  // Add helper function to calculate 24h volume percentage
  function calculateVolumePercentage(
    volume: number,
    marketCap: number,
  ): string {
    if (!marketCap) return "0.00%";
    return ((volume / marketCap) * 100).toFixed(2) + "%";
  }

  // Add back the isChartDataReady state and effect
  let isChartDataReady = $state(false);
  $effect(() => {
    isChartDataReady = Boolean(selectedPool && token);
  });

  // Add tab state
  let activeTab = $state<"overview" | "pools" | "transactions">("overview");

  // Add pool selector state
  let isPoolSelectorOpen = $state(false);

  // Store relevant pools for selection
  let relevantPools = $state<BE.Pool[]>([]);

  // Update relevantPools when poolStore changes
  $effect(() => {
    if (!token?.canister_id || !$livePools) {
      relevantPools = [];
      return;
    }

    relevantPools = $livePools
      .filter((p) => {
        const hasToken =
          p.address_0 === token.canister_id ||
          p.address_1 === token.canister_id;
        const hasTVL = Number(p.tvl) > 0;
        return hasToken && hasTVL;
      })
      .sort((a, b) => Number(b.volume_24h || 0) - Number(a.volume_24h || 0));
  });
</script>

<div class="p-4 pt-0">
  {#if !$formattedTokens || !$livePools}
    <!-- Improved loading state -->
    <div class="flex flex-col items-center justify-center min-h-[300px]">
      <div class="loader mb-4"></div>
      <div class="text-kong-text-primary/70">Loading token data...</div>
    </div>
  {:else if !token}
    <div class="flex flex-col items-center justify-center min-h-[300px]">
      <div class="text-kong-text-primary/70">Token not found</div>
      <button
        class="mt-4 px-4 py-2 bg-kong-bg-dark rounded-lg hover:bg-kong-bg-dark/80 transition-colors"
        on:click={() => goto("/stats")}
      >
        Return to Stats
      </button>
    </div>
  {:else}
    <div class="flex flex-col max-w-[1300px] mx-auto gap-6">
      <!-- Token Header - Non-fixed with border radius -->
      <Panel variant="transparent" type="main">
        <div class="flex flex-col gap-4">
          <div class="flex items-center justify-between">
            <!-- Left side with back button and token info -->
            <div class="flex items-center gap-4">
              <button
                title="Back"
                aria-label="Back"
                on:click={() => goto("/stats")}
                class="flex min-h-[40px] md:min-h-[48px] flex-col items-center justify-center gap-2 px-2.5 text-sm bg-kong-bg-secondary hover:bg-kong-bg-secondary/80 text-kong-text-primary/70 rounded-lg transition-colors duration-200 w-fit"
              >
                <svg
                  xmlns="http://www.w3.org/2000/svg"
                  class="h-3.5 w-3.5 md:h-4 md:w-4"
                  viewBox="0 0 20 20"
                  fill="currentColor"
                >
                  <path
                    fill-rule="evenodd"
                    d="M9.707 16.707a1 1 0 01-1.414 0l-6-6a1 1 0 010-1.414l6-6a1 1 0 011.414 1.414L4.414 9H17a1 1 0 110 2H4.414l5.293 5.293a1 1 0 010 1.414z"
                    clip-rule="evenodd"
                  />
                </svg>
              </button>

              <div class="flex items-center gap-3">
                <TokenImages
                  tokens={token ? [token] : []}
                  size={36}
                  containerClass="md:w-12 md:h-12"
                />
                <div class="flex items-center gap-2">
                  <h1
                    class="text-lg md:text-2xl font-bold text-kong-text-primary"
                  >
                    {token.name}
                  </h1>
                  <div class="text-sm md:text-base text-[#8890a4]">
                    ({token.symbol})
                  </div>
                </div>
              </div>
            </div>

            <!-- Right side with tab names -->
            <div class="hidden md:flex items-center gap-6 text-[#8890a4]">
              <!-- Trade and add lp buttons -->
              <div class="flex items-center gap-2 justify-end">
                <ButtonV2
                  variant="solid"
                  size="md"
                  className="w-full text-nowrap"
                  on:click={() =>
                    goto(
                      `/pools/add?token0=${selectedPool?.address_0}&token1=${selectedPool?.address_1}`,
                    )}
                >
                <div class="flex items-center gap-2">
                 <Droplets class="w-4 h-4" /> Add Liquidity
                </div>
                </ButtonV2>
                <ButtonV2
                  variant="solid"
                  size="md"
                  on:click={() =>
                    goto(
                      `/swap?from=${selectedPool?.address_0}&to=${selectedPool?.address_1}`,
                    )}
                >
                  <div class="flex items-center gap-2">
                    <ArrowLeftRight class="w-4 h-4" /> Swap
                  </div>
                </ButtonV2>
              </div>
            </div>
          </div>
        </div>
      </Panel>

      <!-- Tab Content -->
      {#if activeTab === "overview"}
        <div
          role="tabpanel"
          id="overview-panel"
          aria-labelledby="overview-tab"
          tabindex="0"
        >
          <!-- Overview Layout -->
          <div class="flex flex-col lg:flex-row gap-6">
            <!-- Mobile-first layout -->
            <div class="flex flex-col gap-6 w-full lg:hidden">
              <!-- Pool Selector -->
              <PoolSelector
                {selectedPool}
                {token}
                formattedTokens={$formattedTokens}
                {relevantPools}
                onPoolSelect={(pool) => {
                  hasManualSelection = true;
                  selectedPool = {
                    ...pool,
                    pool_id: String(pool.pool_id),
                    tvl: String(pool.tvl),
                    lp_token_supply: String(pool.lp_token_supply),
                    volume_24h: String(pool.daily_volume || "0"),
<<<<<<< HEAD
                  } as Pool;
=======
                  } as BE.Pool;
>>>>>>> 381a3b48
                }}
              />
              
              <!-- Token Statistics -->
              <TokenStatistics {token} {marketCapRank} />
              
              <!-- Chart Panel -->
              <Panel variant="transparent" type="main" className="!p-0 border-none">
                <div class="h-[450px] min-h-[400px] w-full">
                  {#if isChartDataReady}
                    <TradingViewChart
                      poolId={selectedPool ? Number(selectedPool.pool_id) : 0}
                      symbol={token && selectedPool
                        ? `${token.symbol}/${
                            selectedPool.address_0 === token.canister_id
                              ? $formattedTokens?.find(
                                  (t) =>
                                    t.canister_id === selectedPool.address_1,
                                )?.symbol
                              : $formattedTokens?.find(
                                  (t) =>
                                    t.canister_id === selectedPool.address_0,
                                )?.symbol
                          }`
                        : ""}
                      quoteToken={selectedPool?.address_0 === token?.canister_id
                        ? $formattedTokens?.find(
                            (t) => t.canister_id === selectedPool?.address_1,
                          )
                        : $formattedTokens?.find(
                            (t) => t.canister_id === selectedPool?.address_0,
                          )}
                      baseToken={token}
                    />
                  {:else}
                    <div class="flex items-center justify-center h-full">
                      <div class="loader"></div>
                    </div>
                  {/if}
                </div>
              </Panel>
              
              <!-- Transactions Panel -->
              {#if token && token.canister_id === $page.params.id}
                <TransactionFeed {token} className="w-full !p-0" />
              {/if}
            </div>

            <!-- Desktop layout - hidden on mobile -->
            <div class="hidden lg:flex lg:flex-row gap-6 w-full">
              <!-- Left Column - Chart and Transactions -->
              <div class="lg:w-[70%] flex flex-col gap-6">
                <!-- Chart Panel -->
                <Panel variant="transparent" type="main" className="!p-0 border-none">
                  <div class="h-[450px] min-h-[400px] w-full">
                    {#if isChartDataReady}
                      <TradingViewChart
                        poolId={selectedPool ? Number(selectedPool.pool_id) : 0}
                        symbol={token && selectedPool
                          ? `${token.symbol}/${
                              selectedPool.address_0 === token.canister_id
                                ? $formattedTokens?.find(
                                    (t) =>
                                      t.canister_id === selectedPool.address_1,
                                  )?.symbol
                                : $formattedTokens?.find(
                                    (t) =>
                                      t.canister_id === selectedPool.address_0,
                                  )?.symbol
                            }`
                          : ""}
                        quoteToken={selectedPool?.address_0 === token?.canister_id
                          ? $formattedTokens?.find(
                              (t) => t.canister_id === selectedPool?.address_1,
                            )
                          : $formattedTokens?.find(
                              (t) => t.canister_id === selectedPool?.address_0,
                            )}
                        baseToken={token}
                      />
                    {:else}
                      <div class="flex items-center justify-center h-full">
                        <div class="loader"></div>
                      </div>
                    {/if}
                  </div>
                </Panel>

                <!-- Transactions Panel -->
                {#if token && token.canister_id === $page.params.id}
                  <TransactionFeed {token} className="w-full !p-0" />
                {/if}
              </div>

              <!-- Right Column - Stats -->
              <div class="lg:w-[30%] flex flex-col gap-4">
                <PoolSelector
                  {selectedPool}
                  {token}
                  formattedTokens={$formattedTokens}
                  {relevantPools}
                  onPoolSelect={(pool) => {
                    hasManualSelection = true;
                    selectedPool = {
                      ...pool,
                      pool_id: String(pool.pool_id),
                      tvl: String(pool.tvl),
                      lp_token_supply: String(pool.lp_token_supply),
                      volume_24h: String(pool.daily_volume || "0"),
<<<<<<< HEAD
                    } as Pool;
=======
                    } as BE.Pool;
>>>>>>> 381a3b48
                  }}
                />
                <TokenStatistics {token} {marketCapRank} />
              </div>
            </div>
          </div>
        </div>
      {/if}
    </div>
  {/if}
</div>

<style scoped>
  .loader {
    border: 4px solid rgba(255, 255, 255, 0.2);
    border-top: 4px solid #ffffff;
    border-radius: 50%;
    width: 36px;
    height: 36px;
    animation: spin 1s linear infinite;
  }

  @keyframes spin {
    to {
      transform: rotate(360deg);
    }
  }

  /* Global scrollbar styles */
  :global(::-webkit-scrollbar) {
    width: 6px;
    height: 6px;
  }

  :global(::-webkit-scrollbar-track) {
    background: rgba(255, 255, 255, 0.03);
    border-radius: 3px;
  }

  :global(::-webkit-scrollbar-thumb) {
    background: rgba(255, 255, 255, 0.08);
    border-radius: 3px;
  }

  :global(::-webkit-scrollbar-thumb:hover) {
    background: rgba(255, 255, 255, 0.12);
  }

  /* Make back button more square */
  :global(button[title="Back"]) {
    aspect-ratio: 1;
    padding: 0;
    width: 40px;
    height: 40px;
  }

  @media (min-width: 768px) {
    :global(button[title="Back"]) {
      width: 48px;
      height: 48px;
    }
  }

  /* Add smooth transitions for tabs */
  button {
    transition: all 0.2s ease-in-out;
  }
</style><|MERGE_RESOLUTION|>--- conflicted
+++ resolved
@@ -4,10 +4,6 @@
   import TradingViewChart from "$lib/components/common/TradingViewChart.svelte";
   import TokenImages from "$lib/components/common/TokenImages.svelte";
   import { formattedTokens } from "$lib/services/tokens/tokenStore";
-<<<<<<< HEAD
-  import {type Pool } from "$lib/services/pools";
-=======
->>>>>>> 381a3b48
   import { livePools } from "$lib/services/pools/poolStore";
   import Panel from "$lib/components/common/Panel.svelte";
   import TransactionFeed from "$lib/components/stats/TransactionFeed.svelte";
@@ -65,11 +61,7 @@
   });
 
   // First try to find CKUSDT pool with non-zero TVL, then fallback to largest pool
-<<<<<<< HEAD
-  let selectedPool = $state<Pool | undefined>(undefined);
-=======
   let selectedPool = $state<BE.Pool | undefined>(undefined);
->>>>>>> 381a3b48
   let hasManualSelection = $state(false);
   let initialPoolSet = $state(false);
 
@@ -107,11 +99,7 @@
           pool_id: String(highestTvlPool.pool_id),
           tvl: String(highestTvlPool.tvl),
           lp_token_supply: String(highestTvlPool.lp_token_supply),
-<<<<<<< HEAD
-        } as unknown as Pool;
-=======
         } as unknown as BE.Pool;
->>>>>>> 381a3b48
         initialPoolSet = true;
       }
       return;
@@ -129,11 +117,7 @@
         pool_id: String(highestVolumePool.pool_id),
         tvl: String(highestVolumePool.tvl),
         lp_token_supply: String(highestVolumePool.lp_token_supply),
-<<<<<<< HEAD
-      } as unknown as Pool;
-=======
       } as unknown as BE.Pool;
->>>>>>> 381a3b48
       initialPoolSet = true;
     }
   });
@@ -337,11 +321,7 @@
                     tvl: String(pool.tvl),
                     lp_token_supply: String(pool.lp_token_supply),
                     volume_24h: String(pool.daily_volume || "0"),
-<<<<<<< HEAD
-                  } as Pool;
-=======
                   } as BE.Pool;
->>>>>>> 381a3b48
                 }}
               />
               
@@ -451,11 +431,7 @@
                       tvl: String(pool.tvl),
                       lp_token_supply: String(pool.lp_token_supply),
                       volume_24h: String(pool.daily_volume || "0"),
-<<<<<<< HEAD
-                    } as Pool;
-=======
                     } as BE.Pool;
->>>>>>> 381a3b48
                   }}
                 />
                 <TokenStatistics {token} {marketCapRank} />
