--- conflicted
+++ resolved
@@ -26,11 +26,8 @@
   } from "$lib/services/tokens/favoriteStore";
   import { formatUsdValue } from "$lib/utils/tokenFormatters";
   import { browser } from "$app/environment";
-<<<<<<< HEAD
-=======
   import { liveQuery } from "dexie";
   import { kongDB } from "$lib/services/db";
->>>>>>> 6ce76773
 
   const isMobile = writable(false);
 
@@ -135,15 +132,9 @@
           const query = $searchQuery.toLowerCase();
           tokens = tokens.filter(
             (token) =>
-<<<<<<< HEAD
-              token.name.toLowerCase().includes(query.toLowerCase()) ||
-              token.symbol.toLowerCase().includes(query.toLowerCase()) || 
-              token.address.toLowerCase().includes(query.toLowerCase())
-=======
               token.name.toLowerCase().includes(query) ||
               token.symbol.toLowerCase().includes(query) || 
               token.address.toLowerCase().includes(query)
->>>>>>> 6ce76773
           );
         }
       }
@@ -452,15 +443,9 @@
                           <tr
                             class:kong-special-row={token.canister_id === KONG_CANISTER_ID}
                             class="border-b border-white/5 hover:bg-white/5 transition-colors duration-200 cursor-pointer"
-<<<<<<< HEAD
-                            on:click={() => goto(`/stats/${enrichedToken.canister_id}`)}
-                          >
-                            <td class="text-center text-[#8890a4]">#{enrichedToken.marketCapRank}</td>
-=======
                             on:click={() => goto(`/stats/${token.canister_id}`)}
                           >
                             <td class="text-center text-[#8890a4]">#{token.marketCapRank}</td>
->>>>>>> 6ce76773
                             <td class="">
                               <div class=" flex items-center gap-2 h-full">
                                 {#if $auth.isConnected}
@@ -481,11 +466,7 @@
                                   </button>
                                 {/if}
                                 <TokenImages
-<<<<<<< HEAD
-                                  tokens={[enrichedToken]}
-=======
                                   tokens={[token]}
->>>>>>> 6ce76773
                                   containerClass="self-center"
                                   size={24}
                                 />
@@ -518,11 +499,7 @@
                             <td class="actions-cell">
                               <button
                                 class="action-button"
-<<<<<<< HEAD
-                                on:click|stopPropagation={() => goto(`/stats/${enrichedToken.canister_id}`)}
-=======
                                 on:click|stopPropagation={() => goto(`/stats/${token.canister_id}`)}
->>>>>>> 6ce76773
                               >
                                 Details
                               </button>
@@ -559,22 +536,8 @@
 
                     <!-- Mobile token cards -->
                     <div class="space-y-2 {$isMobile ? 'px-4' : '!p-0'}">
-<<<<<<< HEAD
-                      {#each $filteredTokens.tokens as token}
-                        {@const enrichedToken = {
-                          ...token,
-                          metrics: {
-                            ...token.metrics,
-                            price: token.metrics.price.toString(),
-                          },
-                          marketCapRank: token.marketCapRank
-                        } as unknown as FE.Token}
-                        <div
-                          role="button"
-=======
                       {#each $liveTokens as token}
                         <div
->>>>>>> 6ce76773
                           class="token-card {token.canister_id === KONG_CANISTER_ID ? 'kong-special-card' : ''}"
                           on:click={() => goto(`/stats/${token.canister_id}`)}
                         >
@@ -919,8 +882,6 @@
   .h-full {
     height: 100%;
   }
-<<<<<<< HEAD
-=======
 
   .price-up {
     color: #22c55e; /* green */
@@ -945,5 +906,4 @@
     30% { color: #ef4444; }
     100% { color: inherit; }
   }
->>>>>>> 6ce76773
 </style>