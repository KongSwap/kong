--- conflicted
+++ resolved
@@ -21,17 +21,6 @@
       "$lib/*": "src/lib/*",
     },
     prerender: {
-<<<<<<< HEAD
-      origin: 'https://dev.kongswap.io',
-      entries: [
-        '*',
-        // Add specific dynamic routes here if you want them prerendered
-        // '/predict/some-specific-id',
-        // '/stats/some-specific-id',
-        // '/wallets/some-principal-id',
-      ],
-=======
->>>>>>> cf4a538d
       handleHttpError: ({ path, referrer, message }) => {
         // Ignore specific paths that require client-side rendering
         if (
@@ -41,15 +30,8 @@
           path.startsWith("/pools/") ||
           path === "/stats" ||
           path === "/predict" ||
-<<<<<<< HEAD
-          path.startsWith("/predict/") ||
-          path === "/settings" ||
-          path.startsWith("/stats/") ||
-          path.startsWith("/wallets/")
-=======
           path.startsWith("/wallets/") ||
           path.includes("[") // Ignore all dynamic routes
->>>>>>> cf4a538d
         ) {
           return;
         }
