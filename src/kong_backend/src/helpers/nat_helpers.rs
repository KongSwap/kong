use candid::Nat;
use num::BigRational;
use num_bigint::{BigInt, BigUint, Sign};
use num_traits::{pow, ToPrimitive, Zero};
use std::cmp::Ordering;

use crate::helpers::math_helpers::round_f64;

pub fn nat_zero() -> Nat {
    Nat::from(0_u128)
}

pub fn nat_is_zero(n: &Nat) -> bool {
    n.0.is_zero()
}

pub fn nat_to_biguint(n: &Nat) -> BigUint {
    BigUint::from_bytes_be(&n.0.to_bytes_be())
}

pub fn nat_to_bigint(n: &Nat) -> BigInt {
    BigInt::from_bytes_be(Sign::Plus, &n.0.to_bytes_be())
}

#[allow(dead_code)]
pub fn nat_to_u128(n: &Nat) -> Option<u128> {
    n.0.to_u128()
}

pub fn nat_to_u64(n: &Nat) -> Option<u64> {
    n.0.to_u64()
}

#[allow(dead_code)]
pub fn nat_to_f64(n: &Nat) -> Option<f64> {
    n.0.to_f64()
}

#[allow(dead_code)]
pub fn nat_10pow(n: u8) -> Nat {
    Nat::from(10_u128.pow(n as u32))
}

/// Convert Nat to f64 with decimals
pub fn nat_to_decimals_f64(decimals: u8, amount: &Nat) -> Option<f64> {
    let numerator = nat_to_biguint(amount);
    let denominator = pow(BigInt::from(10), decimals.into());
    let real_amount = BigRational::new(numerator.into(), denominator).to_f64()?;
    Some(round_f64(real_amount, decimals))
}

// convert Nat from one decimal precision to another
// to convert from BTC (8 digit precision) to ETH (18 digit precision), call nat_to_decimals(n, 8, 18)
pub fn nat_to_decimal_precision(n: &Nat, from_decimal_precision: u8, to_decimal_precision: u8) -> Nat {
    match from_decimal_precision.cmp(&to_decimal_precision) {
        Ordering::Equal => n.clone(),
        Ordering::Less => {
            let decimal_diff = to_decimal_precision - from_decimal_precision;
            n.clone() * 10_u128.pow(decimal_diff as u32)
        }
        Ordering::Greater => {
            let decimal_diff = from_decimal_precision - to_decimal_precision;
            n.clone() / 10_u128.pow(decimal_diff as u32)
        }
    }
}

// both Nat must have the same decimal precision
pub fn nat_add(n1: &Nat, n2: &Nat) -> Nat {
    n1.clone() + n2.clone()
}

pub fn nat_subtract(n1: &Nat, n2: &Nat) -> Option<Nat> {
    if n1 < n2 {
        None?
    }
    Some(n1.clone() - n2.clone())
}

pub fn nat_multiply(n1: &Nat, n2: &Nat) -> Nat {
    n1.clone() * n2.clone()
}

#[allow(dead_code)]
pub fn nat_multiply_rational(n1: &Nat, n2: &BigRational) -> Option<Nat> {
    let numerator = nat_multiply(n1, &Nat::from(n2.numer().to_biguint()?));
    nat_divide(&numerator, &Nat::from(n2.denom().to_biguint()?))
}

pub fn nat_multiply_f64(n1: &Nat, n2: f64) -> Option<Nat> {
    let n2 = BigRational::from_float(n2)?;
    nat_multiply_rational(n1, &n2)
}

// integer division
#[allow(dead_code)]
pub fn nat_divide(numerator: &Nat, denominator: &Nat) -> Option<Nat> {
    if nat_is_zero(numerator) {
        return Some(nat_zero());
    }
    if nat_is_zero(denominator) {
        None?
    }
    Some(numerator.clone() / denominator.clone())
}

// division with decimal precision
#[allow(dead_code)]
pub fn nat_divide_as_f64(numerator: &Nat, denominator: &Nat) -> Option<f64> {
    if nat_is_zero(numerator) {
        return Some(0_f64);
    }
    if nat_is_zero(denominator) {
        None?
    }
    numerator.0.to_f64().and_then(|n| denominator.0.to_f64().map(|d| n / d))
}

pub fn nat_sqrt(n: &Nat) -> Nat {
    Nat::from(n.0.sqrt())
}

#[cfg(test)]
mod tests {
    use super::*;

    #[test]
    fn test_nat_to_biguint() {
        let s1 = String::from("100_000_000_000_000_000_000_000_000_000_000");
        let n1 = Nat::parse(s1.as_bytes()).unwrap();
        let b1 = nat_to_biguint(&n1);
        assert_eq!(n1.0, b1);

        let s2 = 1_u128;
        let n2 = nat_to_decimal_precision(&Nat::from(s2), 0, 18);
        assert_eq!(n2, Nat::from(1_000_000_000_000_000_000_u128));

        let precision = Nat::from(1_000_u128);
        let div = n1 * precision / n2;
        let x = div.to_string();
        println!("x: {}", x);
    }

    #[test]
    fn test_nat_to_decimal() {
        let n = Nat::from(1_000_000_000_000_000_000_u128);

        let x = nat_to_decimal_precision(&n, 18, 0);
        assert_eq!(x, Nat::from(1_u128));

        let x = nat_to_decimal_precision(&n, 18, 8);
        assert_eq!(x, Nat::from(100_000_000_u128));

        let x = nat_to_decimal_precision(&n, 18, 4);
        assert_eq!(x, Nat::from(10_000_u128));

        // lose precision
        let n = Nat::from(1_000_000_u128);
        let x = nat_to_decimal_precision(&n, 18, 8);
        assert_eq!(x, Nat::from(0_u128));
        let n = Nat::from(12_222_222_222_u128);
        let x = nat_to_decimal_precision(&n, 18, 8);
        assert_eq!(x, Nat::from(1_u128));

        let n = Nat::from(100_000_000_u128);
        let x = nat_to_decimal_precision(&n, 8, 12);
        assert_eq!(x, Nat::from(1_000_000_000_000_u128));

        let x = nat_to_decimal_precision(&n, 8, 18);
        assert_eq!(x, Nat::from(1_000_000_000_000_000_000_u128));
    }

    #[test]
    fn test_nat_add() {
        let n1 = Nat::from(1_u128);
        let n2 = Nat::from(2_u128);
        let x = nat_add(&n1, &n2);
        assert_eq!(x, Nat::from(3_u128));
    }

    #[test]
    fn test_nat_subtract() {
        let n1 = Nat::from(1_u128);
        let n2 = Nat::from(2_u128);
        let x = nat_subtract(&n1, &n2);
        assert_eq!(x, None);

        let n1 = Nat::from(2_u128);
        let n2 = Nat::from(1_u128);
        let x = nat_subtract(&n1, &n2);
        assert_eq!(x, Some(Nat::from(1_u128)));
    }

    #[test]
    fn test_nat_multiply() {
        let n1 = Nat::from(1_000_000_000_u128);
        let n2 = Nat::from(500_000_000_u128);
        let x = nat_multiply(&n1, &n2);
        assert_eq!(x, Nat::from(500_000_000_000_000_000_u128));
<<<<<<< HEAD

        let n0 = Nat::from(200_000_000_u128);
        let n1 = Nat::from(47_471_602_527_u128);
        let n2 = nat_multiply(&n0, &n1);
        let n3 = Nat::from(18_977_254_u128);
        let n4 = Nat::from(500_300_000_000_u128);
        let n5 = nat_multiply(&n3, &n4);
        println!("n2: {} n5: {}", n2, n5);
        // TODO: Fix this test case! The input values for n0, n1, n3, n4 result in
        // n2 (n0*n1) and n5 (n3*n4) being different values.
        // The original assertion assert_eq!(n2, n5) will fail.
        // Re-evaluate the test logic or find input values that make n2 and n5 equal.
        // assert_eq!(n2, n5);
=======
>>>>>>> 4dd26f7a
    }

    #[test]
    fn test_nat_divide() {
        let n1 = Nat::from(5_000_000_000_u128);
        let n2 = Nat::from(0_u128);
        let x = nat_divide(&n1, &n2);
        assert_eq!(x, None);

        let n1 = Nat::from(5_000_000_000_u128);
        let n2 = Nat::from(1_000_000_000_u128);
        let x = nat_divide(&n1, &n2);
        assert_eq!(x, Some(Nat::from(5_u128)));
    }

    #[test]
    fn test_nat_divide_f64() {
        let n1 = Nat::from(5_000_000_000_u128);
        let n2 = Nat::from(0_u128);
        let x = nat_divide_as_f64(&n1, &n2);
        assert_eq!(x, None);

        let n1 = Nat::from(5_000_000_000_u128);
        let n2 = Nat::from(1_000_000_000_u128);
        let x = nat_divide_as_f64(&n1, &n2);
        assert_eq!(x, Some(5.0_f64));
    }

    #[test]
    fn test_nat_sqrt() {
        let n = Nat::from(0_u128);
        let x = nat_sqrt(&n);
        assert_eq!(x, Nat::from(0_u128));

        let n = Nat::from(9_u128);
        let x = nat_sqrt(&n);
        assert_eq!(x, Nat::from(3_u128));

        let n = Nat::from(18_u128);
        let x = nat_sqrt(&n);
        assert_eq!(x, Nat::from(4_u128));

        let n = Nat::from(24_u128);
        let x = nat_sqrt(&n);
        assert_eq!(x, Nat::from(4_u128));

        let base = BigUint::from(10_u32);
        let precision = base.pow(18_u32);
        let n = Nat::from(24_u64 * &precision);
        let x = nat_sqrt(&n);
        assert_eq!(x, Nat::from(4_898_979_485_u64));
    }
}<|MERGE_RESOLUTION|>--- conflicted
+++ resolved
@@ -197,22 +197,6 @@
         let n2 = Nat::from(500_000_000_u128);
         let x = nat_multiply(&n1, &n2);
         assert_eq!(x, Nat::from(500_000_000_000_000_000_u128));
-<<<<<<< HEAD
-
-        let n0 = Nat::from(200_000_000_u128);
-        let n1 = Nat::from(47_471_602_527_u128);
-        let n2 = nat_multiply(&n0, &n1);
-        let n3 = Nat::from(18_977_254_u128);
-        let n4 = Nat::from(500_300_000_000_u128);
-        let n5 = nat_multiply(&n3, &n4);
-        println!("n2: {} n5: {}", n2, n5);
-        // TODO: Fix this test case! The input values for n0, n1, n3, n4 result in
-        // n2 (n0*n1) and n5 (n3*n4) being different values.
-        // The original assertion assert_eq!(n2, n5) will fail.
-        // Re-evaluate the test logic or find input values that make n2 and n5 equal.
-        // assert_eq!(n2, n5);
-=======
->>>>>>> 4dd26f7a
     }
 
     #[test]
