--- conflicted
+++ resolved
@@ -369,15 +369,12 @@
 type SortOption = variant {
   TotalPool : SortDirection;
   CreatedAt : SortDirection;
-<<<<<<< HEAD
   EndTime : SortDirection;
 };
 type StatsResult = record {
   total_bets : nat;
   total_active_markets : nat;
   total_markets : nat;
-=======
->>>>>>> cf4a538d
 };
 type TimeWeightPoint = record {
   weight : float64;
