//! # Dual Approval Resolution System
//! 
//! This module implements the market resolution system for Kong Swap prediction markets.
//! It supports two distinct resolution flows based on the market creator type:
//! 
//! 1. **Admin-Created Markets**: Can be resolved directly by any admin without requiring
//!    dual approval. When an admin resolves an admin-created market, the resolution is immediate.
//! 
//! 2. **User-Created Markets**: Require dual approval between the creator and an admin.
//!    The creator proposes a resolution first, then an admin must confirm with the same
//!    resolution. If there's a disagreement (admin proposes different outcomes), the market
//!    is voided and the creator's deposit is burned.
//!
//! This implementation ensures proper governance while maintaining efficiency for
//! admin-operated markets.
//!
//! ## DEPRECATION NOTICE
//! 
//! This module is being refactored into smaller, more focused modules:
//! - `resolution_auth`: Authorization and permissions
//! - `resolution_refunds`: Refund processing
//! - `resolution_actions`: Core resolution actions
//! - `resolution_proposal`: Proposal creation and handling
//! - `resolution_api`: Public API endpoints
//!
//! Please use those modules directly for new code. This module remains
//! for backward compatibility but will be removed in a future release.

use candid::Principal;
use ic_cdk::update;

use crate::types::{MarketId, OutcomeIndex, ResolutionArgs};
use crate::market::market::Market;
use crate::resolution::resolution::{ResolutionError, ResolutionResult};

/// Refunds all bets when a market is voided
///
/// This function processes refunds for all bets placed on a voided market.
/// For each bet, it transfers the original bet amount (minus transfer fee)
/// back to the user who placed the bet. Failed transfers are logged but don't
/// stop the process - this ensures all users have an opportunity to receive
/// their refunds.
///
/// # Parameters
/// * `market_id` - ID of the market being voided
/// * `market` - Reference to the Market that is being voided
///
/// # Returns
/// * `Result<(), ResolutionError>` - Success indicator or error reason if the process fails
///
/// # Deprecation
/// This function is deprecated. Use `resolution_refunds::refund_all_bets` instead.
#[deprecated(since = "1.1.0", note = "Use resolution_refunds::refund_all_bets instead")]
pub async fn refund_all_bets(
    market_id: MarketId,
    market: &Market
) -> Result<(), ResolutionError> {
    // Re-export from the new modular structure
    crate::resolution::resolution_refunds::refund_all_bets(&market_id, market).await
}

/// Determines if a user has authorization to resolve or propose resolution for a market
/// 
/// This function implements the authorization logic for market resolution:
/// - Admins can always resolve any market (admin-created directly, user-created via dual approval)
/// - Market creators can propose resolutions for markets they created
/// - The resolution method specified in the market is considered
/// 
/// # Parameters
/// * `market` - Reference to the Market being resolved
/// * `user` - Principal ID of the user attempting to resolve the market
/// 
/// # Returns
/// * `bool` - True if the user is authorized to resolve/propose for this market
/// 
/// # Deprecation
/// This function is deprecated. Use `resolution_auth::can_resolve_market` instead.
#[deprecated(since = "1.1.0", note = "Use resolution_auth::can_resolve_market instead")]
pub fn can_resolve_market(market: &Market, user: Principal) -> bool {
    // Re-export from the new modular structure
    crate::resolution::resolution_auth::can_resolve_market(market, user)
}

/// Proposes or executes a resolution for a market
/// 
/// This function implements the dual resolution system with two distinct resolution flows:
/// 
/// 1. **Admin-Created Markets**: Immediate resolution when any admin proposes, without
///    requiring dual approval.
/// 
/// 2. **User-Created Markets**: Requires dual approval between the creator and an admin.
///    - When a creator proposes first, it's recorded as a proposal waiting for admin confirmation
///    - When an admin proposes first, it's recorded as a proposal waiting for creator confirmation
///    - When the second party proposes matching outcomes, the market is finalized
/// 
/// # Parameters
/// * `market_id` - ID of the market to resolve
/// * `winning_outcomes` - Vector of outcome indices that won (multiple allowed for multi-select markets)
/// 
/// # Returns
/// * `Result<(), ResolutionError>` - Success or failure with error reason
/// 
/// # Security
/// Only market creators and admins can call this function. For admin-created markets,
/// only admins can resolve. For user-created markets, both the creator and an admin
/// must agree on the outcome.
/// 
/// # Deprecation
/// This function is deprecated. Use `resolution_api::propose_resolution` instead.
#[update]
#[deprecated(since = "1.1.0", note = "Use resolution_api::propose_resolution instead")]
pub async fn propose_resolution(
<<<<<<< HEAD
    args: ResolutionArgs
) -> Result<(), ResolutionError> {
=======
    market_id: MarketId, 
    winning_outcomes: Vec<OutcomeIndex>
) -> ResolutionResult {
>>>>>>> 3713ca95
    // Re-export from the new modular structure
    crate::resolution::resolution_proposal::propose_resolution(args).await
}

/// Allows an admin to force resolve a market, bypassing the dual-approval process
/// 
/// This function provides a way for admins to resolve markets directly in special cases
/// where the normal dual approval process cannot be completed. It should be used with care
/// as it overrides the governance mechanisms.
/// 
/// # Parameters
/// * `market_id` - ID of the market to force resolve
/// * `winning_outcomes` - Vector of outcome indices that won
/// 
/// # Returns
/// * `Result<(), ResolutionError>` - Success or error reason if the resolution fails
/// 
/// # Security
/// Only admins can call this function.
/// 
/// # Deprecation
/// This function is deprecated. Use `resolution_actions::force_resolve_market` instead.
#[update]
#[deprecated(since = "1.1.0", note = "Use resolution_actions::force_resolve_market instead")]
pub async fn force_resolve_market(
<<<<<<< HEAD
    args: ResolutionArgs
) -> Result<(), ResolutionError> {
=======
    market_id: MarketId, 
    winning_outcomes: Vec<OutcomeIndex>
) -> ResolutionResult {
>>>>>>> 3713ca95
    // Re-export from the new modular structure
    crate::resolution::resolution_actions::force_resolve_market(args).await
}

/// Resolve the market through admin decision
/// 
/// This is a public API endpoint that aliases to the propose_resolution function, maintaining
/// backward compatibility while ensuring the dual approval system is followed.
/// 
/// For admin-created markets: immediate resolution by any admin
/// For user-created markets: requires dual approval between creator and admin
/// 
/// # Parameters
/// * `args` - Struct containing market ID and winning outcomes
/// 
/// # Returns
/// * `Result<(), ResolutionError>` - Success or error reason if the resolution fails
/// 
/// # Security
/// Only market creators and admins can call this function successfully.
/// 
/// # Deprecation
/// This function is deprecated. Use `resolution_api::resolve_via_admin` instead.
#[update]
#[deprecated(since = "1.1.0", note = "Use resolution_api::resolve_via_admin instead")]
pub async fn resolve_via_admin(
    args: ResolutionArgs
) -> Result<(), ResolutionError> {
    // Re-export from the new modular structure
    crate::resolution::resolution_api::resolve_via_admin(args).await
}

/// For backward compatibility
#[update]
#[deprecated(since = "1.1.0", note = "Use resolution_api::resolve_via_admin instead")]
pub async fn resolve_via_admin_legacy(
    market_id: MarketId, 
    winning_outcomes: Vec<OutcomeIndex>
<<<<<<< HEAD
) -> Result<(), ResolutionError> {
    // Convert to new type and forward
    resolve_via_admin(ResolutionArgs {
        market_id,
        winning_outcomes,
    }).await
=======
) -> ResolutionResult {
    // Re-export from the new modular structure
    crate::resolution::resolution_api::resolve_via_admin(market_id, winning_outcomes).await
>>>>>>> 3713ca95
}

/// Voids a market and refunds all bets to users
/// 
/// This function allows admins to void a market (due to ambiguous resolution,
/// technical issues, or other reasons) and ensure all users receive refunds of
/// their original bets. Unlike the disagreement handler, this does not burn
/// the creator's deposit.
/// 
/// # Parameters
/// * `market_id` - ID of the market to void
/// 
/// # Returns
/// * `Result<(), ResolutionError>` - Success or error reason if the process fails
/// 
/// # Security
/// Only admins can call this function.
/// 
/// # Deprecation
/// This function is deprecated. Use `resolution_actions::void_market` instead.
#[update]
#[deprecated(since = "1.1.0", note = "Use resolution_actions::void_market instead")]
pub async fn void_market(
    market_id: MarketId
) -> ResolutionResult {
    // Re-export from the new modular structure
    crate::resolution::resolution_actions::void_market(market_id).await
}<|MERGE_RESOLUTION|>--- conflicted
+++ resolved
@@ -110,14 +110,8 @@
 #[update]
 #[deprecated(since = "1.1.0", note = "Use resolution_api::propose_resolution instead")]
 pub async fn propose_resolution(
-<<<<<<< HEAD
     args: ResolutionArgs
-) -> Result<(), ResolutionError> {
-=======
-    market_id: MarketId, 
-    winning_outcomes: Vec<OutcomeIndex>
-) -> ResolutionResult {
->>>>>>> 3713ca95
+) -> ResolutionResult {
     // Re-export from the new modular structure
     crate::resolution::resolution_proposal::propose_resolution(args).await
 }
@@ -143,14 +137,8 @@
 #[update]
 #[deprecated(since = "1.1.0", note = "Use resolution_actions::force_resolve_market instead")]
 pub async fn force_resolve_market(
-<<<<<<< HEAD
     args: ResolutionArgs
-) -> Result<(), ResolutionError> {
-=======
-    market_id: MarketId, 
-    winning_outcomes: Vec<OutcomeIndex>
-) -> ResolutionResult {
->>>>>>> 3713ca95
+) -> ResolutionResult {
     // Re-export from the new modular structure
     crate::resolution::resolution_actions::force_resolve_market(args).await
 }
@@ -178,7 +166,7 @@
 #[deprecated(since = "1.1.0", note = "Use resolution_api::resolve_via_admin instead")]
 pub async fn resolve_via_admin(
     args: ResolutionArgs
-) -> Result<(), ResolutionError> {
+) -> ResolutionResult {
     // Re-export from the new modular structure
     crate::resolution::resolution_api::resolve_via_admin(args).await
 }
@@ -189,18 +177,12 @@
 pub async fn resolve_via_admin_legacy(
     market_id: MarketId, 
     winning_outcomes: Vec<OutcomeIndex>
-<<<<<<< HEAD
-) -> Result<(), ResolutionError> {
+) -> ResolutionResult {
     // Convert to new type and forward
     resolve_via_admin(ResolutionArgs {
         market_id,
         winning_outcomes,
     }).await
-=======
-) -> ResolutionResult {
-    // Re-export from the new modular structure
-    crate::resolution::resolution_api::resolve_via_admin(market_id, winning_outcomes).await
->>>>>>> 3713ca95
 }
 
 /// Voids a market and refunds all bets to users
