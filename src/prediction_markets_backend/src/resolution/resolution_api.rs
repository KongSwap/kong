//! # Resolution Public API 
//!
//! This module provides the public API endpoints for the resolution system.
//! It maintains backward compatibility with existing client applications
//! while delegating to the more specialized implementation modules.

use crate::resolution::resolution_proposal;
<<<<<<< HEAD
use crate::resolution::resolution::ResolutionError;
use crate::types::ResolutionArgs;
=======
use crate::types::{MarketId, OutcomeIndex};
use crate::resolution::resolution::ResolutionResult;
>>>>>>> 3713ca95

/// Resolve the market through admin decision (public API endpoint)
///
/// This is a public API endpoint that aliases to the propose_resolution function, maintaining
/// backward compatibility while ensuring the dual approval system is followed.
///
/// For admin-created markets: immediate resolution by any admin
/// For user-created markets: requires dual approval between creator and admin
///
/// # Parameters
/// * `args` - Struct containing market ID and winning outcomes
///
/// # Returns
/// * `ResolutionResult` - Success, waiting state, or error reason if the resolution fails
///
/// # Security
/// Only market creators and admins can call this function successfully.
// Note: #[update] attribute removed to avoid conflict with the original function in dual_approval.rs
pub async fn resolve_via_admin(
<<<<<<< HEAD
    args: ResolutionArgs
) -> Result<(), ResolutionError> {
=======
    market_id: MarketId, 
    winning_outcomes: Vec<OutcomeIndex>
) -> ResolutionResult {
>>>>>>> 3713ca95
    // This function is now just a wrapper around propose_resolution
    // for backward compatibility
    resolution_proposal::propose_resolution(args).await
}

/// Original function signature kept for backward compatibility
pub async fn resolve_via_admin_legacy(
    args: ResolutionArgs
) -> Result<(), ResolutionError> {
    // Forward to new implementation
    resolve_via_admin(args).await
}

/// Re-export the propose_resolution function to maintain a consistent API
pub async fn propose_resolution(
<<<<<<< HEAD
    args: ResolutionArgs
) -> Result<(), ResolutionError> {
=======
    market_id: MarketId, 
    winning_outcomes: Vec<OutcomeIndex>
) -> ResolutionResult {
>>>>>>> 3713ca95
    // Forward to the implementation in resolution_proposal
    resolution_proposal::propose_resolution(args).await
}

// Re-export the force_resolve_market and void_market functions
// to maintain the same public API surface
pub use crate::resolution::resolution_actions::{
    force_resolve_market,
    void_market
};<|MERGE_RESOLUTION|>--- conflicted
+++ resolved
@@ -5,13 +5,8 @@
 //! while delegating to the more specialized implementation modules.
 
 use crate::resolution::resolution_proposal;
-<<<<<<< HEAD
-use crate::resolution::resolution::ResolutionError;
 use crate::types::ResolutionArgs;
-=======
-use crate::types::{MarketId, OutcomeIndex};
 use crate::resolution::resolution::ResolutionResult;
->>>>>>> 3713ca95
 
 /// Resolve the market through admin decision (public API endpoint)
 ///
@@ -31,14 +26,8 @@
 /// Only market creators and admins can call this function successfully.
 // Note: #[update] attribute removed to avoid conflict with the original function in dual_approval.rs
 pub async fn resolve_via_admin(
-<<<<<<< HEAD
     args: ResolutionArgs
-) -> Result<(), ResolutionError> {
-=======
-    market_id: MarketId, 
-    winning_outcomes: Vec<OutcomeIndex>
 ) -> ResolutionResult {
->>>>>>> 3713ca95
     // This function is now just a wrapper around propose_resolution
     // for backward compatibility
     resolution_proposal::propose_resolution(args).await
@@ -47,21 +36,15 @@
 /// Original function signature kept for backward compatibility
 pub async fn resolve_via_admin_legacy(
     args: ResolutionArgs
-) -> Result<(), ResolutionError> {
+) -> ResolutionResult {
     // Forward to new implementation
     resolve_via_admin(args).await
 }
 
 /// Re-export the propose_resolution function to maintain a consistent API
 pub async fn propose_resolution(
-<<<<<<< HEAD
     args: ResolutionArgs
-) -> Result<(), ResolutionError> {
-=======
-    market_id: MarketId, 
-    winning_outcomes: Vec<OutcomeIndex>
 ) -> ResolutionResult {
->>>>>>> 3713ca95
     // Forward to the implementation in resolution_proposal
     resolution_proposal::propose_resolution(args).await
 }
