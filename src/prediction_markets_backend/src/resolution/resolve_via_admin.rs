--- conflicted
+++ resolved
@@ -1,25 +1,14 @@
 use super::resolution::*;
-<<<<<<< HEAD
-use super::dual_approval;
+use super::resolution_api;
+
 use crate::types::ResolutionArgs;
+use crate::resolution::resolution::ResolutionResult;
 
 /// Resolves a market through admin decision
 /// This is now a wrapper around the dual approval system
 /// Note: The actual #[update] function is defined in dual_approval.rs
 #[allow(dead_code)]
-async fn resolve_via_admin(args: ResolutionArgs) -> Result<(), ResolutionError> {
+async fn resolve_via_admin(args: ResolutionArgs) -> ResolutionResult {
     // Use the dual approval implementation
-    dual_approval::resolve_via_admin(args).await
-=======
-use super::resolution_api;
-use crate::types::{MarketId, OutcomeIndex};
-
-/// Resolves a market through admin decision
-/// This is now a wrapper around the resolution API system
-/// We use a different name to avoid collision with the function in dual_approval.rs
-#[ic_cdk::update]
-async fn admin_resolve_market(market_id: MarketId, outcome_indices: Vec<OutcomeIndex>) -> ResolutionResult {
-    // Use the resolution API implementation
-    resolution_api::resolve_via_admin(market_id, outcome_indices).await
->>>>>>> 3713ca95
+    resolution_api::resolve_via_admin(args).await
 }