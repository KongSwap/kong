// Central type definitions for the prediction markets backend
// This module consolidates all common types to ensure consistency
use candid::{CandidType, Deserialize, Principal};
use serde::Serialize;

// Re-export StorableNat for convenience
pub use crate::nat::StorableNat;
use crate::token::registry::TokenInfo;

use ic_stable_structures::{storable::Bound, Storable};
use std::borrow::Cow;

// Core type aliases
pub type MarketId = StorableNat;
pub type Timestamp = StorableNat;
pub type TokenAmount = StorableNat;
pub type OutcomeIndex = StorableNat;
pub type PoolAmount = StorableNat;
pub type BetCount = StorableNat;
pub type AccountIdentifier = candid::Principal;
// Token identifier is defined in registry, but we re-export it here
pub type TokenIdentifier = String;

// Define types for consent message arguments
#[derive(CandidType, Clone, Debug, Deserialize)]
pub struct PlaceBetArgs {
    pub market_id: MarketId,
    pub outcome_index: OutcomeIndex,
    pub amount: TokenAmount,
    pub token_id: Option<String>
}

// Define shared type for resolve_via_admin arguments
#[derive(CandidType, Clone, Debug, Deserialize)]
pub struct ResolutionArgs {
    pub market_id: MarketId,
    pub winning_outcomes: Vec<OutcomeIndex>
}


// Constants for conversions
pub const NANOS_PER_SECOND: u64 = 1_000_000_000;

// Market activation threshold - different for each token type
// Using a function rather than const due to limitations with non-const From trait
<<<<<<< HEAD
pub fn min_activation_bet(token_info: &TokenInfo) -> TokenAmount {
    token_info.activation_fee.clone()
=======
pub fn min_activation_bet(token_id: &TokenIdentifier) -> TokenAmount {
    // Default value for KONG remains 3000 KONG (with 8 decimals)
    // ! lowered these amounts for testing
    let default_amount = TokenAmount::from(300_000_000u64);
    
    // Get token info
    let token_info = match crate::token::registry::get_token_info(token_id) {
        Some(info) => info,
        None => return default_amount, // If token not found, use default
    };
    
    // Set token-specific activation fees
    // ! lowered these amounts for testing
    match token_info.symbol.as_str() {
        "KONG" => TokenAmount::from(300_000_000u64), // 3000 KONG (8 decimals)
        "ICP" | "ksICP" => TokenAmount::from(2_500_000_000u64), // 25 ICP (8 decimals)
        "ckUSDT" => TokenAmount::from(100_000_000u64), // 100 ckUSDT (6 decimals)
        "ckUSDC" => TokenAmount::from(100_000_000u64), // 100 ckUSDC (6 decimals)
        "ckBTC" => TokenAmount::from(10u64), // 0.001 ckBTC (8 decimals)
        "DKP" => TokenAmount::from(7_000_000_000_000u64), // 70000 DKP (8 decimals)
        "GLDT" => TokenAmount::from(10_000_000_000u64), // 100 GLDT (8 decimals)
        _ => default_amount // Default to 3000 KONG equivalent for unknown tokens
    }
>>>>>>> 87db65c6
}

// Utility function to calculate platform fee based on token and amount
pub fn calculate_platform_fee(amount: &TokenAmount, token_id: &TokenIdentifier) -> TokenAmount {
    let token_info = match crate::token::registry::get_token_info(token_id) {
        Some(info) => info,
        None => return TokenAmount::from(0u64), // If token not found, no fee
    };

    let fee_percentage = token_info.fee_percentage;
    
    // Use arbitrary precision arithmetic instead of u64 to handle high-precision tokens like ckETH (18 decimals)
    // First multiply by fee_percentage, then divide by 10000
    let multiplied = amount.clone() * TokenAmount::from(fee_percentage);
    let fee_amount = multiplied / 10000u64; // Division by u64 is supported
    
    fee_amount
}

/// Comprehensive details about a market's resolution and payout distribution
#[derive(Debug, Clone, CandidType, Serialize, Deserialize)]
pub struct MarketResolutionDetails {
    /// The market ID
    pub market_id: MarketId,
    /// The winning outcomes indices
    pub winning_outcomes: Vec<OutcomeIndex>,
    /// Timestamp when the market was resolved
    pub resolution_timestamp: Timestamp,
    /// Total pool size (sum of all bets)
    pub total_market_pool: TokenAmount,
    /// Total amount bet on winning outcomes
    pub total_winning_pool: TokenAmount,
    /// Total profit from losing bets
    pub total_profit: TokenAmount,
    /// Platform fee amount collected
    pub platform_fee_amount: TokenAmount,
    /// Platform fee percentage applied
    pub platform_fee_percentage: u64,
    /// Transaction ID for the fee transfer (if applicable)
    pub fee_transaction_id: Option<u64>,
    /// Token ID used for the market
    pub token_id: String,
    /// Token symbol (e.g., "KONG")
    pub token_symbol: String,
    /// Number of winning bets processed
    pub winning_bet_count: u64,
    /// Whether time-weighted distribution was used
    pub used_time_weighting: bool,
    /// Alpha value used for time-weighting (if applicable)
    pub time_weight_alpha: Option<f64>,
    /// Total amount allocated for transfer fees
    // #[deprecated(since = "1.1.0", note = "Unknown value in the moment of market finalization")]
    // pub total_transfer_fees: TokenAmount,
    /// Distributable profit after fees
    pub distributable_profit: TokenAmount,
    /// Total weighted contribution (for time-weighted markets)
    pub total_weighted_contribution: Option<f64>,
    /// Per-bet distribution details
    pub distribution_details: Vec<BetDistributionDetail>,
    /// Any failed transactions that occurred during payout
    pub failed_transactions: Vec<FailedTransactionInfo>,
}

impl Storable for MarketResolutionDetails {
    fn to_bytes(&self) -> Cow<[u8]> {
        Cow::Owned(serde_json::to_vec(self).unwrap())
    }

    fn from_bytes(bytes: Cow<[u8]>) -> Self {
        serde_json::from_slice(&bytes).unwrap()
    }

    const BOUND: Bound = Bound::Unbounded;
}

/// Details about how a specific bet was paid out
#[derive(Debug, Clone, CandidType, Serialize, Deserialize)]
pub struct BetDistributionDetail {
    /// The user who placed the bet
    pub user: Principal,
    /// Original bet amount
    pub bet_amount: TokenAmount,
    /// Time weight applied (for time-weighted markets)
    pub time_weight: Option<f64>,
    /// Weighted contribution (for time-weighted markets)
    pub weighted_contribution: Option<f64>,
    /// Share of profit awarded
    pub bonus_amount: TokenAmount,
    /// Total payout amount (original bet + profit share)
    pub total_payout: TokenAmount,
    /// Outcome index that was bet on
    pub outcome_index: OutcomeIndex,
    /// Claim ID generated for this payout
    pub claim_id: Option<u64>,
}

/// Information about a failed transaction during market resolution
#[derive(Debug, Clone, CandidType, Serialize, Deserialize)]
pub struct FailedTransactionInfo {
    /// ID of the market associated with this transaction (optional as some failures might be system-wide)
    #[serde(default)]
    pub market_id: Option<MarketId>,
    /// The user who was to receive tokens
    pub user: Principal,
    /// The amount that failed to transfer
    pub amount: TokenAmount,
    /// Identifier for the token type (optional as it might be inferred from context)
    #[serde(default)]
    pub token_id: Option<String>,
    /// Error message from the failed transaction
    pub error: String,
    /// Transaction timestamp (optional as it might be inferred from context)
    #[serde(default)]
    pub timestamp: Option<Timestamp>,
}<|MERGE_RESOLUTION|>--- conflicted
+++ resolved
@@ -1,5 +1,6 @@
 // Central type definitions for the prediction markets backend
 // This module consolidates all common types to ensure consistency
+
 use candid::{CandidType, Deserialize, Principal};
 use serde::Serialize;
 
@@ -37,40 +38,13 @@
     pub winning_outcomes: Vec<OutcomeIndex>
 }
 
-
 // Constants for conversions
 pub const NANOS_PER_SECOND: u64 = 1_000_000_000;
 
 // Market activation threshold - different for each token type
 // Using a function rather than const due to limitations with non-const From trait
-<<<<<<< HEAD
 pub fn min_activation_bet(token_info: &TokenInfo) -> TokenAmount {
     token_info.activation_fee.clone()
-=======
-pub fn min_activation_bet(token_id: &TokenIdentifier) -> TokenAmount {
-    // Default value for KONG remains 3000 KONG (with 8 decimals)
-    // ! lowered these amounts for testing
-    let default_amount = TokenAmount::from(300_000_000u64);
-    
-    // Get token info
-    let token_info = match crate::token::registry::get_token_info(token_id) {
-        Some(info) => info,
-        None => return default_amount, // If token not found, use default
-    };
-    
-    // Set token-specific activation fees
-    // ! lowered these amounts for testing
-    match token_info.symbol.as_str() {
-        "KONG" => TokenAmount::from(300_000_000u64), // 3000 KONG (8 decimals)
-        "ICP" | "ksICP" => TokenAmount::from(2_500_000_000u64), // 25 ICP (8 decimals)
-        "ckUSDT" => TokenAmount::from(100_000_000u64), // 100 ckUSDT (6 decimals)
-        "ckUSDC" => TokenAmount::from(100_000_000u64), // 100 ckUSDC (6 decimals)
-        "ckBTC" => TokenAmount::from(10u64), // 0.001 ckBTC (8 decimals)
-        "DKP" => TokenAmount::from(7_000_000_000_000u64), // 70000 DKP (8 decimals)
-        "GLDT" => TokenAmount::from(10_000_000_000u64), // 100 GLDT (8 decimals)
-        _ => default_amount // Default to 3000 KONG equivalent for unknown tokens
-    }
->>>>>>> 87db65c6
 }
 
 // Utility function to calculate platform fee based on token and amount
