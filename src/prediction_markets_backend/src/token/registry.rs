//! # Token Registry Module
//! 
//! This module manages the configuration and registration of all tokens supported by the
//! Kong Swap prediction markets platform. It provides a centralized registry of token metadata,
//! including fee structures, decimal places, and transfer fees.
//! 
//! The token registry supports:
//! - Multiple token types (KONG, ICP, ckBTC, ckUSDT, etc.)
//! - Different fee structures per token
//! - Special handling for the native KONG token
//! - Dynamic addition and removal of supported tokens
//! 
//! Each token has specific configuration parameters that control how it behaves
//! in the prediction markets system, including fee calculations and minimum
//! transfer amounts.

use candid::{CandidType, Deserialize};
use std::cell::RefCell;
use std::collections::HashMap;
use serde::Serialize;

use crate::types::{TokenAmount, StorableNat};

/// Token identifier type, represented as a canister Principal ID in string form
/// 
/// This type is used to identify tokens throughout the system. It corresponds to
/// the canister ID of the token's ledger canister on the Internet Computer.
pub type TokenIdentifier = String;

/// Structure to represent token metadata and configuration parameters
/// 
/// This structure defines all the properties and configuration values for a token
/// supported by the Kong Swap platform. It includes both display information (name, symbol)
/// and operational parameters (fee structure, decimal places).
#[derive(CandidType, Serialize, Deserialize, Clone, Debug)]
pub struct TokenInfo {
    /// Canister ID of the token's ledger on the Internet Computer
    /// This is the unique identifier for the token and must match the actual canister ID
    pub id: TokenIdentifier,
    
    /// Human-readable name of the token (e.g., "Kong Swap Token")
    /// Used primarily for UI display and logs
    pub name: String,
    
    /// Token symbol (e.g., "KONG", "ICP", "ckBTC")
    /// Used for display in the UI and logs
    pub symbol: String,
    
    /// Number of decimal places used by this token
    /// Critical for proper amount formatting and arithmetic operations
    /// For example: 8 for KONG/ICP/BTC (1 token = 10^8 units), 6 for USDT/USDC
    pub decimals: u8,
    
    /// Platform fee percentage in basis points (1% = 100, 2% = 200)
    /// Used to calculate the fee taken from market profits
    /// KONG has a reduced fee (1%) compared to other tokens (2%)
    pub fee_percentage: u64,
    
    /// Whether this is the KONG token (native platform token)
    /// KONG tokens receive special treatment (e.g., fees are burned rather than collected)
    pub is_kong: bool,
    
    /// Minimum transfer fee required by this token's ledger
    /// This is deducted from transfers and ensures the minimum viable transaction amount
    /// Example: 10_000 (0.0001 KONG) for KONG tokens, 1_000 (0.001 USDT) for ckUSDT
    pub transfer_fee: TokenAmount,
<<<<<<< HEAD

    /// Minimum initial bet amount of tokens required to make a user created market live
    pub min_initial_bet: TokenAmount,
=======
    
    /// Minimum amount required to activate a market with this token
    /// This defines the threshold that must be met before a market becomes active
    /// Examples: 3000 KONG (300_000_000_000 units), 25 ICP (2_500_000_000 units)
    pub activation_fee: TokenAmount,
>>>>>>> d28a34d9
}

// Thread-local registry of supported tokens
thread_local! {
    static TOKEN_REGISTRY: RefCell<HashMap<TokenIdentifier, TokenInfo>> = RefCell::new({
        let mut registry = HashMap::new();
        
        // Add KONG token
        registry.insert(
            "o7oak-iyaaa-aaaaq-aadzq-cai".to_string(), 
            TokenInfo {
                id: "o7oak-iyaaa-aaaaq-aadzq-cai".to_string(),
                name: "Kong Swap Token".to_string(),
                symbol: "KONG".to_string(),
                decimals: 8,
                fee_percentage: 100, // 1%
                is_kong: true,
                transfer_fee: StorableNat::from(10_000u64), // 0.0001 KONG
<<<<<<< HEAD
                min_initial_bet: StorableNat::from(300_000_000u64), // 3 KONG
            }
        );

=======
                activation_fee: StorableNat::from(300_000_000_000u64), // 3000 KONG
            }
        );
        
        // Add PocketIC KONG token
        registry.insert(
            "lxzze-o7777-77777-aaaaa-cai".to_string(), 
            TokenInfo {
                id: "lxzze-o7777-77777-aaaaa-cai".to_string(),
                name: "PocketIC KONG".to_string(),
                symbol: "KONG".to_string(),
                decimals: 8,
                fee_percentage: 100, // 1%
                is_kong: true,
                transfer_fee: StorableNat::from(10_000u64), // 0.0001 KONG
                activation_fee: StorableNat::from(300_000_000_000u64), // 3000 KONG
            }
        );
        

        // Add ksUSDT token for local testing
        registry.insert(
            "v56tl-sp777-77774-qaahq-cai".to_string(),
            TokenInfo {
                id: "v56tl-sp777-77774-qaahq-cai".to_string(),
                name: "Chain Key USDT".to_string(),
                symbol: "ksUSDT".to_string(),
                decimals: 6,
                fee_percentage: 200, // 2%
                is_kong: false,
                transfer_fee: StorableNat::from(1_000u64), // 0.001 USDT
                activation_fee: StorableNat::from(100_000_000u64), // 100 ksUSDT
            }
        );
        
>>>>>>> d28a34d9
        // Add production ICP token
        registry.insert(
            "ryjl3-tyaaa-aaaaa-aaaba-cai".to_string(),
            TokenInfo {
                id: "ryjl3-tyaaa-aaaaa-aaaba-cai".to_string(),
                name: "Internet Computer Protocol".to_string(),
                symbol: "ICP".to_string(),
                decimals: 8,
                fee_percentage: 200, // 2%
                is_kong: false,
                transfer_fee: StorableNat::from(10_000u64), // 0.0001 ICP
<<<<<<< HEAD
                min_initial_bet: StorableNat::from(2_500_000_000u64), // 25 ICP
=======
                activation_fee: StorableNat::from(2_500_000_000u64), // 25 ICP
>>>>>>> d28a34d9
            }
        );
        
        // Add ckUSDT token
        registry.insert(
            "cngnf-vqaaa-aaaar-qag4q-cai".to_string(),
            TokenInfo {
                id: "cngnf-vqaaa-aaaar-qag4q-cai".to_string(),
                name: "Chain Key USDT".to_string(),
                symbol: "ckUSDT".to_string(),
                decimals: 6,
                fee_percentage: 200, // 2%
                is_kong: false,
                transfer_fee: StorableNat::from(1_000u64), // 0.001 USDT
<<<<<<< HEAD
                min_initial_bet: StorableNat::from(100_000_000u64), // 100 ckUSDT
=======
                activation_fee: StorableNat::from(100_000_000u64), // 100 ckUSDT
>>>>>>> d28a34d9
            }
        );
        
        // Add ckUSDC token
        registry.insert(
            "xevnm-gaaaa-aaaar-qafnq-cai".to_string(),
            TokenInfo {
                id: "xevnm-gaaaa-aaaar-qafnq-cai".to_string(),
                name: "Chain Key USDC".to_string(),
                symbol: "ckUSDC".to_string(),
                decimals: 6,
                fee_percentage: 200, // 2%
                is_kong: false,
                transfer_fee: StorableNat::from(1_000u64), // 0.001 USDC
<<<<<<< HEAD
                min_initial_bet: StorableNat::from(100_000_000u64), // 100 ckUSDC
=======
                activation_fee: StorableNat::from(100_000_000u64), // 100 ckUSDC
>>>>>>> d28a34d9
            }
        );
        
        // Add ckBTC token
        registry.insert(
            "mxzaz-hqaaa-aaaar-qaada-cai".to_string(),
            TokenInfo {
                id: "mxzaz-hqaaa-aaaar-qaada-cai".to_string(),
                name: "Chain Key BTC".to_string(),
                symbol: "ckBTC".to_string(),
                decimals: 8,
                fee_percentage: 200, // 2%
                is_kong: false,
                transfer_fee: StorableNat::from(10u64), // 0.0000001 BTC
<<<<<<< HEAD
                min_initial_bet: StorableNat::from(100_000u64), // 0.001 ckBTC
=======
                activation_fee: StorableNat::from(100_000u64), // 0.001 ckBTC
>>>>>>> d28a34d9
            }
        );
        
        // Add DKP token
        registry.insert(
            "zfcdd-tqaaa-aaaaq-aaaga-cai".to_string(),
            TokenInfo {
                id: "zfcdd-tqaaa-aaaaq-aaaga-cai".to_string(),
                name: "Draggin Karma Points".to_string(),
                symbol: "DKP".to_string(),
                decimals: 8,
                fee_percentage: 200, // 2%
                is_kong: false,
                transfer_fee: StorableNat::from(10_000u64), // 0.0001 DKP
<<<<<<< HEAD
                min_initial_bet: StorableNat::from(7_000_000_000_000u64), // 70000 DKP
=======
                activation_fee: StorableNat::from(7_000_000_000_000u64), // 70000 DKP
>>>>>>> d28a34d9
            }
        );
        
        // Add GLDT token
        registry.insert(
            "6c7su-kiaaa-aaaar-qaira-cai".to_string(),
            TokenInfo {
                id: "6c7su-kiaaa-aaaar-qaira-cai".to_string(),
                name: "Gold Token".to_string(),
                symbol: "GLDT".to_string(),
                decimals: 8,
                fee_percentage: 200, // 2%
                is_kong: false,
<<<<<<< HEAD
                transfer_fee: StorableNat::from(10_000u64), // 0.0001 GLDT
                min_initial_bet: StorableNat::from(10_000_000_000u64), // 100 GLDT
=======
                transfer_fee: StorableNat::from(1_000u64), // 0.00001 GLDT
                activation_fee: StorableNat::from(10_000_000_000u64), // 100 GLDT
>>>>>>> d28a34d9
            }
        );
        
        // Note: EXE token is excluded as requested
        
        registry
    });
}

/// Functions to interact with the token registry

/// Retrieves the configuration information for a specific token
/// 
/// This function looks up a token by its identifier (canister ID) and returns
/// its full configuration if found, or None if the token is not supported.
/// 
/// # Parameters
/// * `token_id` - The canister ID of the token to look up
/// 
/// # Returns
/// * `Option<TokenInfo>` - Token configuration if found, None otherwise
pub fn get_token_info(token_id: &TokenIdentifier) -> Option<TokenInfo> {
    TOKEN_REGISTRY.with(|registry| {
        registry.borrow().get(token_id).cloned()
    })
}

/// Checks if a token is supported by the platform
/// 
/// This function verifies whether a token with the given ID is registered
/// and available for use in prediction markets.
/// 
/// # Parameters
/// * `token_id` - The canister ID of the token to check
/// 
/// # Returns
/// * `bool` - True if the token is supported, false otherwise
pub fn is_supported_token(token_id: &TokenIdentifier) -> bool {
    TOKEN_REGISTRY.with(|registry| {
        registry.borrow().contains_key(token_id)
    })
}

/// Retrieves configuration information for all supported tokens
/// 
/// This function returns a list of all tokens currently registered in the system,
/// including their complete configuration details. Used for UI display and administrative purposes.
/// 
/// # Returns
/// * `Vec<TokenInfo>` - List of all supported token configurations
pub fn get_all_supported_tokens() -> Vec<TokenInfo> {
    TOKEN_REGISTRY.with(|registry| {
        registry.borrow().values().cloned().collect()
    })
}

/// Gets a list of all supported token identifiers (canister IDs)
/// 
/// This function returns just the canister IDs of all supported tokens without
/// the full configuration details. Useful for validation and UI requirements.
/// 
/// # Returns
/// * `Vec<TokenIdentifier>` - List of all supported token canister IDs
pub fn get_supported_token_identifiers() -> Vec<TokenIdentifier> {
    TOKEN_REGISTRY.with(|registry| {
        registry.borrow().keys().cloned().collect()
    })
}

/// Adds a new token to the supported tokens registry (admin only)
/// 
/// This function registers a new token for use in the prediction markets platform.
/// It requires administrative access and should be called through a proper
/// admin-controlled interface.
/// 
/// # Parameters
/// * `token_info` - Complete token configuration including ID, name, symbol, and fee structure
/// 
/// # Security
/// This function must only be callable by canister administrators
pub fn add_supported_token(token_info: TokenInfo) {
    TOKEN_REGISTRY.with(|registry| {
        registry.borrow_mut().insert(token_info.id.clone(), token_info);
    });
}

/// Updates the configuration of an existing supported token (admin only)
/// 
/// This function allows administrators to modify the parameters of a token
/// that is already registered in the system. For example, to adjust the fee
/// percentage or transfer fee.
/// 
/// # Parameters
/// * `token_info` - Updated token configuration
/// 
/// # Behavior
/// Only updates the token if it already exists in the registry
/// 
/// # Security
/// This function must only be callable by canister administrators
pub fn update_token_config(token_info: TokenInfo) {
    TOKEN_REGISTRY.with(|registry| {
        let mut registry_ref = registry.borrow_mut();
        if registry_ref.contains_key(&token_info.id) {
            registry_ref.insert(token_info.id.clone(), token_info);
        }
    });
}

/// Removes a token from the supported tokens registry (admin only)
/// 
/// This function deregisters a token from the system, preventing it from
/// being used in new prediction markets. Existing markets using this token
/// should be handled carefully.
/// 
/// # Parameters
/// * `token_id` - Canister ID of the token to be removed
/// 
/// # Security
/// This function must only be callable by canister administrators
pub fn remove_supported_token(token_id: TokenIdentifier) {
    TOKEN_REGISTRY.with(|registry| {
        registry.borrow_mut().remove(&token_id);
    });
}

/// Constants for production vs local environments

/// Canister ID for the KONG token ledger in production environment
pub const KONG_LEDGER_ID_PROD: &str = "o7oak-iyaaa-aaaaq-aadzq-cai";

/// Canister ID for the KONG token ledger in local testing environment
pub const KONG_LEDGER_ID_LOCAL: &str = "o7oak-iyaaa-aaaaq-aadzq-cai";<|MERGE_RESOLUTION|>--- conflicted
+++ resolved
@@ -64,17 +64,11 @@
     /// This is deducted from transfers and ensures the minimum viable transaction amount
     /// Example: 10_000 (0.0001 KONG) for KONG tokens, 1_000 (0.001 USDT) for ckUSDT
     pub transfer_fee: TokenAmount,
-<<<<<<< HEAD
-
-    /// Minimum initial bet amount of tokens required to make a user created market live
-    pub min_initial_bet: TokenAmount,
-=======
     
     /// Minimum amount required to activate a market with this token
     /// This defines the threshold that must be met before a market becomes active
     /// Examples: 3000 KONG (300_000_000_000 units), 25 ICP (2_500_000_000 units)
     pub activation_fee: TokenAmount,
->>>>>>> d28a34d9
 }
 
 // Thread-local registry of supported tokens
@@ -93,12 +87,6 @@
                 fee_percentage: 100, // 1%
                 is_kong: true,
                 transfer_fee: StorableNat::from(10_000u64), // 0.0001 KONG
-<<<<<<< HEAD
-                min_initial_bet: StorableNat::from(300_000_000u64), // 3 KONG
-            }
-        );
-
-=======
                 activation_fee: StorableNat::from(300_000_000_000u64), // 3000 KONG
             }
         );
@@ -134,7 +122,6 @@
             }
         );
         
->>>>>>> d28a34d9
         // Add production ICP token
         registry.insert(
             "ryjl3-tyaaa-aaaaa-aaaba-cai".to_string(),
@@ -146,11 +133,7 @@
                 fee_percentage: 200, // 2%
                 is_kong: false,
                 transfer_fee: StorableNat::from(10_000u64), // 0.0001 ICP
-<<<<<<< HEAD
-                min_initial_bet: StorableNat::from(2_500_000_000u64), // 25 ICP
-=======
                 activation_fee: StorableNat::from(2_500_000_000u64), // 25 ICP
->>>>>>> d28a34d9
             }
         );
         
@@ -165,11 +148,7 @@
                 fee_percentage: 200, // 2%
                 is_kong: false,
                 transfer_fee: StorableNat::from(1_000u64), // 0.001 USDT
-<<<<<<< HEAD
-                min_initial_bet: StorableNat::from(100_000_000u64), // 100 ckUSDT
-=======
                 activation_fee: StorableNat::from(100_000_000u64), // 100 ckUSDT
->>>>>>> d28a34d9
             }
         );
         
@@ -184,11 +163,7 @@
                 fee_percentage: 200, // 2%
                 is_kong: false,
                 transfer_fee: StorableNat::from(1_000u64), // 0.001 USDC
-<<<<<<< HEAD
-                min_initial_bet: StorableNat::from(100_000_000u64), // 100 ckUSDC
-=======
                 activation_fee: StorableNat::from(100_000_000u64), // 100 ckUSDC
->>>>>>> d28a34d9
             }
         );
         
@@ -203,11 +178,7 @@
                 fee_percentage: 200, // 2%
                 is_kong: false,
                 transfer_fee: StorableNat::from(10u64), // 0.0000001 BTC
-<<<<<<< HEAD
-                min_initial_bet: StorableNat::from(100_000u64), // 0.001 ckBTC
-=======
                 activation_fee: StorableNat::from(100_000u64), // 0.001 ckBTC
->>>>>>> d28a34d9
             }
         );
         
@@ -222,11 +193,7 @@
                 fee_percentage: 200, // 2%
                 is_kong: false,
                 transfer_fee: StorableNat::from(10_000u64), // 0.0001 DKP
-<<<<<<< HEAD
-                min_initial_bet: StorableNat::from(7_000_000_000_000u64), // 70000 DKP
-=======
                 activation_fee: StorableNat::from(7_000_000_000_000u64), // 70000 DKP
->>>>>>> d28a34d9
             }
         );
         
@@ -240,13 +207,8 @@
                 decimals: 8,
                 fee_percentage: 200, // 2%
                 is_kong: false,
-<<<<<<< HEAD
-                transfer_fee: StorableNat::from(10_000u64), // 0.0001 GLDT
-                min_initial_bet: StorableNat::from(10_000_000_000u64), // 100 GLDT
-=======
                 transfer_fee: StorableNat::from(1_000u64), // 0.00001 GLDT
                 activation_fee: StorableNat::from(10_000_000_000u64), // 100 GLDT
->>>>>>> d28a34d9
             }
         );
         
