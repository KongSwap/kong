--- conflicted
+++ resolved
@@ -227,10 +227,6 @@
 type ICTokenReply = record {
     token_id : nat32;
     chain : text;
-<<<<<<< HEAD
-=======
-    symbol : text;
->>>>>>> 381a3b48
     canister_id : text;
     name : text;
     symbol : text;
@@ -273,10 +269,7 @@
     rolling_24h_num_swaps : nat;
     rolling_24h_apy : float64;
     lp_token_symbol : text;
-<<<<<<< HEAD
     is_removed : bool;
-=======
->>>>>>> 381a3b48
 };
 type PoolsResult = variant { Ok : PoolsReply; Err : text };
 
