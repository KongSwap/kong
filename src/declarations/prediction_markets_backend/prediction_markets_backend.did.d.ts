import type { Principal } from '@dfinity/principal';
import type { ActorMethod } from '@dfinity/agent';
import type { IDL } from '@dfinity/candid';

export interface BalanceReconciliationSummary {
  'token_summaries' : Array<TokenBalanceSummary>,
  'timestamp' : bigint,
}
export interface BatchClaimResult {
  'claimed_amounts' : Array<[string, bigint]>,
  'transaction_ids' : Array<[bigint, bigint]>,
  'failure_count' : bigint,
  'results' : Array<ClaimResult>,
  'success_count' : bigint,
}
export interface Bet {
  'token_id' : string,
  'market_id' : bigint,
  'user' : Principal,
  'timestamp' : bigint,
  'amount' : bigint,
  'outcome_index' : bigint,
}
export interface BetDistributionDetail {
  'weighted_contribution' : [] | [number],
  'bet_amount' : bigint,
  'bonus_amount' : bigint,
  'time_weight' : [] | [number],
  'claim_id' : [] | [bigint],
  'total_payout' : bigint,
  'user' : Principal,
  'outcome_index' : bigint,
}
export type BetError = { 'MarketNotFound' : null } |
  { 'InsufficientActivationBet' : null } |
  { 'MarketClosed' : null } |
  { 'BetRecordingFailed' : null } |
  { 'NotMarketCreator' : null } |
  { 'InvalidMarketStatus' : null } |
  { 'TransferError' : string } |
  { 'MarketUpdateFailed' : null } |
  { 'InvalidOutcome' : null } |
  { 'MarketNotActive' : null } |
  { 'InsufficientBalance' : null } |
  { 'BalanceUpdateFailed' : null };
export interface BetPayoutRecord {
  'transaction_id' : [] | [bigint],
  'bet_amount' : bigint,
  'bonus_amount' : [] | [bigint],
  'time_weight' : [] | [number],
  'platform_fee_amount' : [] | [bigint],
  'token_id' : string,
  'token_symbol' : string,
  'market_id' : bigint,
  'platform_fee_percentage' : bigint,
  'user' : Principal,
  'payout_amount' : bigint,
  'original_contribution_returned' : bigint,
  'timestamp' : bigint,
  'was_time_weighted' : boolean,
  'outcome_index' : bigint,
}
<<<<<<< HEAD
=======
export interface ClaimRecord {
  'status' : ClaimStatus,
  'updated_at' : bigint,
  'token_id' : string,
  'claim_id' : bigint,
  'market_id' : bigint,
  'user' : Principal,
  'created_at' : bigint,
  'claimable_amount' : bigint,
  'claim_type' : ClaimType,
}
export interface ClaimResult {
  'block_index' : [] | [bigint],
  'claim_id' : bigint,
  'error' : [] | [string],
  'success' : boolean,
}
export type ClaimStatus = { 'Failed' : FailureDetails } |
  { 'Processed' : ProcessDetails } |
  { 'Pending' : null };
export type ClaimType = {
    'Refund' : { 'bet_amount' : bigint, 'reason' : RefundReason }
  } |
  {
    'WinningPayout' : {
      'bet_amount' : bigint,
      'outcomes' : Array<bigint>,
      'platform_fee' : [] | [bigint],
    }
  } |
  { 'Other' : { 'description' : string } };
export interface ClaimableSummary {
  'pending_claim_count' : bigint,
  'by_token' : Array<[string, bigint]>,
}
export interface ClaimsStats {
  'pending_count' : bigint,
  'total_amount_by_token' : Array<[string, bigint]>,
  'processed_count' : bigint,
  'total_count' : bigint,
  'failed_count' : bigint,
}
>>>>>>> 3713ca95
export interface ConsentInfo {
  'metadata' : ConsentMessageMetadata,
  'consent_message' : ConsentMessage,
}
export type ConsentMessage = {
    'LineDisplayMessage' : { 'pages' : Array<LineDisplayPage> }
  } |
  { 'GenericDisplayMessage' : string };
export interface ConsentMessageMetadata {
  'utc_offset_minutes' : [] | [number],
  'language' : string,
}
export interface ConsentMessageRequest {
  'arg' : Uint8Array | number[],
  'method' : string,
  'user_preferences' : ConsentMessageSpec,
}
export interface ConsentMessageSpec {
  'metadata' : ConsentMessageMetadata,
  'device_spec' : [] | [DisplayMessageType],
}
export interface Delegation {
  'created' : bigint,
  'targets_list_hash' : Uint8Array | number[],
  'target' : Principal,
  'expiration' : [] | [bigint],
}
export type DelegationError = { 'NotFound' : null } |
  { 'Unauthorized' : null } |
  { 'InvalidRequest' : string } |
  { 'StorageError' : string } |
  { 'Expired' : null };
export interface DelegationRequest {
  'targets' : Array<Principal>,
  'expiration' : [] | [bigint],
}
export interface DelegationResponse { 'delegations' : Array<Delegation> }
export type DisplayMessageType = { 'GenericDisplay' : null } |
  {
    'LineDisplay' : {
      'characters_per_line' : number,
      'lines_per_page' : number,
    }
  };
export interface Distribution {
  'bet_amount' : bigint,
  'winnings' : bigint,
  'user' : Principal,
  'outcome_index' : bigint,
}
export interface ErrorInfo { 'description' : string }
export interface EstimatedReturn {
  'bet_amount' : bigint,
  'uses_time_weighting' : boolean,
  'current_outcome_pool' : bigint,
  'estimated_platform_fee' : [] | [bigint],
  'current_market_pool' : bigint,
  'market_id' : bigint,
  'platform_fee_percentage' : [] | [bigint],
  'scenarios' : Array<EstimatedReturnScenario>,
  'time_weight_alpha' : [] | [number],
  'current_time' : bigint,
  'outcome_index' : bigint,
}
export interface EstimatedReturnScenario {
  'probability' : number,
  'max_return' : bigint,
  'time_weight' : [] | [number],
  'time_weighted' : boolean,
  'min_return' : bigint,
  'expected_return' : bigint,
  'scenario' : string,
<<<<<<< HEAD
}
export interface FailedTransaction {
  'resolved' : boolean,
  'token_id' : string,
  'retry_count' : number,
  'market_id' : [] | [bigint],
  'recipient' : Principal,
  'error' : string,
  'timestamp' : bigint,
  'amount' : bigint,
}
export interface GetAllMarketsArgs {
  'status_filter' : [] | [MarketStatus],
  'start' : bigint,
  'length' : bigint,
  'sort_option' : [] | [SortOption],
=======
>>>>>>> 3713ca95
}
export interface FailedTransaction {
  'resolved' : boolean,
  'token_id' : string,
  'retry_count' : number,
  'market_id' : [] | [bigint],
  'recipient' : Principal,
  'error' : string,
  'timestamp' : bigint,
  'amount' : bigint,
}
export interface FailedTransactionInfo {
  'token_id' : [] | [string],
  'market_id' : [] | [bigint],
  'user' : Principal,
  'error' : string,
  'timestamp' : [] | [bigint],
  'amount' : bigint,
}
export interface FailureDetails {
  'retry_count' : number,
  'error_message' : string,
  'timestamp' : bigint,
}
export interface GetFeaturedMarketsArgs { 'start' : bigint, 'length' : bigint }
export interface GetFeaturedMarketsResult {
  'total' : bigint,
  'markets' : Array<Market>,
}
export interface GetMarketsByCreatorArgs {
  'creator' : Principal,
  'start' : bigint,
  'length' : bigint,
  'sort_by_creation_time' : boolean,
}
<<<<<<< HEAD
export interface GetMarketsByCreatorResult {
  'total' : bigint,
  'markets' : Array<Market>,
}
export interface GetMarketsByStatusArgs { 'start' : bigint, 'length' : bigint }
=======
>>>>>>> 3713ca95
export interface GetMarketsByStatusResult {
  'total_active' : bigint,
  'total_resolved' : bigint,
  'total_expired_unresolved' : bigint,
  'markets_by_status' : MarketsByStatus,
}
export interface Icrc28TrustedOriginsResponse {
  'trusted_origins' : Array<string>,
}
export interface LatestBets { 'bet' : Bet, 'market' : Market }
export interface LineDisplayPage { 'lines' : Array<string> }
export interface Market {
  'id' : bigint,
  'bet_count_percentages' : Array<number>,
  'status' : MarketStatus,
  'outcome_pools' : Array<bigint>,
  'uses_time_weighting' : boolean,
  'creator' : Principal,
  'featured' : boolean,
  'outcome_percentages' : Array<number>,
  'question' : string,
  'token_id' : string,
  'image_url' : [] | [string],
  'resolution_data' : [] | [string],
  'created_at' : bigint,
  'end_time' : bigint,
  'total_pool' : bigint,
  'outcomes' : Array<string>,
  'resolution_method' : ResolutionMethod,
  'time_weight_alpha' : [] | [number],
  'category' : MarketCategory,
  'rules' : string,
  'resolved_by' : [] | [Principal],
  'bet_counts' : Array<bigint>,
}
export type MarketCategory = { 'AI' : null } |
  { 'Memes' : null } |
  { 'Crypto' : null } |
  { 'Other' : null } |
  { 'Politics' : null } |
  { 'KongMadness' : null } |
  { 'Sports' : null };
export type MarketEndTime = { 'SpecificDate' : bigint } |
  { 'Duration' : bigint };
export interface MarketResolutionDetails {
  'total_transfer_fees' : bigint,
  'total_winning_pool' : bigint,
  'total_market_pool' : bigint,
  'platform_fee_amount' : bigint,
  'token_id' : string,
  'token_symbol' : string,
  'failed_transactions' : Array<FailedTransactionInfo>,
  'market_id' : bigint,
  'total_weighted_contribution' : [] | [number],
  'platform_fee_percentage' : bigint,
  'used_time_weighting' : boolean,
  'distribution_details' : Array<BetDistributionDetail>,
  'resolution_timestamp' : bigint,
  'time_weight_alpha' : [] | [number],
  'winning_bet_count' : bigint,
  'winning_outcomes' : Array<bigint>,
  'distributable_profit' : bigint,
  'fee_transaction_id' : [] | [bigint],
  'total_profit' : bigint,
}
export interface MarketResult {
  'bet_count_percentages' : Array<number>,
  'outcome_pools' : Array<bigint>,
  'outcome_percentages' : Array<number>,
  'winning_pool' : bigint,
  'distributions' : Array<Distribution>,
  'total_pool' : bigint,
  'market' : Market,
  'winning_outcomes' : Array<bigint>,
  'bet_counts' : Array<bigint>,
}
export type MarketStatus = { 'Disputed' : null } |
  { 'Closed' : Array<bigint> } |
  { 'Active' : null } |
  { 'ExpiredUnresolved' : null } |
  { 'Voided' : null } |
  { 'PendingActivation' : null };
export interface MarketsByStatus {
  'resolved' : Array<MarketResult>,
  'active' : Array<Market>,
  'expired_unresolved' : Array<Market>,
}
<<<<<<< HEAD
export interface PlaceBetArgs {
  'token_id' : [] | [string],
  'market_id' : bigint,
  'amount' : bigint,
  'outcome_index' : bigint,
}
export interface ResolutionArgs {
  'market_id' : bigint,
  'winning_outcomes' : Array<bigint>,
}
=======
export interface ProcessDetails {
  'transaction_id' : [] | [bigint],
  'timestamp' : bigint,
}
export type RefundReason = { 'Disputed' : null } |
  { 'TransactionFailed' : null } |
  { 'Other' : string } |
  { 'VoidedMarket' : null };
>>>>>>> 3713ca95
export type ResolutionError = { 'MarketNotFound' : null } |
  { 'MarketStillOpen' : null } |
  { 'InvalidMarketStatus' : null } |
  { 'TransferError' : string } |
  { 'AwaitingAdminApproval' : null } |
  { 'InvalidOutcome' : null } |
  { 'InvalidMethod' : null } |
  { 'AlreadyResolved' : null } |
  { 'ResolutionMismatch' : null } |
  { 'Unauthorized' : null } |
  { 'AwaitingCreatorApproval' : null } |
  { 'UpdateFailed' : null } |
  { 'PayoutFailed' : null } |
  { 'VoidingFailed' : null } |
  { 'ResolutionDisagreement' : null };
export type ResolutionMethod = {
    'Oracle' : {
      'oracle_principals' : Array<Principal>,
      'required_confirmations' : bigint,
    }
  } |
  { 'Decentralized' : { 'quorum' : bigint } } |
  { 'Admin' : null };
<<<<<<< HEAD
export type Result = { 'Ok' : null } |
  { 'Err' : string };
export type Result_1 = { 'Ok' : bigint } |
  { 'Err' : string };
export type Result_2 = { 'Ok' : null } |
  { 'Err' : ResolutionError };
=======
export type ResolutionResult = { 'Error' : ResolutionError } |
  { 'AwaitingAdminApproval' : null } |
  { 'Success' : null } |
  { 'AwaitingCreatorApproval' : null };
export type Result = { 'Ok' : null } |
  { 'Err' : string };
export type Result_1 = { 'Ok' : bigint } |
  { 'Err' : string };
export type Result_2 = { 'Ok' : [] | [MarketResolutionDetails] } |
  { 'Err' : string };
>>>>>>> 3713ca95
export type Result_3 = { 'Ok' : ConsentInfo } |
  { 'Err' : ErrorInfo };
export type Result_4 = { 'Ok' : DelegationResponse } |
  { 'Err' : DelegationError };
export type Result_5 = { 'Ok' : null } |
  { 'Err' : DelegationError };
export type Result_6 = { 'Ok' : null } |
  { 'Err' : BetError };
<<<<<<< HEAD
export type Result_7 = { 'Ok' : bigint } |
  { 'Err' : string };
export type Result_8 = { 'Ok' : [] | [bigint] } |
=======
export type Result_7 = { 'Ok' : null } |
  { 'Err' : ResolutionError };
export type Result_8 = { 'Ok' : bigint } |
  { 'Err' : string };
export type Result_9 = { 'Ok' : [] | [bigint] } |
>>>>>>> 3713ca95
  { 'Err' : string };
export interface RevokeDelegationRequest { 'targets' : Array<Principal> }
export interface SearchMarketsArgs {
  'include_resolved' : boolean,
  'sort_field' : [] | [SortField],
  'token_id' : [] | [string],
  'query' : string,
  'start' : bigint,
  'length' : bigint,
  'sort_direction' : [] | [SortDirection],
}
<<<<<<< HEAD
export interface SearchMarketsResult {
  'total' : bigint,
  'markets' : Array<Market>,
}
=======
>>>>>>> 3713ca95
export type SortDirection = { 'Descending' : null } |
  { 'Ascending' : null };
export type SortField = { 'TotalPool' : null } |
  { 'CreationTime' : null } |
  { 'EndTime' : null } |
  { 'TotalBets' : null };
<<<<<<< HEAD
export type SortOption = { 'TotalPool' : SortDirection } |
  { 'CreatedAt' : SortDirection } |
  { 'EndTime' : SortDirection };
export interface StatsResult {
  'total_bets' : bigint,
  'total_active_markets' : bigint,
  'total_markets' : bigint,
=======
export interface TimeWeightPoint {
  'weight' : number,
  'absolute_time' : bigint,
  'relative_time' : number,
}
export interface TokenBalanceBreakdown {
  'platform_fees' : bigint,
  'pending_claims' : bigint,
  'voided_markets_unclaimed' : bigint,
  'pending_markets' : bigint,
  'resolved_markets_unclaimed' : bigint,
  'active_markets' : bigint,
}
export interface TokenBalanceSummary {
  'token_id' : string,
  'token_symbol' : string,
  'difference' : bigint,
  'breakdown' : TokenBalanceBreakdown,
  'is_sufficient' : boolean,
  'expected_balance' : bigint,
  'actual_balance' : bigint,
  'timestamp' : bigint,
}
export interface TokenInfo {
  'id' : string,
  'is_kong' : boolean,
  'decimals' : number,
  'transfer_fee' : bigint,
  'name' : string,
  'fee_percentage' : bigint,
  'activation_fee' : bigint,
  'symbol' : string,
>>>>>>> 3713ca95
}
export interface TimeWeightPoint {
  'weight' : number,
  'absolute_time' : bigint,
  'relative_time' : number,
}
export interface TokenInfo {
  'id' : string,
  'is_kong' : boolean,
  'decimals' : number,
  'transfer_fee' : bigint,
  'name' : string,
  'fee_percentage' : bigint,
  'activation_fee' : bigint,
  'symbol' : string,
}
export interface UserBetInfo {
  'outcome_text' : string,
  'bet_amount' : bigint,
  'winnings' : [] | [bigint],
  'market' : Market,
  'outcome_index' : bigint,
}
export interface UserHistory {
  'pending_resolution' : Array<UserBetInfo>,
  'total_wagered' : bigint,
  'current_balance' : bigint,
  'total_won' : bigint,
  'active_bets' : Array<UserBetInfo>,
  'resolved_bets' : Array<UserBetInfo>,
}
export interface _SERVICE {
  'add_supported_token' : ActorMethod<[TokenInfo], Result>,
<<<<<<< HEAD
=======
  'admin_resolve_market' : ActorMethod<
    [bigint, Array<bigint>],
    ResolutionResult
  >,
  'calculate_token_balance_reconciliation' : ActorMethod<
    [],
    BalanceReconciliationSummary
  >,
  'claim_winnings' : ActorMethod<[BigUint64Array | bigint[]], BatchClaimResult>,
>>>>>>> 3713ca95
  'create_market' : ActorMethod<
    [
      string,
      MarketCategory,
      string,
      Array<string>,
      ResolutionMethod,
      MarketEndTime,
      [] | [string],
      [] | [boolean],
      [] | [number],
      [] | [string],
    ],
    Result_1
  >,
<<<<<<< HEAD
=======
  'create_test_claim' : ActorMethod<
    [Principal, bigint, bigint, string],
    bigint
  >,
>>>>>>> 3713ca95
  'estimate_bet_return' : ActorMethod<
    [bigint, bigint, bigint, bigint, [] | [string]],
    EstimatedReturn
  >,
<<<<<<< HEAD
  'force_resolve_market' : ActorMethod<[ResolutionArgs], Result_2>,
=======
  'force_resolve_market' : ActorMethod<
    [bigint, Array<bigint>],
    ResolutionResult
  >,
>>>>>>> 3713ca95
  'generate_time_weight_curve' : ActorMethod<
    [bigint, bigint],
    Array<TimeWeightPoint>
  >,
  'get_all_categories' : ActorMethod<[], Array<string>>,
<<<<<<< HEAD
  'get_all_markets' : ActorMethod<[GetAllMarketsArgs], GetAllMarketsResult>,
  'get_all_transactions' : ActorMethod<[], Array<[bigint, FailedTransaction]>>,
  'get_latest_bets' : ActorMethod<[], Array<LatestBets>>,
  'get_market' : ActorMethod<[bigint], [] | [Market]>,
  'get_market_bets' : ActorMethod<[bigint], Array<Bet>>,
  'get_market_payout_records' : ActorMethod<[bigint], Array<BetPayoutRecord>>,
  'get_markets_by_creator' : ActorMethod<
    [GetMarketsByCreatorArgs],
    GetMarketsByCreatorResult
=======
  'get_all_transactions' : ActorMethod<[], Array<[bigint, FailedTransaction]>>,
  'get_claim_by_id' : ActorMethod<[bigint], [] | [ClaimRecord]>,
  'get_claimable_summary' : ActorMethod<[], ClaimableSummary>,
  'get_claims_stats' : ActorMethod<[], ClaimsStats>,
  'get_featured_markets' : ActorMethod<
    [GetFeaturedMarketsArgs],
    GetFeaturedMarketsResult
  >,
  'get_latest_token_balance_reconciliation' : ActorMethod<
    [],
    [] | [BalanceReconciliationSummary]
  >,
  'get_market' : ActorMethod<[bigint], [] | [Market]>,
  'get_market_bets' : ActorMethod<[bigint], Array<Bet>>,
  'get_market_claims' : ActorMethod<[bigint], Array<ClaimRecord>>,
  'get_market_payout_records' : ActorMethod<[bigint], Array<BetPayoutRecord>>,
  'get_market_resolution_details' : ActorMethod<[bigint], Result_2>,
  'get_markets_by_creator' : ActorMethod<
    [GetMarketsByCreatorArgs],
    GetFeaturedMarketsResult
>>>>>>> 3713ca95
  >,
  'get_markets_by_status' : ActorMethod<
    [GetFeaturedMarketsArgs],
    GetMarketsByStatusResult
  >,
<<<<<<< HEAD
  'get_stats' : ActorMethod<[], StatsResult>,
=======
>>>>>>> 3713ca95
  'get_supported_tokens' : ActorMethod<[], Array<TokenInfo>>,
  'get_token_fee_percentage' : ActorMethod<[string], [] | [bigint]>,
  'get_transactions_by_market' : ActorMethod<
    [bigint],
    Array<[bigint, FailedTransaction]>
  >,
  'get_transactions_by_recipient' : ActorMethod<
    [Principal],
    Array<[bigint, FailedTransaction]>
  >,
  'get_unresolved_transactions' : ActorMethod<
    [],
    Array<[bigint, FailedTransaction]>
  >,
<<<<<<< HEAD
=======
  'get_user_claims' : ActorMethod<[], Array<ClaimRecord>>,
>>>>>>> 3713ca95
  'get_user_history' : ActorMethod<[Principal], UserHistory>,
  'get_user_pending_claims' : ActorMethod<[], Array<ClaimRecord>>,
  'icrc21_canister_call_consent_message' : ActorMethod<
    [ConsentMessageRequest],
    Result_3
  >,
  'icrc28_trusted_origins' : ActorMethod<[], Icrc28TrustedOriginsResponse>,
  'icrc_34_delegate' : ActorMethod<[DelegationRequest], Result_4>,
  'icrc_34_get_delegation' : ActorMethod<[DelegationRequest], Result_4>,
  'icrc_34_revoke_delegation' : ActorMethod<
    [RevokeDelegationRequest],
    Result_5
  >,
  'is_admin' : ActorMethod<[Principal], boolean>,
<<<<<<< HEAD
  'mark_transaction_resolved' : ActorMethod<[bigint], Result>,
  'place_bet' : ActorMethod<[PlaceBetArgs], Result_6>,
  'propose_resolution' : ActorMethod<[ResolutionArgs], Result_2>,
  'resolve_via_admin' : ActorMethod<[ResolutionArgs], Result_2>,
  'resolve_via_admin_legacy' : ActorMethod<[bigint, Array<bigint>], Result_2>,
  'resolve_via_oracle' : ActorMethod<
    [bigint, Array<bigint>, Uint8Array | number[]],
    Result_2
  >,
  'retry_market_transactions' : ActorMethod<[bigint], Array<Result_7>>,
  'retry_transaction' : ActorMethod<[bigint], Result_8>,
  'search_markets' : ActorMethod<[SearchMarketsArgs], SearchMarketsResult>,
  'simulate_future_weight' : ActorMethod<[bigint, bigint, bigint], number>,
  'update_expired_markets' : ActorMethod<[], bigint>,
  'update_token_config' : ActorMethod<[string, TokenInfo], Result>,
  'void_market' : ActorMethod<[bigint], Result_2>,
=======
  'mark_claim_processed' : ActorMethod<[bigint], boolean>,
  'mark_transaction_resolved' : ActorMethod<[bigint], Result>,
  'place_bet' : ActorMethod<[bigint, bigint, bigint, [] | [string]], Result_6>,
  'propose_resolution' : ActorMethod<[bigint, Array<bigint>], ResolutionResult>,
  'resolve_via_admin' : ActorMethod<[bigint, Array<bigint>], ResolutionResult>,
  'resolve_via_oracle' : ActorMethod<
    [bigint, Array<bigint>, Uint8Array | number[]],
    Result_7
  >,
  'retry_claim' : ActorMethod<[bigint], ClaimResult>,
  'retry_market_transactions' : ActorMethod<[bigint], Array<Result_8>>,
  'retry_transaction' : ActorMethod<[bigint], Result_9>,
  'search_markets' : ActorMethod<[SearchMarketsArgs], GetFeaturedMarketsResult>,
  'set_market_featured' : ActorMethod<[bigint, boolean], Result>,
  'simulate_future_weight' : ActorMethod<[bigint, bigint, bigint], number>,
  'update_expired_markets' : ActorMethod<[], bigint>,
  'update_token_config' : ActorMethod<[string, TokenInfo], Result>,
  'void_market' : ActorMethod<[bigint], ResolutionResult>,
>>>>>>> 3713ca95
}
export declare const idlFactory: IDL.InterfaceFactory;
export declare const init: (args: { IDL: typeof IDL }) => IDL.Type[];<|MERGE_RESOLUTION|>--- conflicted
+++ resolved
@@ -60,8 +60,6 @@
   'was_time_weighted' : boolean,
   'outcome_index' : bigint,
 }
-<<<<<<< HEAD
-=======
 export interface ClaimRecord {
   'status' : ClaimStatus,
   'updated_at' : bigint,
@@ -104,7 +102,6 @@
   'total_count' : bigint,
   'failed_count' : bigint,
 }
->>>>>>> 3713ca95
 export interface ConsentInfo {
   'metadata' : ConsentMessageMetadata,
   'consent_message' : ConsentMessage,
@@ -177,25 +174,6 @@
   'min_return' : bigint,
   'expected_return' : bigint,
   'scenario' : string,
-<<<<<<< HEAD
-}
-export interface FailedTransaction {
-  'resolved' : boolean,
-  'token_id' : string,
-  'retry_count' : number,
-  'market_id' : [] | [bigint],
-  'recipient' : Principal,
-  'error' : string,
-  'timestamp' : bigint,
-  'amount' : bigint,
-}
-export interface GetAllMarketsArgs {
-  'status_filter' : [] | [MarketStatus],
-  'start' : bigint,
-  'length' : bigint,
-  'sort_option' : [] | [SortOption],
-=======
->>>>>>> 3713ca95
 }
 export interface FailedTransaction {
   'resolved' : boolean,
@@ -220,6 +198,16 @@
   'error_message' : string,
   'timestamp' : bigint,
 }
+export interface GetAllMarketsArgs {
+  'status_filter' : [] | [MarketStatus],
+  'start' : bigint,
+  'length' : bigint,
+  'sort_option' : [] | [SortOption],
+}
+export interface GetAllMarketsResult {
+  'markets' : Array<Market>,
+  'total_count' : bigint,
+}
 export interface GetFeaturedMarketsArgs { 'start' : bigint, 'length' : bigint }
 export interface GetFeaturedMarketsResult {
   'total' : bigint,
@@ -231,14 +219,6 @@
   'length' : bigint,
   'sort_by_creation_time' : boolean,
 }
-<<<<<<< HEAD
-export interface GetMarketsByCreatorResult {
-  'total' : bigint,
-  'markets' : Array<Market>,
-}
-export interface GetMarketsByStatusArgs { 'start' : bigint, 'length' : bigint }
-=======
->>>>>>> 3713ca95
 export interface GetMarketsByStatusResult {
   'total_active' : bigint,
   'total_resolved' : bigint,
@@ -326,18 +306,12 @@
   'active' : Array<Market>,
   'expired_unresolved' : Array<Market>,
 }
-<<<<<<< HEAD
 export interface PlaceBetArgs {
   'token_id' : [] | [string],
   'market_id' : bigint,
   'amount' : bigint,
   'outcome_index' : bigint,
 }
-export interface ResolutionArgs {
-  'market_id' : bigint,
-  'winning_outcomes' : Array<bigint>,
-}
-=======
 export interface ProcessDetails {
   'transaction_id' : [] | [bigint],
   'timestamp' : bigint,
@@ -346,7 +320,10 @@
   { 'TransactionFailed' : null } |
   { 'Other' : string } |
   { 'VoidedMarket' : null };
->>>>>>> 3713ca95
+export interface ResolutionArgs {
+  'market_id' : bigint,
+  'winning_outcomes' : Array<bigint>,
+}
 export type ResolutionError = { 'MarketNotFound' : null } |
   { 'MarketStillOpen' : null } |
   { 'InvalidMarketStatus' : null } |
@@ -370,14 +347,6 @@
   } |
   { 'Decentralized' : { 'quorum' : bigint } } |
   { 'Admin' : null };
-<<<<<<< HEAD
-export type Result = { 'Ok' : null } |
-  { 'Err' : string };
-export type Result_1 = { 'Ok' : bigint } |
-  { 'Err' : string };
-export type Result_2 = { 'Ok' : null } |
-  { 'Err' : ResolutionError };
-=======
 export type ResolutionResult = { 'Error' : ResolutionError } |
   { 'AwaitingAdminApproval' : null } |
   { 'Success' : null } |
@@ -388,7 +357,6 @@
   { 'Err' : string };
 export type Result_2 = { 'Ok' : [] | [MarketResolutionDetails] } |
   { 'Err' : string };
->>>>>>> 3713ca95
 export type Result_3 = { 'Ok' : ConsentInfo } |
   { 'Err' : ErrorInfo };
 export type Result_4 = { 'Ok' : DelegationResponse } |
@@ -397,17 +365,11 @@
   { 'Err' : DelegationError };
 export type Result_6 = { 'Ok' : null } |
   { 'Err' : BetError };
-<<<<<<< HEAD
-export type Result_7 = { 'Ok' : bigint } |
-  { 'Err' : string };
-export type Result_8 = { 'Ok' : [] | [bigint] } |
-=======
 export type Result_7 = { 'Ok' : null } |
   { 'Err' : ResolutionError };
 export type Result_8 = { 'Ok' : bigint } |
   { 'Err' : string };
 export type Result_9 = { 'Ok' : [] | [bigint] } |
->>>>>>> 3713ca95
   { 'Err' : string };
 export interface RevokeDelegationRequest { 'targets' : Array<Principal> }
 export interface SearchMarketsArgs {
@@ -419,20 +381,12 @@
   'length' : bigint,
   'sort_direction' : [] | [SortDirection],
 }
-<<<<<<< HEAD
-export interface SearchMarketsResult {
-  'total' : bigint,
-  'markets' : Array<Market>,
-}
-=======
->>>>>>> 3713ca95
 export type SortDirection = { 'Descending' : null } |
   { 'Ascending' : null };
 export type SortField = { 'TotalPool' : null } |
   { 'CreationTime' : null } |
   { 'EndTime' : null } |
   { 'TotalBets' : null };
-<<<<<<< HEAD
 export type SortOption = { 'TotalPool' : SortDirection } |
   { 'CreatedAt' : SortDirection } |
   { 'EndTime' : SortDirection };
@@ -440,7 +394,7 @@
   'total_bets' : bigint,
   'total_active_markets' : bigint,
   'total_markets' : bigint,
-=======
+}
 export interface TimeWeightPoint {
   'weight' : number,
   'absolute_time' : bigint,
@@ -473,22 +427,6 @@
   'fee_percentage' : bigint,
   'activation_fee' : bigint,
   'symbol' : string,
->>>>>>> 3713ca95
-}
-export interface TimeWeightPoint {
-  'weight' : number,
-  'absolute_time' : bigint,
-  'relative_time' : number,
-}
-export interface TokenInfo {
-  'id' : string,
-  'is_kong' : boolean,
-  'decimals' : number,
-  'transfer_fee' : bigint,
-  'name' : string,
-  'fee_percentage' : bigint,
-  'activation_fee' : bigint,
-  'symbol' : string,
 }
 export interface UserBetInfo {
   'outcome_text' : string,
@@ -507,18 +445,11 @@
 }
 export interface _SERVICE {
   'add_supported_token' : ActorMethod<[TokenInfo], Result>,
-<<<<<<< HEAD
-=======
-  'admin_resolve_market' : ActorMethod<
-    [bigint, Array<bigint>],
-    ResolutionResult
-  >,
   'calculate_token_balance_reconciliation' : ActorMethod<
     [],
     BalanceReconciliationSummary
   >,
   'claim_winnings' : ActorMethod<[BigUint64Array | bigint[]], BatchClaimResult>,
->>>>>>> 3713ca95
   'create_market' : ActorMethod<
     [
       string,
@@ -534,41 +465,21 @@
     ],
     Result_1
   >,
-<<<<<<< HEAD
-=======
   'create_test_claim' : ActorMethod<
     [Principal, bigint, bigint, string],
     bigint
   >,
->>>>>>> 3713ca95
   'estimate_bet_return' : ActorMethod<
     [bigint, bigint, bigint, bigint, [] | [string]],
     EstimatedReturn
   >,
-<<<<<<< HEAD
-  'force_resolve_market' : ActorMethod<[ResolutionArgs], Result_2>,
-=======
-  'force_resolve_market' : ActorMethod<
-    [bigint, Array<bigint>],
-    ResolutionResult
-  >,
->>>>>>> 3713ca95
+  'force_resolve_market' : ActorMethod<[ResolutionArgs], ResolutionResult>,
   'generate_time_weight_curve' : ActorMethod<
     [bigint, bigint],
     Array<TimeWeightPoint>
   >,
   'get_all_categories' : ActorMethod<[], Array<string>>,
-<<<<<<< HEAD
   'get_all_markets' : ActorMethod<[GetAllMarketsArgs], GetAllMarketsResult>,
-  'get_all_transactions' : ActorMethod<[], Array<[bigint, FailedTransaction]>>,
-  'get_latest_bets' : ActorMethod<[], Array<LatestBets>>,
-  'get_market' : ActorMethod<[bigint], [] | [Market]>,
-  'get_market_bets' : ActorMethod<[bigint], Array<Bet>>,
-  'get_market_payout_records' : ActorMethod<[bigint], Array<BetPayoutRecord>>,
-  'get_markets_by_creator' : ActorMethod<
-    [GetMarketsByCreatorArgs],
-    GetMarketsByCreatorResult
-=======
   'get_all_transactions' : ActorMethod<[], Array<[bigint, FailedTransaction]>>,
   'get_claim_by_id' : ActorMethod<[bigint], [] | [ClaimRecord]>,
   'get_claimable_summary' : ActorMethod<[], ClaimableSummary>,
@@ -577,6 +488,7 @@
     [GetFeaturedMarketsArgs],
     GetFeaturedMarketsResult
   >,
+  'get_latest_bets' : ActorMethod<[], Array<LatestBets>>,
   'get_latest_token_balance_reconciliation' : ActorMethod<
     [],
     [] | [BalanceReconciliationSummary]
@@ -589,16 +501,12 @@
   'get_markets_by_creator' : ActorMethod<
     [GetMarketsByCreatorArgs],
     GetFeaturedMarketsResult
->>>>>>> 3713ca95
   >,
   'get_markets_by_status' : ActorMethod<
     [GetFeaturedMarketsArgs],
     GetMarketsByStatusResult
   >,
-<<<<<<< HEAD
   'get_stats' : ActorMethod<[], StatsResult>,
-=======
->>>>>>> 3713ca95
   'get_supported_tokens' : ActorMethod<[], Array<TokenInfo>>,
   'get_token_fee_percentage' : ActorMethod<[string], [] | [bigint]>,
   'get_transactions_by_market' : ActorMethod<
@@ -613,10 +521,7 @@
     [],
     Array<[bigint, FailedTransaction]>
   >,
-<<<<<<< HEAD
-=======
   'get_user_claims' : ActorMethod<[], Array<ClaimRecord>>,
->>>>>>> 3713ca95
   'get_user_history' : ActorMethod<[Principal], UserHistory>,
   'get_user_pending_claims' : ActorMethod<[], Array<ClaimRecord>>,
   'icrc21_canister_call_consent_message' : ActorMethod<
@@ -631,29 +536,15 @@
     Result_5
   >,
   'is_admin' : ActorMethod<[Principal], boolean>,
-<<<<<<< HEAD
+  'mark_claim_processed' : ActorMethod<[bigint], boolean>,
   'mark_transaction_resolved' : ActorMethod<[bigint], Result>,
   'place_bet' : ActorMethod<[PlaceBetArgs], Result_6>,
-  'propose_resolution' : ActorMethod<[ResolutionArgs], Result_2>,
-  'resolve_via_admin' : ActorMethod<[ResolutionArgs], Result_2>,
-  'resolve_via_admin_legacy' : ActorMethod<[bigint, Array<bigint>], Result_2>,
-  'resolve_via_oracle' : ActorMethod<
-    [bigint, Array<bigint>, Uint8Array | number[]],
-    Result_2
-  >,
-  'retry_market_transactions' : ActorMethod<[bigint], Array<Result_7>>,
-  'retry_transaction' : ActorMethod<[bigint], Result_8>,
-  'search_markets' : ActorMethod<[SearchMarketsArgs], SearchMarketsResult>,
-  'simulate_future_weight' : ActorMethod<[bigint, bigint, bigint], number>,
-  'update_expired_markets' : ActorMethod<[], bigint>,
-  'update_token_config' : ActorMethod<[string, TokenInfo], Result>,
-  'void_market' : ActorMethod<[bigint], Result_2>,
-=======
-  'mark_claim_processed' : ActorMethod<[bigint], boolean>,
-  'mark_transaction_resolved' : ActorMethod<[bigint], Result>,
-  'place_bet' : ActorMethod<[bigint, bigint, bigint, [] | [string]], Result_6>,
-  'propose_resolution' : ActorMethod<[bigint, Array<bigint>], ResolutionResult>,
-  'resolve_via_admin' : ActorMethod<[bigint, Array<bigint>], ResolutionResult>,
+  'propose_resolution' : ActorMethod<[ResolutionArgs], ResolutionResult>,
+  'resolve_via_admin' : ActorMethod<[ResolutionArgs], ResolutionResult>,
+  'resolve_via_admin_legacy' : ActorMethod<
+    [bigint, Array<bigint>],
+    ResolutionResult
+  >,
   'resolve_via_oracle' : ActorMethod<
     [bigint, Array<bigint>, Uint8Array | number[]],
     Result_7
@@ -667,7 +558,6 @@
   'update_expired_markets' : ActorMethod<[], bigint>,
   'update_token_config' : ActorMethod<[string, TokenInfo], Result>,
   'void_market' : ActorMethod<[bigint], ResolutionResult>,
->>>>>>> 3713ca95
 }
 export declare const idlFactory: IDL.InterfaceFactory;
 export declare const init: (args: { IDL: typeof IDL }) => IDL.Type[];