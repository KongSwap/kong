export const idlFactory = ({ IDL }) => {
  const TokenInfo = IDL.Record({
    'id' : IDL.Text,
    'is_kong' : IDL.Bool,
    'decimals' : IDL.Nat8,
    'transfer_fee' : IDL.Nat,
    'name' : IDL.Text,
    'fee_percentage' : IDL.Nat64,
    'activation_fee' : IDL.Nat,
    'symbol' : IDL.Text,
  });
  const Result = IDL.Variant({ 'Ok' : IDL.Null, 'Err' : IDL.Text });
  const TokenBalanceBreakdown = IDL.Record({
    'platform_fees' : IDL.Nat,
    'pending_claims' : IDL.Nat,
    'voided_markets_unclaimed' : IDL.Nat,
    'pending_markets' : IDL.Nat,
    'resolved_markets_unclaimed' : IDL.Nat,
    'active_markets' : IDL.Nat,
  });
  const TokenBalanceSummary = IDL.Record({
    'token_id' : IDL.Text,
    'token_symbol' : IDL.Text,
    'difference' : IDL.Nat,
    'breakdown' : TokenBalanceBreakdown,
    'is_sufficient' : IDL.Bool,
    'expected_balance' : IDL.Nat,
    'actual_balance' : IDL.Nat,
    'timestamp' : IDL.Nat,
  });
  const BalanceReconciliationSummary = IDL.Record({
    'token_summaries' : IDL.Vec(TokenBalanceSummary),
    'timestamp' : IDL.Nat,
  });
  const ClaimResult = IDL.Record({
    'block_index' : IDL.Opt(IDL.Nat),
    'claim_id' : IDL.Nat64,
    'error' : IDL.Opt(IDL.Text),
    'success' : IDL.Bool,
  });
  const BatchClaimResult = IDL.Record({
    'claimed_amounts' : IDL.Vec(IDL.Tuple(IDL.Text, IDL.Nat)),
    'transaction_ids' : IDL.Vec(IDL.Tuple(IDL.Nat64, IDL.Nat)),
    'failure_count' : IDL.Nat64,
    'results' : IDL.Vec(ClaimResult),
    'success_count' : IDL.Nat64,
  });
  const MarketCategory = IDL.Variant({
    'AI' : IDL.Null,
    'Memes' : IDL.Null,
    'Crypto' : IDL.Null,
    'Other' : IDL.Null,
    'Politics' : IDL.Null,
    'KongMadness' : IDL.Null,
    'Sports' : IDL.Null,
  });
  const ResolutionMethod = IDL.Variant({
    'Oracle' : IDL.Record({
      'oracle_principals' : IDL.Vec(IDL.Principal),
      'required_confirmations' : IDL.Nat,
    }),
    'Decentralized' : IDL.Record({ 'quorum' : IDL.Nat }),
    'Admin' : IDL.Null,
  });
  const MarketEndTime = IDL.Variant({
    'SpecificDate' : IDL.Nat,
    'Duration' : IDL.Nat,
  });
  const Result_1 = IDL.Variant({ 'Ok' : IDL.Nat, 'Err' : IDL.Text });
  const EstimatedReturnScenario = IDL.Record({
    'probability' : IDL.Float64,
    'max_return' : IDL.Nat,
    'time_weight' : IDL.Opt(IDL.Float64),
    'time_weighted' : IDL.Bool,
    'min_return' : IDL.Nat,
    'expected_return' : IDL.Nat,
    'scenario' : IDL.Text,
  });
  const EstimatedReturn = IDL.Record({
    'bet_amount' : IDL.Nat,
    'uses_time_weighting' : IDL.Bool,
    'current_outcome_pool' : IDL.Nat,
    'estimated_platform_fee' : IDL.Opt(IDL.Nat),
    'current_market_pool' : IDL.Nat,
    'market_id' : IDL.Nat,
    'platform_fee_percentage' : IDL.Opt(IDL.Nat64),
    'scenarios' : IDL.Vec(EstimatedReturnScenario),
    'time_weight_alpha' : IDL.Opt(IDL.Float64),
    'current_time' : IDL.Nat,
    'outcome_index' : IDL.Nat,
  });
  const ResolutionArgs = IDL.Record({
    'market_id' : IDL.Nat,
    'winning_outcomes' : IDL.Vec(IDL.Nat),
  });
  const ResolutionError = IDL.Variant({
    'MarketNotFound' : IDL.Null,
    'MarketStillOpen' : IDL.Null,
    'InvalidMarketStatus' : IDL.Null,
    'TransferError' : IDL.Text,
    'AwaitingAdminApproval' : IDL.Null,
    'InvalidOutcome' : IDL.Null,
    'InvalidMethod' : IDL.Null,
    'AlreadyResolved' : IDL.Null,
    'ResolutionMismatch' : IDL.Null,
    'Unauthorized' : IDL.Null,
    'AwaitingCreatorApproval' : IDL.Null,
    'UpdateFailed' : IDL.Null,
    'PayoutFailed' : IDL.Null,
    'VoidingFailed' : IDL.Null,
    'ResolutionDisagreement' : IDL.Null,
  });
  const ResolutionResult = IDL.Variant({
    'Error' : ResolutionError,
    'AwaitingAdminApproval' : IDL.Null,
    'Success' : IDL.Null,
    'AwaitingCreatorApproval' : IDL.Null,
  });
  const TimeWeightPoint = IDL.Record({
    'weight' : IDL.Float64,
    'absolute_time' : IDL.Nat,
    'relative_time' : IDL.Float64,
  });
  const MarketStatus = IDL.Variant({
    'Disputed' : IDL.Null,
    'Closed' : IDL.Vec(IDL.Nat),
    'Active' : IDL.Null,
    'ExpiredUnresolved' : IDL.Null,
    'Voided' : IDL.Null,
    'PendingActivation' : IDL.Null,
  });
  const SortDirection = IDL.Variant({
    'Descending' : IDL.Null,
    'Ascending' : IDL.Null,
  });
  const SortOption = IDL.Variant({
    'TotalPool' : SortDirection,
    'CreatedAt' : SortDirection,
<<<<<<< HEAD
    'EndTime' : SortDirection,
=======
>>>>>>> cf4a538d
  });
  const GetAllMarketsArgs = IDL.Record({
    'status_filter' : IDL.Opt(MarketStatus),
    'start' : IDL.Nat,
    'length' : IDL.Nat64,
    'sort_option' : IDL.Opt(SortOption),
  });
  const Market = IDL.Record({
    'id' : IDL.Nat,
    'bet_count_percentages' : IDL.Vec(IDL.Float64),
    'status' : MarketStatus,
    'outcome_pools' : IDL.Vec(IDL.Nat),
    'uses_time_weighting' : IDL.Bool,
    'creator' : IDL.Principal,
    'featured' : IDL.Bool,
    'outcome_percentages' : IDL.Vec(IDL.Float64),
    'question' : IDL.Text,
    'token_id' : IDL.Text,
    'image_url' : IDL.Opt(IDL.Text),
    'resolution_data' : IDL.Opt(IDL.Text),
    'created_at' : IDL.Nat,
    'end_time' : IDL.Nat,
    'total_pool' : IDL.Nat,
    'outcomes' : IDL.Vec(IDL.Text),
    'resolution_method' : ResolutionMethod,
    'time_weight_alpha' : IDL.Opt(IDL.Float64),
    'category' : MarketCategory,
    'rules' : IDL.Text,
    'resolved_by' : IDL.Opt(IDL.Principal),
    'bet_counts' : IDL.Vec(IDL.Nat),
  });
  const GetAllMarketsResult = IDL.Record({
    'markets' : IDL.Vec(Market),
    'total_count' : IDL.Nat,
  });
  const FailedTransaction = IDL.Record({
    'resolved' : IDL.Bool,
    'token_id' : IDL.Text,
    'retry_count' : IDL.Nat8,
    'market_id' : IDL.Opt(IDL.Nat),
    'recipient' : IDL.Principal,
    'error' : IDL.Text,
    'timestamp' : IDL.Nat64,
    'amount' : IDL.Nat,
  });
  const FailureDetails = IDL.Record({
    'retry_count' : IDL.Nat8,
    'error_message' : IDL.Text,
    'timestamp' : IDL.Nat,
  });
  const ProcessDetails = IDL.Record({
    'transaction_id' : IDL.Opt(IDL.Nat),
    'timestamp' : IDL.Nat,
  });
  const ClaimStatus = IDL.Variant({
    'Claiming' : IDL.Null,
    'Failed' : FailureDetails,
    'Processed' : ProcessDetails,
    'Pending' : IDL.Null,
  });
  const RefundReason = IDL.Variant({
    'Disputed' : IDL.Null,
    'TransactionFailed' : IDL.Null,
    'Other' : IDL.Text,
    'VoidedMarket' : IDL.Null,
  });
  const ClaimType = IDL.Variant({
    'Refund' : IDL.Record({ 'bet_amount' : IDL.Nat, 'reason' : RefundReason }),
    'WinningPayout' : IDL.Record({
      'bet_amount' : IDL.Nat,
      'outcomes' : IDL.Vec(IDL.Nat),
      'platform_fee' : IDL.Opt(IDL.Nat),
    }),
    'Other' : IDL.Record({ 'description' : IDL.Text }),
  });
  const ClaimRecord = IDL.Record({
    'status' : ClaimStatus,
    'updated_at' : IDL.Nat,
    'token_id' : IDL.Text,
    'claim_id' : IDL.Nat64,
    'market_id' : IDL.Nat,
    'user' : IDL.Principal,
    'created_at' : IDL.Nat,
    'claimable_amount' : IDL.Nat,
    'claim_type' : ClaimType,
  });
  const ClaimableSummary = IDL.Record({
    'pending_claim_count' : IDL.Nat64,
    'by_token' : IDL.Vec(IDL.Tuple(IDL.Text, IDL.Nat)),
  });
  const ClaimsStats = IDL.Record({
    'pending_count' : IDL.Nat64,
    'total_amount_by_token' : IDL.Vec(IDL.Tuple(IDL.Text, IDL.Nat)),
    'processed_count' : IDL.Nat64,
    'total_count' : IDL.Nat64,
    'failed_count' : IDL.Nat64,
  });
  const GetFeaturedMarketsArgs = IDL.Record({
    'start' : IDL.Nat,
    'length' : IDL.Nat,
  });
  const GetFeaturedMarketsResult = IDL.Record({
    'total' : IDL.Nat,
    'markets' : IDL.Vec(Market),
  });
  const Bet = IDL.Record({
    'token_id' : IDL.Text,
    'market_id' : IDL.Nat,
    'user' : IDL.Principal,
    'timestamp' : IDL.Nat,
    'amount' : IDL.Nat,
    'outcome_index' : IDL.Nat,
  });
  const LatestBets = IDL.Record({ 'bet' : Bet, 'market' : Market });
  const BetPayoutRecord = IDL.Record({
    'transaction_id' : IDL.Opt(IDL.Nat),
    'bet_amount' : IDL.Nat,
    'bonus_amount' : IDL.Opt(IDL.Nat),
    'time_weight' : IDL.Opt(IDL.Float64),
    'platform_fee_amount' : IDL.Opt(IDL.Nat),
    'token_id' : IDL.Text,
    'token_symbol' : IDL.Text,
    'market_id' : IDL.Nat,
    'platform_fee_percentage' : IDL.Nat64,
    'user' : IDL.Principal,
    'payout_amount' : IDL.Nat,
    'original_contribution_returned' : IDL.Nat,
    'timestamp' : IDL.Nat,
    'was_time_weighted' : IDL.Bool,
    'outcome_index' : IDL.Nat,
  });
  const FailedTransactionInfo = IDL.Record({
    'token_id' : IDL.Opt(IDL.Text),
    'market_id' : IDL.Opt(IDL.Nat),
    'user' : IDL.Principal,
    'error' : IDL.Text,
    'timestamp' : IDL.Opt(IDL.Nat),
    'amount' : IDL.Nat,
  });
  const BetDistributionDetail = IDL.Record({
    'weighted_contribution' : IDL.Opt(IDL.Float64),
    'bet_amount' : IDL.Nat,
    'bonus_amount' : IDL.Nat,
    'time_weight' : IDL.Opt(IDL.Float64),
    'claim_id' : IDL.Opt(IDL.Nat64),
    'total_payout' : IDL.Nat,
    'user' : IDL.Principal,
    'outcome_index' : IDL.Nat,
  });
  const MarketResolutionDetails = IDL.Record({
    'total_transfer_fees' : IDL.Nat,
    'total_winning_pool' : IDL.Nat,
    'total_market_pool' : IDL.Nat,
    'platform_fee_amount' : IDL.Nat,
    'token_id' : IDL.Text,
    'token_symbol' : IDL.Text,
    'failed_transactions' : IDL.Vec(FailedTransactionInfo),
    'market_id' : IDL.Nat,
    'total_weighted_contribution' : IDL.Opt(IDL.Float64),
    'platform_fee_percentage' : IDL.Nat64,
    'used_time_weighting' : IDL.Bool,
    'distribution_details' : IDL.Vec(BetDistributionDetail),
    'resolution_timestamp' : IDL.Nat,
    'time_weight_alpha' : IDL.Opt(IDL.Float64),
    'winning_bet_count' : IDL.Nat64,
    'winning_outcomes' : IDL.Vec(IDL.Nat),
    'distributable_profit' : IDL.Nat,
    'fee_transaction_id' : IDL.Opt(IDL.Nat64),
    'total_profit' : IDL.Nat,
  });
  const Result_2 = IDL.Variant({
    'Ok' : IDL.Opt(MarketResolutionDetails),
    'Err' : IDL.Text,
  });
  const GetMarketsByCreatorArgs = IDL.Record({
    'creator' : IDL.Principal,
    'start' : IDL.Nat,
    'length' : IDL.Nat,
    'sort_by_creation_time' : IDL.Bool,
  });
  const Distribution = IDL.Record({
    'bet_amount' : IDL.Nat,
    'winnings' : IDL.Nat,
    'user' : IDL.Principal,
    'outcome_index' : IDL.Nat,
  });
  const MarketResult = IDL.Record({
    'bet_count_percentages' : IDL.Vec(IDL.Float64),
    'outcome_pools' : IDL.Vec(IDL.Nat),
    'outcome_percentages' : IDL.Vec(IDL.Float64),
    'winning_pool' : IDL.Nat,
    'distributions' : IDL.Vec(Distribution),
    'total_pool' : IDL.Nat,
    'market' : Market,
    'winning_outcomes' : IDL.Vec(IDL.Nat),
    'bet_counts' : IDL.Vec(IDL.Nat),
  });
  const MarketsByStatus = IDL.Record({
    'resolved' : IDL.Vec(MarketResult),
    'active' : IDL.Vec(Market),
    'expired_unresolved' : IDL.Vec(Market),
  });
  const GetMarketsByStatusResult = IDL.Record({
    'total_active' : IDL.Nat,
    'total_resolved' : IDL.Nat,
    'total_expired_unresolved' : IDL.Nat,
    'markets_by_status' : MarketsByStatus,
  });
  const StatsResult = IDL.Record({
    'total_bets' : IDL.Nat,
    'total_active_markets' : IDL.Nat,
    'total_markets' : IDL.Nat,
  });
  const UserBetInfo = IDL.Record({
    'outcome_text' : IDL.Text,
    'bet_amount' : IDL.Nat,
    'winnings' : IDL.Opt(IDL.Nat),
    'market' : Market,
    'outcome_index' : IDL.Nat,
  });
  const UserHistory = IDL.Record({
    'pending_resolution' : IDL.Vec(UserBetInfo),
    'total_wagered' : IDL.Nat,
    'current_balance' : IDL.Nat,
    'total_won' : IDL.Nat,
    'active_bets' : IDL.Vec(UserBetInfo),
    'resolved_bets' : IDL.Vec(UserBetInfo),
  });
  const ConsentMessageMetadata = IDL.Record({
    'utc_offset_minutes' : IDL.Opt(IDL.Int16),
    'language' : IDL.Text,
  });
  const DisplayMessageType = IDL.Variant({
    'GenericDisplay' : IDL.Null,
    'LineDisplay' : IDL.Record({
      'characters_per_line' : IDL.Nat16,
      'lines_per_page' : IDL.Nat16,
    }),
  });
  const ConsentMessageSpec = IDL.Record({
    'metadata' : ConsentMessageMetadata,
    'device_spec' : IDL.Opt(DisplayMessageType),
  });
  const ConsentMessageRequest = IDL.Record({
    'arg' : IDL.Vec(IDL.Nat8),
    'method' : IDL.Text,
    'user_preferences' : ConsentMessageSpec,
  });
  const LineDisplayPage = IDL.Record({ 'lines' : IDL.Vec(IDL.Text) });
  const ConsentMessage = IDL.Variant({
    'LineDisplayMessage' : IDL.Record({ 'pages' : IDL.Vec(LineDisplayPage) }),
    'GenericDisplayMessage' : IDL.Text,
  });
  const ConsentInfo = IDL.Record({
    'metadata' : ConsentMessageMetadata,
    'consent_message' : ConsentMessage,
  });
  const ErrorInfo = IDL.Record({ 'description' : IDL.Text });
  const Result_3 = IDL.Variant({ 'Ok' : ConsentInfo, 'Err' : ErrorInfo });
  const Icrc28TrustedOriginsResponse = IDL.Record({
    'trusted_origins' : IDL.Vec(IDL.Text),
  });
  const DelegationRequest = IDL.Record({
    'targets' : IDL.Vec(IDL.Principal),
    'expiration' : IDL.Opt(IDL.Nat64),
  });
  const Delegation = IDL.Record({
    'created' : IDL.Nat64,
    'targets_list_hash' : IDL.Vec(IDL.Nat8),
    'target' : IDL.Principal,
    'expiration' : IDL.Opt(IDL.Nat64),
  });
  const DelegationResponse = IDL.Record({
    'delegations' : IDL.Vec(Delegation),
  });
  const DelegationError = IDL.Variant({
    'NotFound' : IDL.Null,
    'Unauthorized' : IDL.Null,
    'InvalidRequest' : IDL.Text,
    'StorageError' : IDL.Text,
    'Expired' : IDL.Null,
  });
  const Result_4 = IDL.Variant({
    'Ok' : DelegationResponse,
    'Err' : DelegationError,
  });
  const RevokeDelegationRequest = IDL.Record({
    'targets' : IDL.Vec(IDL.Principal),
  });
  const Result_5 = IDL.Variant({ 'Ok' : IDL.Null, 'Err' : DelegationError });
  const PlaceBetArgs = IDL.Record({
    'token_id' : IDL.Opt(IDL.Text),
    'market_id' : IDL.Nat,
    'amount' : IDL.Nat,
    'outcome_index' : IDL.Nat,
  });
  const BetError = IDL.Variant({
    'MarketNotFound' : IDL.Null,
    'InsufficientActivationBet' : IDL.Null,
    'MarketClosed' : IDL.Null,
    'BetRecordingFailed' : IDL.Null,
    'NotMarketCreator' : IDL.Null,
    'InvalidMarketStatus' : IDL.Null,
    'TransferError' : IDL.Text,
    'MarketUpdateFailed' : IDL.Null,
    'InvalidOutcome' : IDL.Null,
    'MarketNotActive' : IDL.Null,
    'InsufficientBalance' : IDL.Null,
    'BalanceUpdateFailed' : IDL.Null,
  });
  const Result_6 = IDL.Variant({ 'Ok' : IDL.Null, 'Err' : BetError });
  const Result_7 = IDL.Variant({ 'Ok' : IDL.Null, 'Err' : ResolutionError });
  const Result_8 = IDL.Variant({ 'Ok' : IDL.Nat64, 'Err' : IDL.Text });
  const Result_9 = IDL.Variant({ 'Ok' : IDL.Opt(IDL.Nat), 'Err' : IDL.Text });
  const SortField = IDL.Variant({
    'TotalPool' : IDL.Null,
    'CreationTime' : IDL.Null,
    'EndTime' : IDL.Null,
    'TotalBets' : IDL.Null,
  });
  const SearchMarketsArgs = IDL.Record({
    'include_resolved' : IDL.Bool,
    'sort_field' : IDL.Opt(SortField),
    'token_id' : IDL.Opt(IDL.Text),
    'query' : IDL.Text,
    'start' : IDL.Nat,
    'length' : IDL.Nat,
    'sort_direction' : IDL.Opt(SortDirection),
  });
  return IDL.Service({
    'add_supported_token' : IDL.Func([TokenInfo], [Result], []),
    'calculate_token_balance_reconciliation' : IDL.Func(
        [],
        [BalanceReconciliationSummary],
        [],
      ),
    'claim_winnings' : IDL.Func([IDL.Vec(IDL.Nat64)], [BatchClaimResult], []),
    'create_market' : IDL.Func(
        [
          IDL.Text,
          MarketCategory,
          IDL.Text,
          IDL.Vec(IDL.Text),
          ResolutionMethod,
          MarketEndTime,
          IDL.Opt(IDL.Text),
          IDL.Opt(IDL.Bool),
          IDL.Opt(IDL.Float64),
          IDL.Opt(IDL.Text),
        ],
        [Result_1],
        [],
      ),
    'create_test_claim' : IDL.Func(
        [IDL.Principal, IDL.Nat, IDL.Nat, IDL.Text],
        [IDL.Nat64],
        [],
      ),
    'estimate_bet_return' : IDL.Func(
        [IDL.Nat64, IDL.Nat64, IDL.Nat64, IDL.Nat64, IDL.Opt(IDL.Text)],
        [EstimatedReturn],
        ['query'],
      ),
    'force_resolve_market' : IDL.Func([ResolutionArgs], [ResolutionResult], []),
    'generate_time_weight_curve' : IDL.Func(
        [IDL.Nat64, IDL.Nat64],
        [IDL.Vec(TimeWeightPoint)],
        ['query'],
      ),
    'get_all_categories' : IDL.Func([], [IDL.Vec(IDL.Text)], ['query']),
    'get_all_markets' : IDL.Func(
        [GetAllMarketsArgs],
        [GetAllMarketsResult],
        ['query'],
      ),
    'get_all_transactions' : IDL.Func(
        [],
        [IDL.Vec(IDL.Tuple(IDL.Nat64, FailedTransaction))],
        ['query'],
      ),
    'get_claim_by_id' : IDL.Func(
        [IDL.Nat64],
        [IDL.Opt(ClaimRecord)],
        ['query'],
      ),
    'get_claimable_summary' : IDL.Func([], [ClaimableSummary], ['query']),
    'get_claims_stats' : IDL.Func([], [ClaimsStats], ['query']),
    'get_featured_markets' : IDL.Func(
        [GetFeaturedMarketsArgs],
        [GetFeaturedMarketsResult],
        ['query'],
      ),
    'get_latest_bets' : IDL.Func([], [IDL.Vec(LatestBets)], ['query']),
    'get_latest_token_balance_reconciliation' : IDL.Func(
        [],
        [IDL.Opt(BalanceReconciliationSummary)],
        ['query'],
      ),
    'get_market' : IDL.Func([IDL.Nat], [IDL.Opt(Market)], ['query']),
    'get_market_bets' : IDL.Func([IDL.Nat], [IDL.Vec(Bet)], ['query']),
    'get_market_claims' : IDL.Func(
        [IDL.Nat],
        [IDL.Vec(ClaimRecord)],
        ['query'],
      ),
    'get_market_payout_records' : IDL.Func(
        [IDL.Nat64],
        [IDL.Vec(BetPayoutRecord)],
        ['query'],
      ),
    'get_market_resolution_details' : IDL.Func(
        [IDL.Nat64],
        [Result_2],
        ['query'],
      ),
    'get_markets_by_creator' : IDL.Func(
        [GetMarketsByCreatorArgs],
        [GetFeaturedMarketsResult],
        ['query'],
      ),
    'get_markets_by_status' : IDL.Func(
        [GetFeaturedMarketsArgs],
        [GetMarketsByStatusResult],
        ['query'],
      ),
    'get_stats' : IDL.Func([], [StatsResult], ['query']),
    'get_supported_tokens' : IDL.Func([], [IDL.Vec(TokenInfo)], ['query']),
    'get_token_fee_percentage' : IDL.Func(
        [IDL.Text],
        [IDL.Opt(IDL.Nat64)],
        ['query'],
      ),
    'get_transactions_by_market' : IDL.Func(
        [IDL.Nat],
        [IDL.Vec(IDL.Tuple(IDL.Nat64, FailedTransaction))],
        ['query'],
      ),
    'get_transactions_by_recipient' : IDL.Func(
        [IDL.Principal],
        [IDL.Vec(IDL.Tuple(IDL.Nat64, FailedTransaction))],
        ['query'],
      ),
    'get_unresolved_transactions' : IDL.Func(
        [],
        [IDL.Vec(IDL.Tuple(IDL.Nat64, FailedTransaction))],
        ['query'],
      ),
    'get_user_claims' : IDL.Func([IDL.Text], [IDL.Vec(ClaimRecord)], ['query']),
    'get_user_history' : IDL.Func([IDL.Principal], [UserHistory], ['query']),
    'get_user_pending_claims' : IDL.Func(
        [IDL.Text],
        [IDL.Vec(ClaimRecord)],
        ['query'],
      ),
    'icrc21_canister_call_consent_message' : IDL.Func(
        [ConsentMessageRequest],
        [Result_3],
        ['query'],
      ),
    'icrc28_trusted_origins' : IDL.Func(
        [],
        [Icrc28TrustedOriginsResponse],
        ['query'],
      ),
    'icrc_34_delegate' : IDL.Func([DelegationRequest], [Result_4], []),
    'icrc_34_get_delegation' : IDL.Func(
        [DelegationRequest],
        [Result_4],
        ['query'],
      ),
    'icrc_34_revoke_delegation' : IDL.Func(
        [RevokeDelegationRequest],
        [Result_5],
        [],
      ),
    'is_admin' : IDL.Func([IDL.Principal], [IDL.Bool], ['query']),
    'mark_claim_processed' : IDL.Func([IDL.Nat64], [IDL.Bool], []),
    'mark_transaction_resolved' : IDL.Func([IDL.Nat64], [Result], []),
    'place_bet' : IDL.Func([PlaceBetArgs], [Result_6], []),
    'propose_resolution' : IDL.Func([ResolutionArgs], [ResolutionResult], []),
    'resolve_via_admin' : IDL.Func([ResolutionArgs], [ResolutionResult], []),
    'resolve_via_admin_legacy' : IDL.Func(
        [IDL.Nat, IDL.Vec(IDL.Nat)],
        [ResolutionResult],
        [],
      ),
    'resolve_via_oracle' : IDL.Func(
        [IDL.Nat, IDL.Vec(IDL.Nat), IDL.Vec(IDL.Nat8)],
        [Result_7],
        [],
      ),
    'retry_claim' : IDL.Func([IDL.Nat64], [ClaimResult], []),
    'retry_market_transactions' : IDL.Func([IDL.Nat], [IDL.Vec(Result_8)], []),
    'retry_transaction' : IDL.Func([IDL.Nat64], [Result_9], []),
    'search_markets' : IDL.Func(
        [SearchMarketsArgs],
        [GetFeaturedMarketsResult],
        ['query'],
      ),
    'set_market_featured' : IDL.Func([IDL.Nat, IDL.Bool], [Result], []),
    'simulate_future_weight' : IDL.Func(
        [IDL.Nat64, IDL.Nat64, IDL.Nat64],
        [IDL.Float64],
        ['query'],
      ),
    'update_expired_markets' : IDL.Func([], [IDL.Nat64], []),
    'update_token_config' : IDL.Func([IDL.Text, TokenInfo], [Result], []),
    'void_market' : IDL.Func([IDL.Nat], [ResolutionResult], []),
  });
};
export const init = ({ IDL }) => { return []; };<|MERGE_RESOLUTION|>--- conflicted
+++ resolved
@@ -136,10 +136,7 @@
   const SortOption = IDL.Variant({
     'TotalPool' : SortDirection,
     'CreatedAt' : SortDirection,
-<<<<<<< HEAD
     'EndTime' : SortDirection,
-=======
->>>>>>> cf4a538d
   });
   const GetAllMarketsArgs = IDL.Record({
     'status_filter' : IDL.Opt(MarketStatus),
