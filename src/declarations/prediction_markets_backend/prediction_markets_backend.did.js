--- conflicted
+++ resolved
@@ -20,60 +20,7 @@
     'SpecificDate' : IDL.Nat,
     'Duration' : IDL.Nat,
   });
-<<<<<<< HEAD
-  const Result_1 = IDL.Variant({ 'Ok' : IDL.Nat, 'Err' : IDL.Text });
-  const EstimatedReturnScenario = IDL.Record({
-    'probability' : IDL.Float64,
-    'max_return' : IDL.Nat,
-    'time_weight' : IDL.Opt(IDL.Float64),
-    'time_weighted' : IDL.Bool,
-    'min_return' : IDL.Nat,
-    'expected_return' : IDL.Nat,
-    'scenario' : IDL.Text,
-  });
-  const EstimatedReturn = IDL.Record({
-    'bet_amount' : IDL.Nat,
-    'uses_time_weighting' : IDL.Bool,
-    'current_outcome_pool' : IDL.Nat,
-    'estimated_platform_fee' : IDL.Opt(IDL.Nat),
-    'current_market_pool' : IDL.Nat,
-    'market_id' : IDL.Nat,
-    'platform_fee_percentage' : IDL.Opt(IDL.Nat64),
-    'scenarios' : IDL.Vec(EstimatedReturnScenario),
-    'time_weight_alpha' : IDL.Opt(IDL.Float64),
-    'current_time' : IDL.Nat,
-    'outcome_index' : IDL.Nat,
-  });
-  const ResolutionArgs = IDL.Record({
-    'market_id' : IDL.Nat,
-    'winning_outcomes' : IDL.Vec(IDL.Nat),
-  });
-  const ResolutionError = IDL.Variant({
-    'MarketNotFound' : IDL.Null,
-    'MarketStillOpen' : IDL.Null,
-    'InvalidMarketStatus' : IDL.Null,
-    'TransferError' : IDL.Text,
-    'AwaitingAdminApproval' : IDL.Null,
-    'InvalidOutcome' : IDL.Null,
-    'InvalidMethod' : IDL.Null,
-    'AlreadyResolved' : IDL.Null,
-    'ResolutionMismatch' : IDL.Null,
-    'Unauthorized' : IDL.Null,
-    'AwaitingCreatorApproval' : IDL.Null,
-    'UpdateFailed' : IDL.Null,
-    'PayoutFailed' : IDL.Null,
-    'VoidingFailed' : IDL.Null,
-    'ResolutionDisagreement' : IDL.Null,
-  });
-  const Result_2 = IDL.Variant({ 'Ok' : IDL.Null, 'Err' : ResolutionError });
-  const TimeWeightPoint = IDL.Record({
-    'weight' : IDL.Float64,
-    'absolute_time' : IDL.Nat,
-    'relative_time' : IDL.Float64,
-  });
-=======
   const Result = IDL.Variant({ 'Ok' : IDL.Nat, 'Err' : IDL.Text });
->>>>>>> 8a3cc201
   const MarketStatus = IDL.Variant({
     'Disputed' : IDL.Null,
     'Open' : IDL.Null,
@@ -133,19 +80,6 @@
     'markets' : IDL.Vec(Market),
     'total_count' : IDL.Nat,
   });
-<<<<<<< HEAD
-  const FailedTransaction = IDL.Record({
-    'resolved' : IDL.Bool,
-    'token_id' : IDL.Text,
-    'retry_count' : IDL.Nat8,
-    'market_id' : IDL.Opt(IDL.Nat),
-    'recipient' : IDL.Principal,
-    'error' : IDL.Text,
-    'timestamp' : IDL.Nat64,
-    'amount' : IDL.Nat,
-  });
-=======
->>>>>>> 8a3cc201
   const Bet = IDL.Record({
     'market_id' : IDL.Nat,
     'user' : IDL.Principal,
@@ -153,37 +87,6 @@
     'amount' : IDL.Nat,
     'outcome_index' : IDL.Nat,
   });
-<<<<<<< HEAD
-  const LatestBets = IDL.Record({ 'bet' : Bet, 'market' : Market });
-  const BetPayoutRecord = IDL.Record({
-    'transaction_id' : IDL.Opt(IDL.Nat),
-    'bet_amount' : IDL.Nat,
-    'bonus_amount' : IDL.Opt(IDL.Nat),
-    'time_weight' : IDL.Opt(IDL.Float64),
-    'platform_fee_amount' : IDL.Opt(IDL.Nat),
-    'token_id' : IDL.Text,
-    'token_symbol' : IDL.Text,
-    'market_id' : IDL.Nat,
-    'platform_fee_percentage' : IDL.Nat64,
-    'user' : IDL.Principal,
-    'payout_amount' : IDL.Nat,
-    'original_contribution_returned' : IDL.Nat,
-    'timestamp' : IDL.Nat,
-    'was_time_weighted' : IDL.Bool,
-    'outcome_index' : IDL.Nat,
-  });
-  const GetMarketsByCreatorArgs = IDL.Record({
-    'creator' : IDL.Principal,
-    'start' : IDL.Nat,
-    'length' : IDL.Nat,
-    'sort_by_creation_time' : IDL.Bool,
-  });
-  const GetMarketsByCreatorResult = IDL.Record({
-    'total' : IDL.Nat,
-    'markets' : IDL.Vec(Market),
-  });
-=======
->>>>>>> 8a3cc201
   const GetMarketsByStatusArgs = IDL.Record({
     'start' : IDL.Nat,
     'length' : IDL.Nat,
@@ -297,17 +200,7 @@
   const RevokeDelegationRequest = IDL.Record({
     'targets' : IDL.Vec(IDL.Principal),
   });
-<<<<<<< HEAD
-  const Result_5 = IDL.Variant({ 'Ok' : IDL.Null, 'Err' : DelegationError });
-  const PlaceBetArgs = IDL.Record({
-    'token_id' : IDL.Opt(IDL.Text),
-    'market_id' : IDL.Nat,
-    'amount' : IDL.Nat,
-    'outcome_index' : IDL.Nat,
-  });
-=======
   const Result_3 = IDL.Variant({ 'Ok' : IDL.Null, 'Err' : DelegationError });
->>>>>>> 8a3cc201
   const BetError = IDL.Variant({
     'MarketNotFound' : IDL.Null,
     'MarketClosed' : IDL.Null,
@@ -318,29 +211,6 @@
     'InsufficientBalance' : IDL.Null,
     'BalanceUpdateFailed' : IDL.Null,
   });
-<<<<<<< HEAD
-  const Result_6 = IDL.Variant({ 'Ok' : IDL.Null, 'Err' : BetError });
-  const Result_7 = IDL.Variant({ 'Ok' : IDL.Nat64, 'Err' : IDL.Text });
-  const Result_8 = IDL.Variant({ 'Ok' : IDL.Opt(IDL.Nat), 'Err' : IDL.Text });
-  const SortField = IDL.Variant({
-    'TotalPool' : IDL.Null,
-    'CreationTime' : IDL.Null,
-    'EndTime' : IDL.Null,
-    'TotalBets' : IDL.Null,
-  });
-  const SearchMarketsArgs = IDL.Record({
-    'include_resolved' : IDL.Bool,
-    'sort_field' : IDL.Opt(SortField),
-    'token_id' : IDL.Opt(IDL.Text),
-    'query' : IDL.Text,
-    'start' : IDL.Nat,
-    'length' : IDL.Nat,
-    'sort_direction' : IDL.Opt(SortDirection),
-  });
-  const SearchMarketsResult = IDL.Record({
-    'total' : IDL.Nat,
-    'markets' : IDL.Vec(Market),
-=======
   const Result_4 = IDL.Variant({ 'Ok' : IDL.Null, 'Err' : BetError });
   const ResolutionError = IDL.Variant({
     'MarketNotFound' : IDL.Null,
@@ -353,7 +223,6 @@
     'UpdateFailed' : IDL.Null,
     'PayoutFailed' : IDL.Null,
     'VoidingFailed' : IDL.Null,
->>>>>>> 8a3cc201
   });
   const Result_5 = IDL.Variant({ 'Ok' : IDL.Null, 'Err' : ResolutionError });
   return IDL.Service({
@@ -370,32 +239,10 @@
         [Result],
         [],
       ),
-<<<<<<< HEAD
-    'estimate_bet_return' : IDL.Func(
-        [IDL.Nat64, IDL.Nat64, IDL.Nat64, IDL.Nat64, IDL.Opt(IDL.Text)],
-        [EstimatedReturn],
-        ['query'],
-      ),
-    'force_resolve_market' : IDL.Func([ResolutionArgs], [Result_2], []),
-    'generate_time_weight_curve' : IDL.Func(
-        [IDL.Nat64, IDL.Nat64],
-        [IDL.Vec(TimeWeightPoint)],
-        ['query'],
-      ),
-=======
->>>>>>> 8a3cc201
     'get_all_categories' : IDL.Func([], [IDL.Vec(IDL.Text)], ['query']),
     'get_all_markets' : IDL.Func(
         [GetAllMarketsArgs],
         [GetAllMarketsResult],
-<<<<<<< HEAD
-        ['query'],
-      ),
-    'get_all_transactions' : IDL.Func(
-        [],
-        [IDL.Vec(IDL.Tuple(IDL.Nat64, FailedTransaction))],
-=======
->>>>>>> 8a3cc201
         ['query'],
       ),
     'get_latest_bets' : IDL.Func([], [IDL.Vec(LatestBets)], ['query']),
@@ -407,30 +254,6 @@
         ['query'],
       ),
     'get_stats' : IDL.Func([], [StatsResult], ['query']),
-<<<<<<< HEAD
-    'get_supported_tokens' : IDL.Func([], [IDL.Vec(TokenInfo)], ['query']),
-    'get_token_fee_percentage' : IDL.Func(
-        [IDL.Text],
-        [IDL.Opt(IDL.Nat64)],
-        ['query'],
-      ),
-    'get_transactions_by_market' : IDL.Func(
-        [IDL.Nat],
-        [IDL.Vec(IDL.Tuple(IDL.Nat64, FailedTransaction))],
-        ['query'],
-      ),
-    'get_transactions_by_recipient' : IDL.Func(
-        [IDL.Principal],
-        [IDL.Vec(IDL.Tuple(IDL.Nat64, FailedTransaction))],
-        ['query'],
-      ),
-    'get_unresolved_transactions' : IDL.Func(
-        [],
-        [IDL.Vec(IDL.Tuple(IDL.Nat64, FailedTransaction))],
-        ['query'],
-      ),
-=======
->>>>>>> 8a3cc201
     'get_user_history' : IDL.Func([IDL.Principal], [UserHistory], ['query']),
     'icrc21_canister_call_consent_message' : IDL.Func(
         [ConsentMessageRequest],
@@ -454,20 +277,8 @@
         [],
       ),
     'is_admin' : IDL.Func([IDL.Principal], [IDL.Bool], ['query']),
-<<<<<<< HEAD
-    'mark_transaction_resolved' : IDL.Func([IDL.Nat64], [Result], []),
-    'place_bet' : IDL.Func([PlaceBetArgs], [Result_6], []),
-    'propose_resolution' : IDL.Func([ResolutionArgs], [Result_2], []),
-    'resolve_via_admin' : IDL.Func([ResolutionArgs], [Result_2], []),
-    'resolve_via_admin_legacy' : IDL.Func(
-        [IDL.Nat, IDL.Vec(IDL.Nat)],
-        [Result_2],
-        [],
-      ),
-=======
     'place_bet' : IDL.Func([IDL.Nat, IDL.Nat, IDL.Nat], [Result_4], []),
     'resolve_via_admin' : IDL.Func([IDL.Nat, IDL.Vec(IDL.Nat)], [Result_5], []),
->>>>>>> 8a3cc201
     'resolve_via_oracle' : IDL.Func(
         [IDL.Nat, IDL.Vec(IDL.Nat), IDL.Vec(IDL.Nat8)],
         [Result_5],
