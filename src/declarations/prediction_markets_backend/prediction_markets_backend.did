--- conflicted
+++ resolved
@@ -160,11 +160,7 @@
   icrc21_canister_call_consent_message : (ICRC21ConsentMessageRequest) -> (
       ICRC21ConsentMessageResponse,
     ) query;
-<<<<<<< HEAD
-  icrc28_trusted_origins : () -> (Icrc28TrustedOriginsResponse);
-=======
   icrc28_trusted_origins : () -> (Icrc28TrustedOriginsResponse) query;
->>>>>>> 44449744
   icrc_34_delegate : (DelegationRequest) -> (Result_2);
   icrc_34_get_delegation : (DelegationRequest) -> (Result_2) query;
   icrc_34_revoke_delegation : (RevokeDelegationRequest) -> (Result_3);
